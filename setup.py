--- conflicted
+++ resolved
@@ -2,20 +2,19 @@
 from setuptools import setup, find_packages
 
 EXTRAS_REQUIRE = {
-<<<<<<< HEAD
-    "reco": ["python-dateutil>=2.7.0", "simplejson"],
-    "tests": ["pytest", "pytz", "mypy>=0.710"],
-    "lint": ["flake8==3.7.7", "flake8-bugbear==19.3.0", "pre-commit==1.17.0"],
-=======
     "tests": ["pytest", "pytz", "simplejson"],
-    "lint": ["flake8==3.7.8", "flake8-bugbear==19.8.0", "pre-commit~=1.17"],
+    "lint": [
+        "mypy==0.720",
+        "flake8==3.7.8",
+        "flake8-bugbear==19.8.0",
+        "pre-commit~=1.17",
+    ],
     "docs": [
         "sphinx==2.2.0",
         "sphinx-issues==1.2.0",
         "alabaster==0.7.12",
         "sphinx-version-warning==1.1.2",
     ],
->>>>>>> 17219a50
 }
 EXTRAS_REQUIRE["dev"] = EXTRAS_REQUIRE["tests"] + EXTRAS_REQUIRE["lint"] + ["tox"]
 
