# -*- coding: utf-8 -*-
"""Field classes for various types of data."""

from __future__ import absolute_import, unicode_literals

import collections
import datetime as dt
import uuid
import warnings
import decimal
from operator import attrgetter

from marshmallow import validate, utils, class_registry
from marshmallow.base import FieldABC, SchemaABC
from marshmallow.utils import missing as missing_
from marshmallow.compat import text_type, basestring
from marshmallow.exceptions import ValidationError
from marshmallow.validate import Validator

__all__ = [
    'Field',
    'Raw',
    'Nested',
    'Dict',
    'List',
    'String',
    'UUID',
    'Number',
    'Integer',
    'Decimal',
    'Boolean',
    'FormattedString',
    'Float',
    'DateTime',
    'LocalDateTime',
    'Time',
    'Date',
    'TimeDelta',
    'Url',
    'URL',
    'Email',
    'Method',
    'Function',
    'Str',
    'Bool',
    'Int',
    'Constant',
]

MISSING_ERROR_MESSAGE = (
    'ValidationError raised by `{class_name}`, but error key `{key}` does '
    'not exist in the `error_messages` dictionary.'
)
_RECURSIVE_NESTED = 'self'


class Field(FieldABC):
    """Basic field from which other fields should extend. It applies no
    formatting by default, and should only be used in cases where
    data does not need to be formatted before being serialized or deserialized.
    On error, the name of the field will be returned.

    :param default: If set, this value will be used during serialization if the input value
        is missing. If not set, the field will be excluded from the serialized output if the
        input value is missing. May be a value or a callable.
    :param str attribute: The name of the attribute to get the value from. If
        `None`, assumes the attribute has the same name as the field.
    :param str load_from: Additional key to look for when deserializing. Will only
        be checked if the field's name is not found on the input dictionary. If checked,
        it will return this parameter on error.
    :param str dump_to: Field name to use as a key when serializing.
    :param callable validate: Validator or collection of validators that are called
        during deserialization. Validator takes a field's input value as
        its only parameter and returns a boolean.
        If it returns `False`, an :exc:`ValidationError` is raised.
    :param required: Raise a :exc:`ValidationError` if the field value
        is not supplied during deserialization.
    :param allow_none: Set this to `True` if `None` should be considered a valid value during
        validation/deserialization. If ``missing=None`` and ``allow_none`` is unset,
        will default to ``True``. Otherwise, the default is ``False``.
    :param bool load_only: If `True` skip this field during serialization, otherwise
        its value will be present in the serialized data.
    :param bool dump_only: If `True` skip this field during deserialization, otherwise
        its value will be present in the deserialized object. In the context of an
        HTTP API, this effectively marks the field as "read-only".
    :param missing: Default deserialization value for the field if the field is not
        found in the input data. May be a value or a callable.
    :param dict error_messages: Overrides for `Field.default_error_messages`.
    :param metadata: Extra arguments to be stored as metadata.

    .. versionchanged:: 2.0.0
        Removed `error` parameter. Use ``error_messages`` instead.

    .. versionchanged:: 2.0.0
        Added `allow_none` parameter, which makes validation/deserialization of `None`
        consistent across fields.

    .. versionchanged:: 2.0.0
        Added `load_only` and `dump_only` parameters, which allow field skipping
        during the (de)serialization process.

    .. versionchanged:: 2.0.0
        Added `missing` parameter, which indicates the value for a field if the field
        is not found during deserialization.

    .. versionchanged:: 2.0.0
        ``default`` value is only used if explicitly set. Otherwise, missing values
        inputs are excluded from serialized output.
    """
    # Some fields, such as Method fields and Function fields, are not expected
    #  to exists as attributes on the objects to serialize. Set this to False
    #  for those fields
    _CHECK_ATTRIBUTE = True
    _creation_index = 0  # Used for sorting

    #: Default error messages for various kinds of errors. The keys in this dictionary
    #: are passed to `Field.fail`. The values are error messages passed to
    #: :exc:`marshmallow.ValidationError`.
    default_error_messages = {
        'required': 'Missing data for required field.',
        'type': 'Invalid input type.', # used by Unmarshaller
        'null': 'Field may not be null.',
        'validator_failed': 'Invalid value.'
    }

    def __init__(self, default=missing_, attribute=None, load_from=None, dump_to=None,
                 error=None, validate=None, required=False, allow_none=None, load_only=False,
                 dump_only=False, missing=missing_, error_messages=None, **metadata):
        self.default = default
        self.attribute = attribute
        self.load_from = load_from  # this flag is used by Unmarshaller
        self.dump_to = dump_to  # this flag is used by Marshaller
        self.validate = validate
        if utils.is_iterable_but_not_string(validate):
            if not utils.is_generator(validate):
                self.validators = validate
            else:
                self.validators = list(validate)
        elif callable(validate):
            self.validators = [validate]
        elif validate is None:
            self.validators = []
        else:
            raise ValueError("The 'validate' parameter must be a callable "
                             "or a collection of callables.")

        self.required = required
        # If missing=None, None should be considered valid by default
        if allow_none is None:
            if missing is None:
                self.allow_none = True
            else:
                self.allow_none = False
        else:
            self.allow_none = allow_none
        self.load_only = load_only
        self.dump_only = dump_only
        self.missing = missing
        self.metadata = metadata
        self._creation_index = Field._creation_index
        Field._creation_index += 1

        # Collect default error message from self and parent classes
        messages = {}
        for cls in reversed(self.__class__.__mro__):
            messages.update(getattr(cls, 'default_error_messages', {}))
        messages.update(error_messages or {})
        self.error_messages = messages

    def __repr__(self):
        return ('<fields.{ClassName}(default={self.default!r}, '
                'attribute={self.attribute!r}, '
                'validate={self.validate}, required={self.required}, '
                'load_only={self.load_only}, dump_only={self.dump_only}, '
                'missing={self.missing}, allow_none={self.allow_none}, '
                'error_messages={self.error_messages})>'
                .format(ClassName=self.__class__.__name__, self=self))

    def get_value(self, obj, attr, accessor=None, default=missing_):
        """Return the value for a given key from an object."""
        # NOTE: Use getattr instead of direct attribute access here so that
        # subclasses aren't required to define `attribute` member
        attribute = getattr(self, 'attribute', None)
        accessor_func = accessor or utils.get_value
        check_key = attr if attribute is None else attribute
        return accessor_func(obj, check_key, default)

    def _validate(self, value):
        """Perform validation on ``value``. Raise a :exc:`ValidationError` if validation
        does not succeed.
        """
        errors = []
        kwargs = {}
        for validator in self.validators:
            try:
                r = validator(value)
                if not isinstance(validator, Validator) and r is False:
                    self.fail('validator_failed')
            except ValidationError as err:
                kwargs.update(err.kwargs)
                if isinstance(err.messages, dict):
                    errors.append(err.messages)
                else:
                    errors.extend(err.messages)
        if errors:
            raise ValidationError(errors, **kwargs)

    # Hat tip to django-rest-framework.
    def fail(self, key, **kwargs):
        """A helper method that simply raises a `ValidationError`.
        """
        try:
            msg = self.error_messages[key]
        except KeyError:
            class_name = self.__class__.__name__
            msg = MISSING_ERROR_MESSAGE.format(class_name=class_name, key=key)
            raise AssertionError(msg)
        if isinstance(msg, basestring):
            msg = msg.format(**kwargs)
        raise ValidationError(msg)

    def _validate_missing(self, value):
        """Validate missing values. Raise a :exc:`ValidationError` if
        `value` should be considered missing.
        """
        if value is missing_:
            if hasattr(self, 'required') and self.required:
                self.fail('required')
        if value is None:
            if hasattr(self, 'allow_none') and self.allow_none is not True:
                self.fail('null')

    def serialize(self, attr, obj, accessor=None):
        """Pulls the value for the given key from the object, applies the
        field's formatting and returns the result.

        :param str attr: The attibute or key to get from the object.
        :param str obj: The object to pull the key from.
        :param callable accessor: Function used to pull values from ``obj``.
        :raise ValidationError: In case of formatting problem
        """
        if self._CHECK_ATTRIBUTE:
            value = self.get_value(obj, attr, accessor=accessor)
            if value is missing_:
                if hasattr(self, 'default'):
                    if callable(self.default):
                        return self.default()
                    else:
                        return self.default
        else:
            value = None
        return self._serialize(value, attr, obj)

    def deserialize(self, value, attr=None, data=None):
        """Deserialize ``value``.

        :raise ValidationError: If an invalid value is passed or if a required value
            is missing.
        """
        # Validate required fields, deserialize, then validate
        # deserialized value
        self._validate_missing(value)
        if getattr(self, 'allow_none', False) is True and value is None:
            return None
        output = self._deserialize(value, attr, data)
        self._validate(output)
        return output

    # Methods for concrete classes to override.

    def _add_to_schema(self, field_name, schema):
        """Update field with values from its parent schema. Called by
            :meth:`__set_field_attrs <marshmallow.Schema.__set_field_attrs>`.

        :param str field_name: Field name set in schema.
        :param Schema schema: Parent schema.
        """
        self.parent = self.parent or schema
        self.name = self.name or field_name

    def _serialize(self, value, attr, obj):
        """Serializes ``value`` to a basic Python datatype. Noop by default.
        Concrete :class:`Field` classes should implement this method.

        Example: ::

            class TitleCase(Field):
                def _serialize(self, value, attr, obj):
                    if not value:
                        return ''
                    return unicode(value).title()

        :param value: The value to be serialized.
        :param str attr: The attribute or key on the object to be serialized.
        :param object obj: The object the value was pulled from.
        :raise ValidationError: In case of formatting or validation failure.
        :return: The serialized value
        """
        return value

    def _deserialize(self, value, attr, data):
        """Deserialize value. Concrete :class:`Field` classes should implement this method.

        :param value: The value to be deserialized.
        :param str attr: The attribute/key in `data` to be deserialized.
        :param dict data: The raw input data passed to the `Schema.load`.
        :raise ValidationError: In case of formatting or validation failure.
        :return: The deserialized value.

        .. versionchanged:: 2.0.0
            Added ``attr`` and ``data`` parameters.
        """
        return value

    # Properties

    @property
    def context(self):
        """The context dictionary for the parent :class:`Schema`."""
        return self.parent.context

    @property
    def root(self):
        """Reference to the `Schema` that this field belongs to even if it is buried in a `List`.
        Return `None` for unbound fields.
        """
        ret = self
        while hasattr(ret, 'parent') and ret.parent:
            ret = ret.parent
        return ret if isinstance(ret, SchemaABC) else None

class Raw(Field):
    """Field that applies no formatting or validation."""
    pass

class Nested(Field):
    """Allows you to nest a :class:`Schema <marshmallow.Schema>`
    inside a field.

    Examples: ::

        user = fields.Nested(UserSchema)
        user2 = fields.Nested('UserSchema')  # Equivalent to above
        collaborators = fields.Nested(UserSchema, many=True, only='id')
        parent = fields.Nested('self')

    When passing a `Schema <marshmallow.Schema>` instance as the first argument,
    the instance's ``exclude``, ``only``, and ``many`` attributes will be respected.

    Therefore, when passing the ``exclude``, ``only``, or ``many`` arguments to `fields.Nested`,
    you should pass a `Schema <marshmallow.Schema>` class (not an instance) as the first argument.

    ::

        # Yes
        author = fields.Nested(UserSchema, only=('id', 'name'))

        # No
        author = fields.Nested(UserSchema(), only=('id', 'name'))

    :param Schema nested: The Schema class or class name (string)
        to nest, or ``"self"`` to nest the :class:`Schema` within itself.
    :param default: Default value to if attribute is missing or None
    :param tuple exclude: A list or tuple of fields to exclude.
    :param required: Raise an :exc:`ValidationError` during deserialization
        if the field, *and* any required field values specified
        in the `nested` schema, are not found in the data. If not a `bool`
        (e.g. a `str`), the provided value will be used as the message of the
        :exc:`ValidationError` instead of the default message.
    :param only: A tuple or string of the field(s) to marshal. If `None`, all fields
        will be marshalled. If a field name (string) is given, only a single
        value will be returned as output instead of a dictionary.
        This parameter takes precedence over ``exclude``.
    :param bool many: Whether the field is a collection of objects.
    :param kwargs: The same keyword arguments that :class:`Field` receives.
    """

    default_error_messages = {
        'type': 'Invalid type.',
    }

    def __init__(self, nested, default=missing_, exclude=tuple(), only=None, **kwargs):
        self.nested = nested
        self.only = only
        self.exclude = exclude
        self.many = kwargs.get('many', False)
        self.__schema = None  # Cached Schema instance
        self.__updated_fields = False
        super(Nested, self).__init__(default=default, **kwargs)

    @property
    def schema(self):
        """The nested Schema object.

        .. versionchanged:: 1.0.0
            Renamed from `serializer` to `schema`
        """
        if not self.__schema:
            # Ensure that only parameter is a tuple
            if isinstance(self.only, basestring):
                only = (self.only,)
            else:
                only = self.only

            # Inherit context from parent.
            context = getattr(self.parent, 'context', {})
            if isinstance(self.nested, SchemaABC):
                self.__schema = self.nested
                self.__schema.context.update(context)
            elif isinstance(self.nested, type) and \
                    issubclass(self.nested, SchemaABC):
                self.__schema = self.nested(many=self.many,
                        only=only, exclude=self.exclude, context=context,
                        load_only=self._nested_normalized_option('load_only'),
                        dump_only=self._nested_normalized_option('dump_only'))
            elif isinstance(self.nested, basestring):
                if self.nested == _RECURSIVE_NESTED:
                    parent_class = self.parent.__class__
                    self.__schema = parent_class(many=self.many, only=only,
                            exclude=self.exclude, context=context,
                            load_only=self._nested_normalized_option('load_only'),
                            dump_only=self._nested_normalized_option('dump_only'))
                else:
                    schema_class = class_registry.get_class(self.nested)
                    self.__schema = schema_class(many=self.many,
                            only=only, exclude=self.exclude, context=context,
                            load_only=self._nested_normalized_option('load_only'),
                            dump_only=self._nested_normalized_option('dump_only'))
            else:
                raise ValueError('Nested fields must be passed a '
                                 'Schema, not {0}.'.format(self.nested.__class__))
            self.__schema.ordered = getattr(self.parent, 'ordered', False)
        return self.__schema

    def _nested_normalized_option(self, option_name):
        nested_field = '%s.' % self.name
        return [field.split(nested_field, 1)[1]
                for field in getattr(self.root, option_name, set())
                if field.startswith(nested_field)]

    def _serialize(self, nested_obj, attr, obj):
        # Load up the schema first. This allows a RegistryError to be raised
        # if an invalid schema name was passed
        schema = self.schema
        if nested_obj is None:
            return None
        if not self.__updated_fields:
            schema._update_fields(obj=nested_obj, many=self.many)
            self.__updated_fields = True
        ret, errors = schema.dump(nested_obj, many=self.many,
                update_fields=not self.__updated_fields)
        if isinstance(self.only, basestring):  # self.only is a field name
            if self.many:
                return utils.pluck(ret, key=self.only)
            else:
                return ret[self.only]
        if errors:
            raise ValidationError(errors, data=ret)
        return ret

    def _deserialize(self, value, attr, data):
        if self.many and not utils.is_collection(value):
            self.fail('type', input=value, type=value.__class__.__name__)

        if isinstance(self.only, basestring):  # self.only is a field name
            if self.many:
                value = [{self.only: v} for v in value]
            else:
                value = {self.only: value}
        data, errors = self.schema.load(value)
        if errors:
            raise ValidationError(errors, data=data)
        return data

    def _validate_missing(self, value):
        """Validate missing values. Raise a :exc:`ValidationError` if
        `value` should be considered missing.
        """
        if value is missing_ and hasattr(self, 'required'):
            if self.nested == _RECURSIVE_NESTED:
                self.fail('required')
            errors = self._check_required()
            if errors:
                raise ValidationError(errors)
        else:
            super(Nested, self)._validate_missing(value)

    def _check_required(self):
        errors = {}
        if self.required:
            for field_name, field in self.schema.fields.items():
                if not field.required:
                    continue
                error_field_name = field.load_from or field_name
                if (
                    isinstance(field, Nested) and
                    self.nested != _RECURSIVE_NESTED and
                    field.nested != _RECURSIVE_NESTED
                ):
                    errors[error_field_name] = field._check_required()
                else:
                    try:
                        field._validate_missing(field.missing)
                    except ValidationError as ve:
                        errors[error_field_name] = ve.messages
            if self.many and errors:
                errors = {0: errors}
            # No inner errors; just raise required error like normal
            if not errors:
                self.fail('required')
        return errors


class List(Field):
    """A list field, composed with another `Field` class or
    instance.

    Example: ::

        numbers = fields.List(fields.Float())

    :param Field cls_or_instance: A field class or instance.
    :param bool default: Default value for serialization.
    :param kwargs: The same keyword arguments that :class:`Field` receives.

    .. versionchanged:: 2.0.0
        The ``allow_none`` parameter now applies to deserialization and
        has the same semantics as the other fields.
    """
    default_error_messages = {
        'invalid': 'Not a valid list.',
    }

    def __init__(self, cls_or_instance, **kwargs):
        super(List, self).__init__(**kwargs)
        if isinstance(cls_or_instance, type):
            if not issubclass(cls_or_instance, FieldABC):
                raise ValueError('The type of the list elements '
                                           'must be a subclass of '
                                           'marshmallow.base.FieldABC')
            self.container = cls_or_instance()
        else:
            if not isinstance(cls_or_instance, FieldABC):
                raise ValueError('The instances of the list '
                                           'elements must be of type '
                                           'marshmallow.base.FieldABC')
            self.container = cls_or_instance

    def get_value(self, obj, attr, accessor=None):
        """Return the value for a given key from an object."""
        value = super(List, self).get_value(obj, attr, accessor=accessor)
        if self.container.attribute:
            if utils.is_collection(value):
                return [
                    self.container.get_value(each, self.container.attribute)
                    for each in value
                ]
            return self.container.get_value(value, self.container.attribute)
        return value

    def _add_to_schema(self, field_name, schema):
        super(List, self)._add_to_schema(field_name, schema)
        self.container.parent = self
        self.container.name = field_name

    def _serialize(self, value, attr, obj):
        if value is None:
            return None
        if utils.is_collection(value):
            return [self.container._serialize(each, attr, obj) for each in value]
        return [self.container._serialize(value, attr, obj)]

    def _deserialize(self, value, attr, data):
        if not utils.is_collection(value):
            self.fail('invalid')

        result = []
        errors = {}
        for idx, each in enumerate(value):
            try:
                result.append(self.container.deserialize(each))
            except ValidationError as e:
                result.append(e.data)
                errors.update({idx: e.messages})

        if errors:
            raise ValidationError(errors, data=result)

        return result

class String(Field):
    """A string field.

    :param kwargs: The same keyword arguments that :class:`Field` receives.
    """

    default_error_messages = {
        'invalid': 'Not a valid string.'
    }

    def _serialize(self, value, attr, obj):
        if value is None:
            return None
        return utils.ensure_text_type(value)

    def _deserialize(self, value, attr, data):
        if not isinstance(value, basestring):
            self.fail('invalid')
        return utils.ensure_text_type(value)


class UUID(String):
    """A UUID field."""
    default_error_messages = {
        'invalid_uuid': 'Not a valid UUID.',
        'invalid_guid': 'Not a valid UUID.'  # TODO: Remove this in marshmallow 3.0
    }

    def _validated(self, value):
        """Format the value or raise a :exc:`ValidationError` if an error occurs."""
        if value is None:
            return None
        if isinstance(value, uuid.UUID):
            return value
        try:
            return uuid.UUID(value)
        except (ValueError, AttributeError):
            self.fail('invalid_uuid')

    def _serialize(self, value, attr, obj):
        validated = str(self._validated(value)) if value is not None else None
        return super(String, self)._serialize(validated, attr, obj)

    def _deserialize(self, value, attr, data):
        return self._validated(value)


class Number(Field):
    """Base class for number fields.

    :param bool as_string: If True, format the serialized value as a string.
    :param kwargs: The same keyword arguments that :class:`Field` receives.
    """

    num_type = float
    default_error_messages = {
        'invalid': 'Not a valid number.'
    }

    def __init__(self, as_string=False, **kwargs):
        self.as_string = as_string
        super(Number, self).__init__(**kwargs)

    def _format_num(self, value):
        """Return the number value for value, given this field's `num_type`."""
        if value is None:
            return None
        return self.num_type(value)

    def _validated(self, value):
        """Format the value or raise a :exc:`ValidationError` if an error occurs."""
        try:
            return self._format_num(value)
        except (TypeError, ValueError) as err:
            self.fail('invalid')

    def serialize(self, attr, obj, accessor=None):
        """Pulls the value for the given key from the object and returns the
        serialized number representation. Return a string if `self.as_string=True`,
        othewise return this field's `num_type`. Receives the same `args` and `kwargs`
        as `Field`.
        """
        ret = Field.serialize(self, attr, obj, accessor=accessor)
        return self._to_string(ret) if (self.as_string and ret not in (None, missing_)) else ret

    def _to_string(self, value):
        return str(value)

    def _serialize(self, value, attr, obj):
        return self._validated(value)

    def _deserialize(self, value, attr, data):
        return self._validated(value)


class Integer(Number):
    """An integer field.

    :param kwargs: The same keyword arguments that :class:`Number` receives.
    """

    num_type = int
    default_error_messages = {
        'invalid': 'Not a valid integer.'
    }


class Decimal(Number):
    """A field that (de)serializes to the Python ``decimal.Decimal`` type.
    It's safe to use when dealing with money values, percentages, ratios
    or other numbers where precision is critical.

    .. warning::

        This field serializes to a `decimal.Decimal` object by default. If you need
        to render your data as JSON, keep in mind that the `json` module from the
        standard library does not encode `decimal.Decimal`. Therefore, you must use
        a JSON library that can handle decimals, such as `simplejson`, or serialize
        to a string by passing ``as_string=True``.

    .. warning::

        If a JSON `float` value is passed to this field for deserialization it will
        first be cast to its corresponding `string` value before being deserialized
        to a `decimal.Decimal` object. The default `__str__` implementation of the
        built-in Python `float` type may apply a destructive transformation upon
        its input data and therefore cannot be relied upon to preserve precision.
        To avoid this, you can instead pass a JSON `string` to be deserialized
        directly.

    :param int places: How many decimal places to quantize the value. If `None`, does
        not quantize the value.
    :param rounding: How to round the value during quantize, for example
        `decimal.ROUND_UP`. If None, uses the rounding value from
        the current thread's context.
    :param bool allow_nan: If `True`, `NaN`, `Infinity` and `-Infinity` are allowed,
        even though they are illegal according to the JSON specification.
    :param bool as_string: If True, serialize to a string instead of a Python
        `decimal.Decimal` type.
    :param kwargs: The same keyword arguments that :class:`Number` receives.

    .. versionadded:: 1.2.0
    """

    num_type = decimal.Decimal

    default_error_messages = {
        'special': 'Special numeric values are not permitted.',
    }

    def __init__(self, places=None, rounding=None, allow_nan=False, as_string=False, **kwargs):
        self.places = decimal.Decimal((0, (1,), -places)) if places is not None else None
        self.rounding = rounding
        self.allow_nan = allow_nan
        super(Decimal, self).__init__(as_string=as_string, **kwargs)

    # override Number
    def _format_num(self, value):
        if value is None:
            return None

        num = decimal.Decimal(str(value))

        if self.allow_nan:
            if num.is_nan():
                return decimal.Decimal('NaN')  # avoid sNaN, -sNaN and -NaN
        else:
            if num.is_nan() or num.is_infinite():
                self.fail('special')

        if self.places is not None and num.is_finite():
            num = num.quantize(self.places, rounding=self.rounding)

        return num

    # override Number
    def _validated(self, value):
        try:
            return super(Decimal, self)._validated(value)
        except decimal.InvalidOperation:
            self.fail('invalid')

    # override Number
    def _to_string(self, value):
        return format(value, 'f')


class Boolean(Field):
    """A boolean field.

    :param set truthy: Values that will (de)serialize to `True`. If an empty
        set, any non-falsy value will deserialize to `True`.
    :param set falsy: Values that will (de)serialize to `False`.
    :param kwargs: The same keyword arguments that :class:`Field` receives.
    """
<<<<<<< HEAD
    # Default values for constructor arguments
    truthy = set(('t', 'T', 'true', 'True', 'TRUE', '1', 1, True))
    falsy = set(('f', 'F', 'false', 'False', 'FALSE', '0', 0, 0.0, False))
=======
    #: Values that will (de)serialize to `True`. If an empty set, any non-falsy
    #  value will deserialize to `True`.
    truthy = {
        't', 'T',
        'true', 'True', 'TRUE',
        'on', 'On', 'ON',
        '1', 1,
        True
    }
    #: Values that will (de)serialize to `False`.
    falsy = {
        'f', 'F',
        'false', 'False', 'FALSE',
        'off', 'Off', 'OFF',
        '0', 0, 0.0,
        False
    }
>>>>>>> a0423c04

    default_error_messages = {
        'invalid': 'Not a valid boolean.'
    }

    def __init__(self, truthy=None, falsy=None, **kwargs):
        super(Boolean, self).__init__(**kwargs)

        if truthy is not None:
            self.truthy = set(truthy)
        if falsy is not None:
            self.falsy = set(falsy)

    def _serialize(self, value, attr, obj):
        if value is None:
            return None
        elif value in self.truthy:
            return True
        elif value in self.falsy:
            return False

        return bool(value)

    def _deserialize(self, value, attr, data):
        if not self.truthy:
            return bool(value)
        else:
            try:
                if value in self.truthy:
                    return True
                elif value in self.falsy:
                    return False
            except TypeError:
                pass
        self.fail('invalid')

class FormattedString(Field):
    """Interpolate other values from the object into this field. The syntax for
    the source string is the same as the string `str.format` method
    from the python stdlib.
    ::

        class UserSchema(Schema):
            name = fields.String()
            greeting = fields.FormattedString('Hello {name}')

        ser = UserSchema()
        res = ser.dump(user)
        res.data  # => {'name': 'Monty', 'greeting': 'Hello Monty'}
    """
    default_error_messages = {
        'format': 'Cannot format string with given data.'
    }
    _CHECK_ATTRIBUTE = False

    def __init__(self, src_str, *args, **kwargs):
        Field.__init__(self, *args, **kwargs)
        self.src_str = text_type(src_str)

    def _serialize(self, value, attr, obj):
        try:
            data = utils.to_marshallable_type(obj)
            return self.src_str.format(**data)
        except (TypeError, IndexError) as error:
            self.fail('format')


class Float(Number):
    """
    A double as IEEE-754 double precision string.

    :param bool as_string: If True, format the value as a string.
    :param kwargs: The same keyword arguments that :class:`Number` receives.
    """

    num_type = float


class DateTime(Field):
    """A formatted datetime string in UTC.

    Example: ``'2014-12-22T03:12:58.019077+00:00'``

    Timezone-naive `datetime` objects are converted to
    UTC (+00:00) by :meth:`Schema.dump <marshmallow.Schema.dump>`.
    :meth:`Schema.load <marshmallow.Schema.load>` returns `datetime`
    objects that are timezone-aware.

    :param str format: Either ``"rfc"`` (for RFC822), ``"iso"`` (for ISO8601),
        or a date format string. If `None`, defaults to "iso".
    :param kwargs: The same keyword arguments that :class:`Field` receives.

    """

    DATEFORMAT_SERIALIZATION_FUNCS = {
        'iso': utils.isoformat,
        'iso8601': utils.isoformat,
        'rfc': utils.rfcformat,
        'rfc822': utils.rfcformat,
    }

    DATEFORMAT_DESERIALIZATION_FUNCS = {
        'iso': utils.from_iso,
        'iso8601': utils.from_iso,
        'rfc': utils.from_rfc,
        'rfc822': utils.from_rfc,
    }

    DEFAULT_FORMAT = 'iso'

    localtime = False
    default_error_messages = {
        'invalid': 'Not a valid datetime.',
        'format': '"{input}" cannot be formatted as a datetime.',
    }

    def __init__(self, format=None, **kwargs):
        super(DateTime, self).__init__(**kwargs)
        # Allow this to be None. It may be set later in the ``_serialize``
        # or ``_desrialize`` methods This allows a Schema to dynamically set the
        # dateformat, e.g. from a Meta option
        self.dateformat = format

    def _add_to_schema(self, field_name, schema):
        super(DateTime, self)._add_to_schema(field_name, schema)
        self.dateformat = self.dateformat or schema.opts.dateformat

    def _serialize(self, value, attr, obj):
        if value is None:
            return None
        self.dateformat = self.dateformat or self.DEFAULT_FORMAT
        format_func = self.DATEFORMAT_SERIALIZATION_FUNCS.get(self.dateformat, None)
        if format_func:
            try:
                return format_func(value, localtime=self.localtime)
            except (AttributeError, ValueError) as err:
                self.fail('format', input=value)
        else:
            return value.strftime(self.dateformat)

    def _deserialize(self, value, attr, data):
        if not value:  # Falsy values, e.g. '', None, [] are not valid
            raise self.fail('invalid')
        self.dateformat = self.dateformat or self.DEFAULT_FORMAT
        func = self.DATEFORMAT_DESERIALIZATION_FUNCS.get(self.dateformat)
        if func:
            try:
                return func(value)
            except (TypeError, AttributeError, ValueError):
                raise self.fail('invalid')
        elif self.dateformat:
            try:
                return dt.datetime.strptime(value, self.dateformat)
            except (TypeError, AttributeError, ValueError):
                raise self.fail('invalid')
        elif utils.dateutil_available:
            try:
                return utils.from_datestring(value)
            except TypeError:
                raise self.fail('invalid')
        else:
            warnings.warn('It is recommended that you install python-dateutil '
                          'for improved datetime deserialization.')
            raise self.fail('invalid')


class LocalDateTime(DateTime):
    """A formatted datetime string in localized time, relative to UTC.

        ex. ``"Sun, 10 Nov 2013 08:23:45 -0600"``

    Takes the same arguments as :class:`DateTime <marshmallow.fields.DateTime>`.
    """
    localtime = True


class Time(Field):
    """ISO8601-formatted time string.

    :param kwargs: The same keyword arguments that :class:`Field` receives.
    """
    default_error_messages = {
        'invalid': 'Not a valid time.',
        'format': '"{input}" cannot be formatted as a time.',
    }

    def _serialize(self, value, attr, obj):
        if value is None:
            return None
        try:
            ret = value.isoformat()
        except AttributeError:
            self.fail('format', input=value)
        if value.microsecond:
            return ret[:15]
        return ret

    def _deserialize(self, value, attr, data):
        """Deserialize an ISO8601-formatted time to a :class:`datetime.time` object."""
        if not value:   # falsy values are invalid
            self.fail('invalid')
            raise err
        try:
            return utils.from_iso_time(value)
        except (AttributeError, TypeError, ValueError):
            self.fail('invalid')

class Date(Field):
    """ISO8601-formatted date string.

    :param kwargs: The same keyword arguments that :class:`Field` receives.
    """
    default_error_messages = {
        'invalid': 'Not a valid date.',
        'format': '"{input}" cannot be formatted as a date.',
    }

    def _serialize(self, value, attr, obj):
        if value is None:
            return None
        try:
            return value.isoformat()
        except AttributeError:
            self.fail('format', input=value)
        return value

    def _deserialize(self, value, attr, data):
        """Deserialize an ISO8601-formatted date string to a
        :class:`datetime.date` object.
        """
        if not value:  # falsy values are invalid
            self.fail('invalid')
        try:
            return utils.from_iso_date(value)
        except (AttributeError, TypeError, ValueError):
            self.fail('invalid')


class TimeDelta(Field):
    """A field that (de)serializes a :class:`datetime.timedelta` object to an
    integer and vice versa. The integer can represent the number of days,
    seconds or microseconds.

    :param str precision: Influences how the integer is interpreted during
        (de)serialization. Must be 'days', 'seconds' or 'microseconds'.
    :param str error: Error message stored upon validation failure.
    :param kwargs: The same keyword arguments that :class:`Field` receives.

    .. versionchanged:: 2.0.0
        Always serializes to an integer value to avoid rounding errors.
        Add `precision` parameter.
    """

    DAYS = 'days'
    SECONDS = 'seconds'
    MICROSECONDS = 'microseconds'

    default_error_messages = {
        'invalid': 'Not a valid period of time.',
        'format': '{input!r} cannot be formatted as a timedelta.'
    }

    def __init__(self, precision='seconds', error=None, **kwargs):
        precision = precision.lower()
        units = (self.DAYS, self.SECONDS, self.MICROSECONDS)

        if precision not in units:
            msg = 'The precision must be "{0}", "{1}" or "{2}".'.format(*units)
            raise ValueError(msg)

        self.precision = precision
        super(TimeDelta, self).__init__(error=error, **kwargs)

    def _serialize(self, value, attr, obj):
        if value is None:
            return None
        try:
            days = value.days
            if self.precision == self.DAYS:
                return days
            else:
                seconds = days * 86400 + value.seconds
                if self.precision == self.SECONDS:
                    return seconds
                else:  # microseconds
                    return seconds * 10**6 + value.microseconds  # flake8: noqa
        except AttributeError:
            self.fail('format', input=value)

    def _deserialize(self, value, attr, data):
        try:
            value = int(value)
        except (TypeError, ValueError):
            self.fail('invalid')

        kwargs = {self.precision: value}

        try:
            return dt.timedelta(**kwargs)
        except OverflowError:
            self.fail('invalid')


class Dict(Field):
    """A dict field. Supports dicts and dict-like objects.

    .. note::
        This field is only appropriate when the structure of
        nested data is not known. For structured data, use
        `Nested`.

    .. versionadded:: 2.1.0
    """

    default_error_messages = {
        'invalid': 'Not a valid mapping type.'
    }

    def _deserialize(self, value, attr, data):
        if isinstance(value, collections.Mapping):
            return value
        else:
            self.fail('invalid')


class ValidatedField(Field):
    """A field that validates input on serialization."""

    def _validated(self, value):
        raise NotImplementedError('Must implement _validate method')

    def _serialize(self, value, *args, **kwargs):
        ret = super(ValidatedField, self)._serialize(value, *args, **kwargs)
        return self._validated(ret)


class Url(ValidatedField, String):
    """A validated URL field. Validation occurs during both serialization and
    deserialization.

    :param default: Default value for the field if the attribute is not set.
    :param str attribute: The name of the attribute to get the value from. If
        `None`, assumes the attribute has the same name as the field.
    :param bool relative: Allow relative URLs.
    :param kwargs: The same keyword arguments that :class:`String` receives.
    """
    default_error_messages = {'invalid': 'Not a valid URL.'}

    def __init__(self, relative=False, schemes=None, **kwargs):
        String.__init__(self, **kwargs)

        self.relative = relative
        # Insert validation into self.validators so that multiple errors can be
        # stored.
        self.validators.insert(0, validate.URL(
            relative=self.relative,
            schemes=schemes,
            error=self.error_messages['invalid']
        ))

    def _validated(self, value):
        if value is None:
            return None
        return validate.URL(
            relative=self.relative,
            error=self.error_messages['invalid']
        )(value)


class Email(ValidatedField, String):
    """A validated email field. Validation occurs during both serialization and
    deserialization.

    :param args: The same positional arguments that :class:`String` receives.
    :param kwargs: The same keyword arguments that :class:`String` receives.
    """
    default_error_messages = {'invalid': 'Not a valid email address.'}
    def __init__(self, *args, **kwargs):
        String.__init__(self, *args, **kwargs)
        # Insert validation into self.validators so that multiple errors can be
        # stored.
        self.validators.insert(0, validate.Email(error=self.error_messages['invalid']))

    def _validated(self, value):
        if value is None:
            return None
        return validate.Email(
            error=self.error_messages['invalid']
        )(value)


class Method(Field):
    """A field that takes the value returned by a `Schema` method.

    :param str serialize: The name of the Schema method from which
        to retrieve the value. The method must take an argument ``obj``
        (in addition to self) that is the object to be serialized.
    :param str deserialize: Optional name of the Schema method for deserializing
        a value The method must take a single argument ``value``, which is the
        value to deserialize.

    .. versionchanged:: 2.0.0
        Removed optional ``context`` parameter on methods. Use ``self.context`` instead.
    .. versionchanged:: 2.3.0
        Deprecated ``method_name`` parameter in favor of ``serialize`` and allow
        ``serialize`` to not be passed at all.
    .. versionchanged:: 3.0.0
        Removed ``method_name`` parameter.
    """
    _CHECK_ATTRIBUTE = False

    def __init__(self, serialize=None, deserialize=None, **kwargs):
        # Set dump_only and load_only based on arguments
        kwargs['dump_only'] = bool(serialize) and not bool(deserialize)
        kwargs['load_only'] = bool(deserialize) and not bool(serialize)
        super(Method, self).__init__(**kwargs)
        self.serialize_method_name = serialize
        self.deserialize_method_name = deserialize

    def _serialize(self, value, attr, obj):
        if not self.serialize_method_name:
            return missing_

        method = utils.callable_or_raise(
            getattr(self.parent, self.serialize_method_name, None)
        )
        return method(obj)

    def _deserialize(self, value, attr, data):
        if self.deserialize_method_name:
            method = utils.callable_or_raise(
                getattr(self.parent, self.deserialize_method_name, None)
            )
            return method(value)
        return value


class Function(Field):
    """A field that takes the value returned by a function.

    :param callable serialize: A callable from which to retrieve the value.
        The function must take a single argument ``obj`` which is the object
        to be serialized. It can also optionally take a ``context`` argument,
        which is a dictionary of context variables passed to the serializer.
        If no callable is provided then the ```load_only``` flag will be set
        to True.
    :param callable deserialize: A callable from which to retrieve the value.
        The function must take a single argument ``value`` which is the value
        to be deserialized. It can also optionally take a ``context`` argument,
        which is a dictionary of context variables passed to the deserializer.
        If no callable is provided then ```value``` will be passed through
        unchanged.

    .. versionchanged:: 2.3.0
        Deprecated ``func`` parameter in favor of ``serialize``.
    .. versionchanged:: 3.0.0
        Removed ``func`` parameter.
    """
    _CHECK_ATTRIBUTE = False

    def __init__(self, serialize=None, deserialize=None, func=None, **kwargs):
        # Set dump_only and load_only based on arguments
        kwargs['dump_only'] = bool(serialize) and not bool(deserialize)
        kwargs['load_only'] = bool(deserialize) and not bool(serialize)
        super(Function, self).__init__(**kwargs)
        self.serialize_func = serialize and utils.callable_or_raise(serialize)
        self.deserialize_func = deserialize and utils.callable_or_raise(deserialize)

    def _serialize(self, value, attr, obj):
        return self._call_or_raise(self.serialize_func, obj, attr)

    def _deserialize(self, value, attr, data):
        if self.deserialize_func:
            return self._call_or_raise(self.deserialize_func, value, attr)
        return value

    def _call_or_raise(self, func, value, attr):
        if len(utils.get_func_args(func)) > 1:
            if self.parent.context is None:
                msg = 'No context available for Function field {0!r}'.format(attr)
                raise ValidationError(msg)
            return func(value, self.parent.context)
        else:
            return func(value)



class Constant(Field):
    """A field that (de)serializes to a preset constant.  If you only want the
    constant added for serialization or deserialization, you should use
    ``dump_only=True`` or ``load_only=True`` respectively.

    :param constant: The constant to return for the field attribute.

    .. versionadded:: 2.0.0
    """
    _CHECK_ATTRIBUTE = False

    def __init__(self, constant, **kwargs):
        super(Constant, self).__init__(**kwargs)
        self.constant = constant
        self.missing = constant
        self.default = constant

    def _serialize(self, value, *args, **kwargs):
        return self.constant

    def _deserialize(self, value, *args, **kwargs):
        return self.constant


# Aliases
URL = Url
Str = String
Bool = Boolean
Int = Integer<|MERGE_RESOLUTION|>--- conflicted
+++ resolved
@@ -783,13 +783,7 @@
     :param set falsy: Values that will (de)serialize to `False`.
     :param kwargs: The same keyword arguments that :class:`Field` receives.
     """
-<<<<<<< HEAD
     # Default values for constructor arguments
-    truthy = set(('t', 'T', 'true', 'True', 'TRUE', '1', 1, True))
-    falsy = set(('f', 'F', 'false', 'False', 'FALSE', '0', 0, 0.0, False))
-=======
-    #: Values that will (de)serialize to `True`. If an empty set, any non-falsy
-    #  value will deserialize to `True`.
     truthy = {
         't', 'T',
         'true', 'True', 'TRUE',
@@ -797,7 +791,6 @@
         '1', 1,
         True
     }
-    #: Values that will (de)serialize to `False`.
     falsy = {
         'f', 'F',
         'false', 'False', 'FALSE',
@@ -805,7 +798,6 @@
         '0', 0, 0.0,
         False
     }
->>>>>>> a0423c04
 
     default_error_messages = {
         'invalid': 'Not a valid boolean.'
