--- conflicted
+++ resolved
@@ -462,12 +462,6 @@
         for val in value:
             if val not in self.choices:
                 raise ValidationError(self._format_error(value))
-<<<<<<< HEAD
-        return value
-=======
-            else:
-                del choices[index]
-
         return value
 
 
@@ -513,5 +507,4 @@
         if not isinstance(validator, Validator):
             raise ValueError("This validator accepts only validators as "
                              "parameters")
-        self.validator_list.append(validator)
->>>>>>> cde2ca2b
+        self.validator_list.append(validator)