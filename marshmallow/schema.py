--- conflicted
+++ resolved
@@ -2,7 +2,8 @@
 """The :class:`Schema` class, including its metaclass and options (class Meta)."""
 from __future__ import absolute_import, unicode_literals
 
-from collections import defaultdict, Mapping, namedtuple
+from collections import defaultdict, Mapping, OrderedDict
+import functools
 import copy
 import datetime as dt
 import decimal
@@ -10,11 +11,6 @@
 import json
 import uuid
 import warnings
-<<<<<<< HEAD
-from collections import OrderedDict
-=======
->>>>>>> 251bff39
-import functools
 
 from marshmallow import base, fields, utils, class_registry, marshalling
 from marshmallow.compat import with_metaclass, iteritems, text_type, binary_type
@@ -234,20 +230,12 @@
         data, errors = schema.dump(album)
         data  # {'release_date': '1968-12-06', 'title': 'Beggars Banquet'}
 
-<<<<<<< HEAD
-    :param tuple only: A list or tuple of fields to serialize. If `None`, all
-        fields will be serialized. Nested fields can be represented with dot delimiters.
-    :param tuple exclude: A list or tuple of fields to exclude from the
-        serialized result. Nested fields can be represented with dot delimiters.
-=======
-    :param dict extra: A dict of extra attributes to bind to the serialized result.
     :param tuple|list only: Whitelist of fields to select when instantiating the Schema.
         If None, all fields are used.
         Nested fields can be represented with dot delimiters.
     :param tuple|list exclude: Blacklist of fields to exclude when instantiating the Schema.
         If a field appears in both `only` and `exclude`, it is not used.
         Nested fields can be represented with dot delimiters.
->>>>>>> 251bff39
     :param str prefix: Optional prefix that will be prepended to all the
         serialized field names.
     :param bool many: Should be set to `True` if ``obj`` is a collection
@@ -322,14 +310,8 @@
         """
         pass
 
-<<<<<<< HEAD
-    def __init__(self, only=(), exclude=(), prefix='', many=False,
+    def __init__(self, only=None, exclude=(), prefix='', many=False,
                  context=None, load_only=(), dump_only=(), partial=False):
-=======
-    def __init__(self, extra=None, only=None, exclude=(), prefix='', strict=None,
-                 many=False, context=None, load_only=(), dump_only=(),
-                 partial=False):
->>>>>>> 251bff39
         # copy declared fields from metaclass
         self.declared_fields = copy.deepcopy(self._declared_fields)
         self.many = many
