--- conflicted
+++ resolved
@@ -681,41 +681,27 @@
         return self.fields
 
     def __set_field_attrs(self, fields_dict):
-<<<<<<< HEAD
-        """Set the parents of all field objects in fields_dict to self, and
-        set the dateformat specified in ``class Meta``, if necessary.
+        """Update fields with values from schema.
 
         Also set field load_only and dump_only values if field_name was
         specified in ``class Meta``.
         """
         for field_name, field_obj in iteritems(fields_dict):
-            if not field_obj.parent:
-                field_obj.parent = self
-            if not field_obj.name:
-                field_obj.name = field_name
-            if isinstance(field_obj, fields.DateTime):
-                if field_obj.dateformat is None:
-                    field_obj.dateformat = self.opts.dateformat
-            if field_name in self.load_only:
-                field_obj.load_only = True
-            if field_name in self.dump_only:
-                field_obj.dump_only = True
-=======
-        """Update fields with values from schema.
-        """
-        for field_name, field_obj in iteritems(fields_dict):
             try:
+                if field_name in self.load_only:
+                    field_obj.load_only = True
+                if field_name in self.dump_only:
+                    field_obj.dump_only = True
                 field_obj._add_to_schema(field_name, self)
             except TypeError:
                 # field declared as a class, not an instance
                 if (isinstance(field_obj, type) and
                         issubclass(field_obj, base.FieldABC)):
                     msg = ('Field for "{0}" must be declared as a '
-                                    'Field instance, not a class. '
-                                    'Did you mean "fields.{1}()"?'
-                                    .format(field_name, field_obj.__name__))
+                           'Field instance, not a class. '
+                           'Did you mean "fields.{1}()"?'
+                           .format(field_name, field_obj.__name__))
                     raise TypeError(msg)
->>>>>>> 3952e6a4
         return fields_dict
 
     def __filter_fields(self, field_names, obj, many=False):
