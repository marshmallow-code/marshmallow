# -*- coding: utf-8 -*-
"""The :class:`Schema` class, including its metaclass and options (class Meta)."""
from __future__ import absolute_import, unicode_literals

from collections import defaultdict, OrderedDict
import functools
import copy
import inspect
import json
import warnings

from marshmallow import base, fields, utils, class_registry, marshalling
from marshmallow.compat import iteritems, iterkeys, with_metaclass
from marshmallow.exceptions import ValidationError, StringNotCollectionError
from marshmallow.orderedset import OrderedSet
from marshmallow.decorators import (
    POST_DUMP,
    POST_LOAD,
    PRE_DUMP,
    PRE_LOAD,
    VALIDATES,
    VALIDATES_SCHEMA,
)
from marshmallow.utils import RAISE, missing, is_collection


def _get_fields(attrs, field_class, pop=False, ordered=False):
    """Get fields from a class. If ordered=True, fields will sorted by creation index.

    :param attrs: Mapping of class attributes
    :param type field_class: Base field class
    :param bool pop: Remove matching fields
    """
    fields = [
        (field_name, field_value)
        for field_name, field_value in iteritems(attrs)
        if utils.is_instance_or_subclass(field_value, field_class)
    ]
    if pop:
        for field_name, _ in fields:
            del attrs[field_name]
    if ordered:
        fields.sort(key=lambda pair: pair[1]._creation_index)
    return fields

# This function allows Schemas to inherit from non-Schema classes and ensures
#   inheritance according to the MRO
def _get_fields_by_mro(klass, field_class, ordered=False):
    """Collect fields from a class, following its method resolution order. The
    class itself is excluded from the search; only its parents are checked. Get
    fields from ``_declared_fields`` if available, else use ``__dict__``.

    :param type klass: Class whose fields to retrieve
    :param type field_class: Base field class
    """
    mro = inspect.getmro(klass)
    # Loop over mro in reverse to maintain correct order of fields
    return sum(
        (
            _get_fields(
                getattr(base, '_declared_fields', base.__dict__),
                field_class,
                ordered=ordered,
            )
            for base in mro[:0:-1]
        ),
        [],
    )


class SchemaMeta(type):
    """Metaclass for the Schema class. Binds the declared fields to
    a ``_declared_fields`` attribute, which is a dictionary mapping attribute
    names to field objects. Also sets the ``opts`` class attribute, which is
    the Schema class's ``class Meta`` options.
    """

    def __new__(mcs, name, bases, attrs):
        meta = attrs.get('Meta')
        ordered = getattr(meta, 'ordered', False)
        if not ordered:
            # Inherit 'ordered' option
            # Warning: We loop through bases instead of MRO because we don't
            # yet have access to the class object
            # (i.e. can't call super before we have fields)
            for base_ in bases:
                if hasattr(base_, 'Meta') and hasattr(base_.Meta, 'ordered'):
                    ordered = base_.Meta.ordered
                    break
            else:
                ordered = False
        cls_fields = _get_fields(attrs, base.FieldABC, pop=True, ordered=ordered)
        klass = super(SchemaMeta, mcs).__new__(mcs, name, bases, attrs)
        inherited_fields = _get_fields_by_mro(klass, base.FieldABC, ordered=ordered)

        # Use getattr rather than attrs['Meta'] so that we get inheritance for free
        meta = getattr(klass, 'Meta')
        # Set klass.opts in __new__ rather than __init__ so that it is accessible in
        # get_declared_fields
        klass.opts = klass.OPTIONS_CLASS(meta, ordered=ordered)
        # Add fields specifid in the `include` class Meta option
        cls_fields += list(klass.opts.include.items())

        dict_cls = OrderedDict if ordered else dict
        # Assign _declared_fields on class
        klass._declared_fields = mcs.get_declared_fields(
            klass=klass,
            cls_fields=cls_fields,
            inherited_fields=inherited_fields,
            dict_cls=dict_cls,
        )
        return klass

    @classmethod
    def get_declared_fields(mcs, klass, cls_fields, inherited_fields, dict_cls):
        """Returns a dictionary of field_name => `Field` pairs declard on the class.
        This is exposed mainly so that plugins can add additional fields, e.g. fields
        computed from class Meta options.

        :param type klass: The class object.
        :param dict cls_fields: The fields declared on the class, including those added
            by the ``include`` class Meta option.
        :param dict inherited_fileds: Inherited fields.
        :param type dict_class: Either `dict` or `OrderedDict`, depending on the whether
            the user specified `ordered=True`.
        """
        return dict_cls(inherited_fields + cls_fields)

    # NOTE: self is the class object
    def __init__(self, name, bases, attrs):
        super(SchemaMeta, self).__init__(name, bases, attrs)
        if name:
            class_registry.register(name, self)
        self._hooks = self.resolve_hooks()

    def resolve_hooks(self):
        """Add in the decorated processors

        By doing this after constructing the class, we let standard inheritance
        do all the hard work.
        """
        mro = inspect.getmro(self)

        hooks = defaultdict(list)

        for attr_name in dir(self):
            # Need to look up the actual descriptor, not whatever might be
            # bound to the class. This needs to come from the __dict__ of the
            # declaring class.
            for parent in mro:
                try:
                    attr = parent.__dict__[attr_name]
                except KeyError:
                    continue
                else:
                    break
            else:
                # In case we didn't find the attribute and didn't break above.
                # We should never hit this - it's just here for completeness
                # to exclude the possibility of attr being undefined.
                continue

            try:
                hook_config = attr.__marshmallow_hook__
            except AttributeError:
                pass
            else:
                for key in iterkeys(hook_config):
                    # Use name here so we can get the bound method later, in
                    # case the processor was a descriptor or something.
                    hooks[key].append(attr_name)

        return hooks


class SchemaOpts(object):
    """class Meta options for the :class:`Schema`. Defines defaults."""

    def __init__(self, meta, ordered=False):
        self.fields = getattr(meta, 'fields', ())
        if not isinstance(self.fields, (list, tuple)):
            raise ValueError('`fields` option must be a list or tuple.')
        self.additional = getattr(meta, 'additional', ())
        if not isinstance(self.additional, (list, tuple)):
            raise ValueError('`additional` option must be a list or tuple.')
        if self.fields and self.additional:
            raise ValueError(
                'Cannot set both `fields` and `additional` options'
                ' for the same Schema.',
            )
        self.exclude = getattr(meta, 'exclude', ())
        if not isinstance(self.exclude, (list, tuple)):
            raise ValueError('`exclude` must be a list or tuple.')
        self.dateformat = getattr(meta, 'dateformat', None)
        self.datetimeformat = getattr(meta, 'datetimeformat', None)
        if hasattr(meta, 'json_module'):
            warnings.warn(
                'The json_module class Meta option is deprecated. Use render_module instead.',
                DeprecationWarning,
            )
            render_module = getattr(meta, 'json_module', json)
        else:
            render_module = json
        self.render_module = getattr(meta, 'render_module', render_module)
        self.ordered = getattr(meta, 'ordered', ordered)
        self.index_errors = getattr(meta, 'index_errors', True)
        self.include = getattr(meta, 'include', {})
        self.load_only = getattr(meta, 'load_only', ())
        self.dump_only = getattr(meta, 'dump_only', ())
        self.unknown = getattr(meta, 'unknown', RAISE)


class BaseSchema(base.SchemaABC):
    """Base schema class with which to define custom schemas.

    Example usage:

    .. code-block:: python

        import datetime as dt
        from marshmallow import Schema, fields

        class Album(object):
            def __init__(self, title, release_date):
                self.title = title
                self.release_date = release_date

        class AlbumSchema(Schema):
            title = fields.Str()
            release_date = fields.Date()

        # Or, equivalently
        class AlbumSchema2(Schema):
            class Meta:
                fields = ("title", "release_date")

        album = Album("Beggars Banquet", dt.date(1968, 12, 6))
        schema = AlbumSchema()
        data, errors = schema.dump(album)
        data  # {'release_date': '1968-12-06', 'title': 'Beggars Banquet'}

    :param tuple|list only: Whitelist of the declared fields to select when
        instantiating the Schema. If None, all fields are used. Nested fields
        can be represented with dot delimiters.
    :param tuple|list exclude: Blacklist of the declared fields to exclude
        when instantiating the Schema. If a field appears in both `only` and
        `exclude`, it is not used. Nested fields can be represented with dot
        delimiters.
    :param bool many: Should be set to `True` if ``obj`` is a collection
        so that the object will be serialized to a list.
    :param dict context: Optional context passed to :class:`fields.Method` and
        :class:`fields.Function` fields.
    :param tuple|list load_only: Fields to skip during serialization (write-only fields)
    :param tuple|list dump_only: Fields to skip during deserialization (read-only fields)
    :param bool|tuple partial: Whether to ignore missing fields. If its value
        is an iterable, only missing fields listed in that iterable will be
        ignored.
    :param unknown: Whether to exclude, include, or raise an error for unknown
        fields in the data. Use `EXCLUDE`, `INCLUDE` or `RAISE`.

    .. versionchanged:: 3.0.0
        `prefix` parameter removed.

    .. versionchanged:: 2.0.0
        `__validators__`, `__preprocessors__`, and `__data_handlers__` are removed in favor of
        `marshmallow.decorators.validates_schema`,
        `marshmallow.decorators.pre_load` and `marshmallow.decorators.post_dump`.
        `__accessor__` and `__error_handler__` are deprecated. Implement the
        `handle_error` and `get_attribute` methods instead.
        """
    OPTIONS_CLASS = SchemaOpts

    class Meta(object):
        """Options object for a Schema.

        Example usage: ::

            class Meta:
                fields = ("id", "email", "date_created")
                exclude = ("password", "secret_attribute")

        Available options:

        - ``fields``: Tuple or list of fields to include in the serialized result.
        - ``additional``: Tuple or list of fields to include *in addition* to the
            explicitly declared fields. ``additional`` and ``fields`` are
            mutually-exclusive options.
        - ``include``: Dictionary of additional fields to include in the schema. It is
            usually better to define fields as class variables, but you may need to
            use this option, e.g., if your fields are Python keywords. May be an
            `OrderedDict`.
        - ``exclude``: Tuple or list of fields to exclude in the serialized result.
            Nested fields can be represented with dot delimiters.
        - ``dateformat``: Date format for all DateTime fields that do not have their
            date format explicitly specified.
        - ``render_module``: Module to use for `loads` and `dumps`. Defaults to
            `json` from the standard library.
        - ``ordered``: If `True`, order serialization output according to the
            order in which fields were declared. Output of `Schema.dump` will be a
            `collections.OrderedDict`.
        - ``index_errors``: If `True`, errors dictionaries will include the index
            of invalid items in a collection.
        - ``load_only``: Tuple or list of fields to exclude from serialized results.
        - ``dump_only``: Tuple or list of fields to exclude from deserialization
        - ``unknown``: Whether to exclude, include, or raise an error for unknown
            fields in the data. Use `EXCLUDE`, `INCLUDE` or `RAISE`.
        """
        pass

    def __init__(
        self, only=None, exclude=(), many=False, context=None,
        load_only=(), dump_only=(), partial=False, unknown=None,
    ):
        # Raise error if only or exclude is passed as string, not list of strings
        if only is not None and not is_collection(only):
            raise StringNotCollectionError('"only" should be a list of strings')
        if exclude is not None and not is_collection(exclude):
            raise StringNotCollectionError('"exclude" should be a list of strings')
        # copy declared fields from metaclass
        self.declared_fields = copy.deepcopy(self._declared_fields)
        self.many = many
        self.only = only
        self.exclude = exclude
        self.ordered = self.opts.ordered
        self.load_only = set(load_only) or set(self.opts.load_only)
        self.dump_only = set(dump_only) or set(self.opts.dump_only)
        self.partial = partial
        self.unknown = unknown or self.opts.unknown
        self.context = context or {}
        self._normalize_nested_options()
        #: Dictionary mapping field_names -> :class:`Field` objects
        self.fields = self._init_fields()

    def __repr__(self):
        return '<{ClassName}(many={self.many})>'.format(
            ClassName=self.__class__.__name__, self=self,
        )

    @property
    def dict_class(self):
        return OrderedDict if self.ordered else dict

    @property
    def set_class(self):
        return OrderedSet if self.ordered else set

    ##### Override-able methods #####

    def handle_error(self, error, data):
        """Custom error handler function for the schema.

        :param ValidationError error: The `ValidationError` raised during (de)serialization.
        :param data: The original input data.

        .. versionadded:: 2.0.0
        """
        pass

    def get_attribute(self, obj, attr, default):
        """Defines how to pull values from an object to serialize.

        .. versionadded:: 2.0.0

        .. versionchanged:: 3.0.0a1
            Changed position of ``obj`` and ``attr``.
        """
        return utils.get_value(obj, attr, default)

    ##### Serialization/Deserialization API #####

    def dump(self, obj, many=None):
        """Serialize an object to native Python data types according to this
        Schema's fields.

        :param obj: The object to serialize.
        :param bool many: Whether to serialize `obj` as a collection. If `None`, the value
            for `self.many` is used.
        :return: A dict of serialized data
        :rtype: dict

        .. versionadded:: 1.0.0
        .. versionchanged:: 3.0.0b7
            This method returns the serialized data rather than a ``(data, errors)`` duple.
            A :exc:`ValidationError <marshmallow.exceptions.ValidationError>` is raised
            if ``obj`` is invalid.
        """
        # Callable marshalling object
        marshal = marshalling.Marshaller()
        errors = {}
        many = self.many if many is None else bool(many)
        if many and utils.is_iterable_but_not_string(obj):
            obj = list(obj)

        if self._has_processors(PRE_DUMP):
            try:
                processed_obj = self._invoke_dump_processors(
                    PRE_DUMP,
                    obj,
                    many,
                    original_data=obj,
                )
            except ValidationError as error:
                errors = error.normalized_messages()
                result = None
        else:
            processed_obj = obj

        if not errors:
            try:
                result = marshal(
                    processed_obj,
                    self.fields,
                    many=many,
                    accessor=self.get_attribute,
                    dict_class=self.dict_class,
                    index_errors=self.opts.index_errors,
                )
            except ValidationError as error:
                errors = marshal.errors
                result = error.data

        if not errors and self._has_processors(POST_DUMP):
            try:
                result = self._invoke_dump_processors(
                    POST_DUMP,
                    result,
                    many,
                    original_data=obj,
                )
            except ValidationError as error:
                errors = error.normalized_messages()
        if errors:
            exc = ValidationError(
                errors,
                field_names=marshal.error_field_names,
                data=obj,
                valid_data=result,
                **marshal.error_kwargs
            )
            # User-defined error handler
            self.handle_error(exc, obj)
            raise exc

        return result

    def dumps(self, obj, many=None, *args, **kwargs):
        """Same as :meth:`dump`, except return a JSON-encoded string.

        :param obj: The object to serialize.
        :param bool many: Whether to serialize `obj` as a collection. If `None`, the value
            for `self.many` is used.
        :return: A ``json`` string
        :rtype: str

        .. versionadded:: 1.0.0
        .. versionchanged:: 3.0.0b7
            This method returns the serialized data rather than a ``(data, errors)`` duple.
            A :exc:`ValidationError <marshmallow.exceptions.ValidationError>` is raised
            if ``obj`` is invalid.
        """
        serialized = self.dump(obj, many=many)
        return self.opts.render_module.dumps(serialized, *args, **kwargs)

    def load(self, data, many=None, partial=None, unknown=None):
        """Deserialize a data structure to an object defined by this Schema's fields.

        :param dict data: The data to deserialize.
        :param bool many: Whether to deserialize `data` as a collection. If `None`, the
            value for `self.many` is used.
        :param bool|tuple partial: Whether to ignore missing fields. If `None`,
            the value for `self.partial` is used. If its value is an iterable,
            only missing fields listed in that iterable will be ignored.
<<<<<<< HEAD
            Use dot delimiters to specify nested fields.
=======
        :param unknown: Whether to exclude, include, or raise an error for unknown
            fields in the data. Use `EXCLUDE`, `INCLUDE` or `RAISE`.
            If `None`, the value for `self.unknown` is used.
>>>>>>> eb0c548e
        :return: A dict of deserialized data
        :rtype: dict

        .. versionadded:: 1.0.0
        .. versionchanged:: 3.0.0b7
            This method returns the deserialized data rather than a ``(data, errors)`` duple.
            A :exc:`ValidationError <marshmallow.exceptions.ValidationError>` is raised
            if invalid data are passed.
        """
        return self._do_load(
            data, many, partial=partial, unknown=unknown,
            postprocess=True,
        )

    def loads(
        self, json_data, many=None, partial=None, unknown=None,
        **kwargs
    ):
        """Same as :meth:`load`, except it takes a JSON string as input.

        :param str json_data: A JSON string of the data to deserialize.
        :param bool many: Whether to deserialize `obj` as a collection. If `None`, the
            value for `self.many` is used.
        :param bool|tuple partial: Whether to ignore missing fields. If `None`,
            the value for `self.partial` is used. If its value is an iterable,
            only missing fields listed in that iterable will be ignored.
<<<<<<< HEAD
            Use dot delimiters to specify nested fields.
=======
        :param unknown: Whether to exclude, include, or raise an error for unknown
            fields in the data. Use `EXCLUDE`, `INCLUDE` or `RAISE`.
            If `None`, the value for `self.unknown` is used.
>>>>>>> eb0c548e
        :return: A dict of deserialized data
        :rtype: dict

        .. versionadded:: 1.0.0
        .. versionchanged:: 3.0.0b7
            This method returns the deserialized data rather than a ``(data, errors)`` duple.
            A :exc:`ValidationError <marshmallow.exceptions.ValidationError>` is raised
            if invalid data are passed.
        """
        data = self.opts.render_module.loads(json_data, **kwargs)
        return self.load(data, many=many, partial=partial, unknown=unknown)

    def validate(self, data, many=None, partial=None):
        """Validate `data` against the schema, returning a dictionary of
        validation errors.

        :param dict data: The data to validate.
        :param bool many: Whether to validate `data` as a collection. If `None`, the
            value for `self.many` is used.
        :param bool|tuple partial: Whether to ignore missing fields. If `None`,
            the value for `self.partial` is used. If its value is an iterable,
            only missing fields listed in that iterable will be ignored.
            Use dot delimiters to specify nested fields.
        :return: A dictionary of validation errors.
        :rtype: dict

        .. versionadded:: 1.1.0
        """
        try:
            self._do_load(data, many, partial=partial, postprocess=False)
        except ValidationError as exc:
            return exc.messages
        return {}

    ##### Private Helpers #####

    def _do_load(
        self, data, many=None, partial=None, unknown=None,
        postprocess=True,
    ):
        """Deserialize `data`, returning the deserialized result.

        :param data: The data to deserialize.
        :param bool many: Whether to deserialize `data` as a collection. If `None`, the
            value for `self.many` is used.
        :param bool|tuple partial: Whether to validate required fields. If its value is an iterable,
            only fields listed in that iterable will be ignored will be allowed missing.
            If `True`, all fields will be allowed missing.
            If `None`, the value for `self.partial` is used.
        :param unknown: Whether to exclude, include, or raise an error for unknown
            fields in the data. Use `EXCLUDE`, `INCLUDE` or `RAISE`.
            If `None`, the value for `self.unknown` is used.
        :param bool postprocess: Whether to run post_load methods..
        :return: A dict of deserialized data
        :rtype: dict
        """
        # Callable unmarshalling object
        unmarshal = marshalling.Unmarshaller()
        errors = {}
        many = self.many if many is None else bool(many)
        unknown = unknown or self.unknown
        if partial is None:
            partial = self.partial
        if self._has_processors(PRE_LOAD):
            try:
                processed_data = self._invoke_load_processors(
                    PRE_LOAD,
                    data,
                    many,
                    original_data=data,
                )
            except ValidationError as err:
                errors = err.normalized_messages()
                result = None
        else:
            processed_data = data
        if not errors:
            result = unmarshal(
                processed_data,
                self.fields,
                many=many,
                partial=partial,
                unknown=unknown,
                dict_class=self.dict_class,
                index_errors=self.opts.index_errors,
            )
            self._invoke_field_validators(unmarshal, data=result, many=many)
            errors = unmarshal.errors
            # Run schema-level validation.
            if self._has_processors(VALIDATES_SCHEMA):
                field_errors = bool(errors)
                self._invoke_schema_validators(
                    unmarshal,
                    pass_many=True,
                    data=result,
                    original_data=data,
                    many=many,
                    field_errors=field_errors,
                )
                self._invoke_schema_validators(
                    unmarshal,
                    pass_many=False,
                    data=result,
                    original_data=data,
                    many=many,
                    field_errors=field_errors,
                )
        # Run post processors
        if not errors and postprocess and self._has_processors(POST_LOAD):
            try:
                result = self._invoke_load_processors(
                    POST_LOAD,
                    result,
                    many,
                    original_data=data,
                )
            except ValidationError as err:
                errors = err.normalized_messages()
        if errors:
            exc = ValidationError(
                errors,
                field_names=unmarshal.error_field_names,
                data=data,
                valid_data=result,
                **unmarshal.error_kwargs
            )
            self.handle_error(exc, data)
            raise exc

        return result

    def _normalize_nested_options(self):
        """Apply then flatten nested schema options"""
        if self.only is not None:
            # Apply the only option to nested fields.
            self.__apply_nested_option('only', self.only, 'intersection')
            # Remove the child field names from the only option.
            self.only = self.set_class(
                [field.split('.', 1)[0] for field in self.only],
            )
        excludes = set(self.opts.exclude) | set(self.exclude)
        if excludes:
            # Apply the exclude option to nested fields.
            self.__apply_nested_option('exclude', excludes, 'union')
        if self.exclude:
            # Remove the parent field names from the exclude option.
            self.exclude = self.set_class(
                [field for field in self.exclude if '.' not in field],
            )
        if self.opts.exclude:
            # Remove the parent field names from the meta exclude option.
            self.opts.exclude = self.set_class(
                [field for field in self.opts.exclude if '.' not in field],
            )

    def __apply_nested_option(self, option_name, field_names, set_operation):
        """Apply nested options to nested fields"""
        # Split nested field names on the first dot.
        nested_fields = [name.split('.', 1) for name in field_names if '.' in name]
        # Partition the nested field names by parent field.
        nested_options = defaultdict(list)
        for parent, nested_names in nested_fields:
            nested_options[parent].append(nested_names)
        # Apply the nested field options.
        for key, options in iter(nested_options.items()):
            new_options = self.set_class(options)
            original_options = getattr(self.declared_fields[key], option_name, ())
            if original_options:
                if set_operation == 'union':
                    new_options |= self.set_class(original_options)
                if set_operation == 'intersection':
                        new_options &= self.set_class(original_options)
            setattr(self.declared_fields[key], option_name, new_options)

    def _init_fields(self):
        """Update fields based on schema options."""
        if self.opts.fields:
            available_field_names = self.set_class(self.opts.fields)
        else:
            available_field_names = self.set_class(self.declared_fields.keys())
            if self.opts.additional:
                available_field_names |= self.set_class(self.opts.additional)

        invalid_fields = self.set_class()

        if self.only is not None:
            # Return only fields specified in only option
            field_names = self.set_class(self.only)

            invalid_fields |= field_names - available_field_names
        else:
            field_names = available_field_names

        # If "exclude" option or param is specified, remove those fields.
        exclude_field_names = set(self.opts.exclude) | set(self.exclude)
        if exclude_field_names:
            # Note that this isn't available_field_names, since we want to
            # apply "only" for the actual calculation.
            field_names = field_names - exclude_field_names

            invalid_fields |= exclude_field_names - available_field_names

        if invalid_fields:
            message = 'Invalid fields for {0}: {1}.'.format(self, invalid_fields)
            raise ValueError(message)

        fields_dict = self.dict_class()
        for field_name in field_names:
            field_obj = self.declared_fields.get(field_name, fields.Inferred())
            self._bind_field(field_name, field_obj)
            fields_dict[field_name] = field_obj

        dump_data_keys = [
            obj.data_key or name for name, obj in iteritems(fields_dict) if not obj.load_only
        ]
        if len(dump_data_keys) != len(set(dump_data_keys)):
            data_keys_duplicates = {x for x in dump_data_keys if dump_data_keys.count(x) > 1}
            raise ValueError('Duplicate data_keys: {}'.format(data_keys_duplicates))

        load_attributes = [
            obj.attribute or name for name, obj in iteritems(fields_dict) if not obj.dump_only
        ]
        if len(load_attributes) != len(set(load_attributes)):
            attributes_duplicates = {x for x in load_attributes if load_attributes.count(x) > 1}
            raise ValueError('Duplicate attributes: {}'.format(attributes_duplicates))

        return fields_dict

    def on_bind_field(self, field_name, field_obj):
        """Hook to modify a field when it is bound to the `Schema`.

        No-op by default.
        """
        return None

    def _bind_field(self, field_name, field_obj):
        """Bind field to the schema, setting any necessary attributes on the
        field (e.g. parent and name).

        Also set field load_only and dump_only values if field_name was
        specified in ``class Meta``.
        """
        try:
            if field_name in self.load_only:
                field_obj.load_only = True
            if field_name in self.dump_only:
                field_obj.dump_only = True
            field_obj._bind_to_schema(field_name, self)
            self.on_bind_field(field_name, field_obj)
        except TypeError:
            # field declared as a class, not an instance
            if (isinstance(field_obj, type) and
                    issubclass(field_obj, base.FieldABC)):
                msg = ('Field for "{0}" must be declared as a '
                       'Field instance, not a class. '
                       'Did you mean "fields.{1}()"?'
                       .format(field_name, field_obj.__name__))
                raise TypeError(msg)

    def _has_processors(self, tag):
        return self._hooks[(tag, True)] or self._hooks[(tag, False)]

    def _invoke_dump_processors(self, tag, data, many, original_data=None):
        # The pass_many post-dump processors may do things like add an envelope, so
        # invoke those after invoking the non-pass_many processors which will expect
        # to get a list of items.
        data = self._invoke_processors(
            tag, pass_many=False,
            data=data, many=many, original_data=original_data,
        )
        data = self._invoke_processors(
            tag, pass_many=True,
            data=data, many=many, original_data=original_data,
        )
        return data

    def _invoke_load_processors(self, tag, data, many, original_data=None):
        # This has to invert the order of the dump processors, so run the pass_many
        # processors first.
        data = self._invoke_processors(
            tag, pass_many=True,
            data=data, many=many, original_data=original_data,
        )
        data = self._invoke_processors(
            tag, pass_many=False,
            data=data, many=many, original_data=original_data,
        )
        return data

    def _invoke_field_validators(self, unmarshal, data, many):
        for attr_name in self._hooks[VALIDATES]:
            validator = getattr(self, attr_name)
            validator_kwargs = validator.__marshmallow_hook__[VALIDATES]
            field_name = validator_kwargs['field_name']

            try:
                field_obj = self.fields[field_name]
            except KeyError:
                if field_name in self.declared_fields:
                    continue
                raise ValueError('"{0}" field does not exist.'.format(field_name))

            if many:
                for idx, item in enumerate(data):
                    try:
                        value = item[field_obj.attribute or field_name]
                    except KeyError:
                        pass
                    else:
                        validated_value = unmarshal.call_and_store(
                            getter_func=validator,
                            data=value,
                            field_name=field_obj.data_key or field_name,
                            index=(idx if self.opts.index_errors else None),
                        )
                        if validated_value is missing:
                            data[idx].pop(field_name, None)
            else:
                try:
                    value = data[field_obj.attribute or field_name]
                except KeyError:
                    pass
                else:
                    validated_value = unmarshal.call_and_store(
                        getter_func=validator,
                        data=value,
                        field_name=field_obj.data_key or field_name,
                    )
                    if validated_value is missing:
                        data.pop(field_name, None)

    def _invoke_schema_validators(
        self,
        unmarshal,
        pass_many,
        data,
        original_data,
        many,
        field_errors=False,
    ):
        for attr_name in self._hooks[(VALIDATES_SCHEMA, pass_many)]:
            validator = getattr(self, attr_name)
            validator_kwargs = validator.__marshmallow_hook__[(VALIDATES_SCHEMA, pass_many)]
            pass_original = validator_kwargs.get('pass_original', False)

            skip_on_field_errors = validator_kwargs['skip_on_field_errors']
            if skip_on_field_errors and field_errors:
                continue

            if pass_many:
                validator = functools.partial(validator, many=many)
            if many and not pass_many:
                for idx, (item, orig) in enumerate(zip(data, original_data)):
                    unmarshal.run_validator(
                        validator,
                        item,
                        orig,
                        self.fields,
                        many=many,
                        index=idx,
                        pass_original=pass_original,
                    )
            else:
                unmarshal.run_validator(
                    validator,
                    data,
                    original_data,
                    self.fields,
                    many=many,
                    pass_original=pass_original,
                )

    def _invoke_processors(
        self,
        tag,
        pass_many,
        data,
        many,
        original_data=None,
    ):
        key = (tag, pass_many)
        for attr_name in self._hooks[key]:
            # This will be a bound method.
            processor = getattr(self, attr_name)

            processor_kwargs = processor.__marshmallow_hook__[key]
            pass_original = processor_kwargs.get('pass_original', False)

            if pass_many:
                if pass_original:
                    data = processor(data, many, original_data)
                else:
                    data = processor(data, many)
            elif many:
                if pass_original:
                    data = [
                        processor(item, original)
                        for item, original in zip(data, original_data)
                    ]
                else:
                    data = [processor(item) for item in data]
            else:
                if pass_original:
                    data = processor(data, original_data)
                else:
                    data = processor(data)
        return data


class Schema(with_metaclass(SchemaMeta, BaseSchema)):
    __doc__ = BaseSchema.__doc__<|MERGE_RESOLUTION|>--- conflicted
+++ resolved
@@ -470,13 +470,10 @@
         :param bool|tuple partial: Whether to ignore missing fields. If `None`,
             the value for `self.partial` is used. If its value is an iterable,
             only missing fields listed in that iterable will be ignored.
-<<<<<<< HEAD
             Use dot delimiters to specify nested fields.
-=======
         :param unknown: Whether to exclude, include, or raise an error for unknown
             fields in the data. Use `EXCLUDE`, `INCLUDE` or `RAISE`.
             If `None`, the value for `self.unknown` is used.
->>>>>>> eb0c548e
         :return: A dict of deserialized data
         :rtype: dict
 
@@ -503,13 +500,10 @@
         :param bool|tuple partial: Whether to ignore missing fields. If `None`,
             the value for `self.partial` is used. If its value is an iterable,
             only missing fields listed in that iterable will be ignored.
-<<<<<<< HEAD
             Use dot delimiters to specify nested fields.
-=======
         :param unknown: Whether to exclude, include, or raise an error for unknown
             fields in the data. Use `EXCLUDE`, `INCLUDE` or `RAISE`.
             If `None`, the value for `self.unknown` is used.
->>>>>>> eb0c548e
         :return: A dict of deserialized data
         :rtype: dict
 
