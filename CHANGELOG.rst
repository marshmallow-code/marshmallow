--- conflicted
+++ resolved
@@ -1,7 +1,6 @@
 Changelog
 ---------
 
-<<<<<<< HEAD
 3.0.0 (unreleased)
 ++++++++++++++++++
 
@@ -15,7 +14,7 @@
 
 Bug fixes:
 
-- Includes bug fix from 2.19.4.
+- Includes bug fixes from 2.19.4 and 2.19.5.
 
 Other changes:
 
@@ -528,7 +527,7 @@
 - Remove ``__error_handler__``, ``__accessor__``, ``@Schema.error_handler``, and ``@Schema.accessor``. Override ``Schema.handle_error`` and ``Schema.get_attribute`` instead.
 - Remove ``func`` parameter of ``fields.Function``. Remove ``method_name`` parameter of ``fields.Method`` (issue:`325`). Use the ``serialize`` parameter instead.
 - Remove ``extra`` parameter from ``Schema``. Use a ``@post_dump`` method to add additional data.
-=======
+
 2.19.5 (2019-06-18)
 +++++++++++++++++++
 
@@ -536,7 +535,6 @@
 
 - Fix deserializing ISO8601-formatted datetimes with less than 6-digit
   miroseconds (:issue:`1251`). Thanks :user:`diego-plan9` for reporting.
->>>>>>> 8e4f7a9c
 
 2.19.4 (2019-06-16)
 +++++++++++++++++++
