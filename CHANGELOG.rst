Changelog
---------

3.12.1 (2021-05-10)
*******************

Bug fixes:

- Fix bug that raised an ``AttributeError`` when instantiating a
  ``Schema`` with a field named ``parent`` (:issue:`1808`).
  Thanks :user:`flying-sheep` for reporting and helping with the fix.

3.12.0 (2021-05-09)
*******************

Features:

- Add ``validate.And`` (:issue:`1768`).
  Thanks :user:`rugleb` for the suggestion.
<<<<<<< HEAD
- Let ``Field``s be accessed by name as ``Schema`` attributes (:pr:`1631`).
- Add a `Unique` validator in ``marshmallow.validate`` (:pr:`1793`).
=======
- Add type annotations to ``marshmallow.decorators`` (:issue:`1788`, :pr:`1789`).
  Thanks :user:`michaeldimchuk` for the PR.
- Let ``Field``\s be accessed by name as ``Schema`` attributes (:pr:`1631`).
>>>>>>> 8af34a94

Other changes:

- Improve types in ``marshmallow.validate`` (:pr:`1786`).
- Make ``marshmallow.validate.Validator`` an abstract base class (:pr:`1786`).
- Remove unnecessary list cast (:pr:`1785`).

3.11.1 (2021-03-29)
*******************

Bug fixes:

- Fix treatment of dotted keys when ``unknown=INCLUDE`` (:issue:`1506`).
  Thanks :user:`rbu` for reporting and thanks :user:`sirosen` for the fix (:pr:`1745`).

3.11.0 (2021-03-28)
*******************

Features:

- Add ``fields.IPInterface``, ``fields.IPv4Interface``, and
  ``IPv6Interface`` (:issue:`1733`). Thanks :user:`madeinoz67`
  for the suggestion and the PR.
- Raise ``AttributeError`` for missing methods when using ``fields.Method`` (:pr:`1675`).
  Thanks :user:`lassandroan`.

Other changes:

- Remove unnecessary ``hasattr`` and ``getattr`` checks in ``Field`` (:pr:`1770`).

3.10.0 (2020-12-19)
*******************

Deprecations:

- Passing field metadata via keyword arguments is deprecated and will be
  removed in marshmallow 4 (:issue:`1350`). Use the explicit ``metadata=...``
  argument instead. Thanks :user:`sirosen`.

3.9.1 (2020-11-07)
******************

Bug fixes:

- Cast to mapping type in ``Mapping.serialize`` and ``Mapping.deserialize``
  (:pr:`1685`).
- Fix bug letting ``Dict`` pass invalid dict on deserialization when no key or
  value ``Field`` is specified (:pr:`1685`).

3.9.0 (2020-10-31)
******************

Features:

- Add ``format`` argument to ``fields.Time`` and ``timeformat`` ``class Meta`` option (:issue:`686`).
  Thanks :user:`BennyAlex` for the suggestion and thanks :user:`infinityxxx` for the PR.

Other changes:

- Remove usage of implicit ``typing.Optional`` (:issue:`1663`).
  Thanks :user:`nadega` for the PR.

3.8.0 (2020-09-16)
******************

Features:

- Add ``fields.IP``, ``fields.IPv4`` and ``fields.IPv6`` (:pr:`1485`). Thanks
  :user:`mgetka` for the PR.

Bug fixes:

- Fix typing in ``AwareDateTime`` (:pr:`1658`). Thanks :user:`adithyabsk` for
  reporting.

3.7.1 (2020-07-20)
******************

Bug fixes:

- ``fields.Boolean`` correctly serializes non-hashable types (:pr:`1633`).
  Thanks :user:`jun0jang` for the PR.

3.7.0 (2020-07-08)
******************

Deprecations:

- ``marshmallow.pprint`` is deprecated and will be removed in marshmallow 4 (:issue:`1588`).

Support:

- Document ``default_error_messages`` on field classes (:pr:`1619`). Thanks :user:`weeix`.

Bug fixes:

- Fix passing ``only`` and ``exclude`` to ``Nested`` with an ordered ``Schema`` (:pr:`1627`).
  Thanks :user:`juannorris` for the PR.

3.6.1 (2020-06-02)
******************

No code changes--only docs and contributor-facing updates in this release.

Support:

- Documentation: improve custom fields example (:issue:`1538`).
  Thanks :user:`pablospizzamiglio` for reporting the problem with the
  old example and thanks :user:`Resinderate` for the PR.
- Documentation: Split up API reference into multiple pages and
  add summary tables (:pr:`1587`). Thanks :user:`EpicWink` for the PR.

3.6.0 (2020-05-08)
******************

Features:

- Add ``validate.ContainsNoneOf`` (:issue:`1528`).
  Thanks :user:`Resinderate` for the suggestion and the PR.


3.5.2 (2020-04-30)
******************

Bug fixes:

- Fix typing in ``class_registry`` (:pr:`1574`). Thanks :user:`mahenzon`.

3.5.1 (2020-03-05)
******************

Bug fixes:

- Includes bug fix from 2.21.0.

3.5.0 (2020-02-19)
******************

Bug fixes:

- Fix list of nullable nested fields ``List(Nested(Field, allow_none=True)``
  (:issue:`1497`). Because this fix reverts an optimization introduced to
  speed-up serialization and deserialization of lists of nested fields, a
  negative impact on performance in this specific case is expected.

3.4.0 (2020-02-02)
******************

Features:

- Improve type coverage (:issue:`1479`). Thanks :user:`Reskov`.

Bug fixes:

- Fix typing for ``data`` param of ``Schema.load`` and ``ValidationError`` (:issue:`1492`).
  Thanks :user:`mehdigmira` for reporting and thanks :user:`dfirst` for the PR.

Other changes:

- Remove unnecessary typecasts (:pr:`1500`). Thanks :user:`hukkinj1`.
- Remove useless ``_serialize`` override in ``UUID`` field (:pr:`1489`).

3.3.0 (2019-12-05)
******************

Features:

- ``fields.Nested`` may take a callable that returns a schema instance.
  Use this to resolve order-of-declaration issues when schemas nest each other (:issue:`1146`).

.. code-block:: python

    # <3.3
    class AlbumSchema(Schema):
        title = fields.Str()
        artist = fields.Nested("ArtistSchema", only=("name",))


    class ArtistSchema(Schema):
        name = fields.Str()
        albums = fields.List(fields.Nested(AlbumSchema))


    # >=3.3
    class AlbumSchema(Schema):
        title = fields.Str()
        artist = fields.Nested(lambda: ArtistSchema(only=("name",)))


    class ArtistSchema(Schema):
        name = fields.Str()
        albums = fields.List(fields.Nested(AlbumSchema))

Deprecations:

- Passing the string ``"self"`` to ``fields.Nested`` is deprecated.
  Use a callable instead.

.. code-block:: python

    from marshmallow import Schema, fields

    # <3.3
    class PersonSchema(Schema):
        partner = fields.Nested("self", exclude=("partner",))
        friends = fields.List(fields.Nested("self"))


    # >=3.3
    class PersonSchema(Schema):
        partner = fields.Nested(lambda: PersonSchema(exclude=("partner")))
        friends = fields.List(fields.Nested(lambda: PersonSchema()))

Other changes:

- Fix typing for ``Number._format_num`` (:pr:`1466`). Thanks :user:`hukkinj1`.
- Make mypy stricter and remove dead code (:pr:`1467`). Thanks again, :user:`hukkinj1`.

3.2.2 (2019-11-04)
******************

Bug fixes:

- Don't load fields for which ``load_only`` and ``dump_only`` are both ``True`` (:pr:`1448`).
- Fix types in ``marshmallow.validate`` (:pr:`1446`).

Support:

- Test against Python 3.8 (:pr:`1431`).

3.2.1 (2019-09-30)
++++++++++++++++++

Bug fixes:

- Fix typing for ``Schema.dump[s]`` (:pr:`1416`).

3.2.0 (2019-09-17)
++++++++++++++++++

Features:

- Add type annotations to ``marshmallow.schema`` and ``marshmallow.validate`` (:pr:`1407`, :issue:`663`).

Bug fixes:

- Fix compatibility with Python < 3.5.3 (:issue:`1409`). Thanks :user:`lukaszdudek-silvair` for reporting.

Refactoring:

- Remove unnecessary ``BaseSchema`` superclass (:pr:`1406`).

3.1.1 (2019-09-16)
++++++++++++++++++

Bug fixes:

- Restore inheritance hierarchy of ``Number`` fields (:pr:`1403`).
  ``fields.Integer`` and ``fields.Decimal`` inherit from ``fields.Number``.
- Fix bug that raised an uncaught error when a nested schema instance had an unpickleable object in its context (:issue:`1404`).
  Thanks :user:`metheoryt` for reporting.

3.1.0 (2019-09-15)
++++++++++++++++++

Features:

- Add more type annotations (:issue:`663`).
  Type information is distributed per `PEP 561 <https://www.python.org/dev/peps/pep-0561/>`_ .
  Thanks :user:`fuhrysteve` for helping with this.

Bug fixes:

- Includes bug fix from 2.20.5.

3.0.5 (2019-09-12)
++++++++++++++++++

Bug fixes:

- Fix bug that raised an uncaught error when passing both a schema instance and ``only`` to ``Nested`` (:pr:`1395`).
  This bug also affected passing a schema instance to ``fields.Pluck``.


3.0.4 (2019-09-11)
++++++++++++++++++

Bug fixes:

- Fix propagating dot-delimited ``only`` and ``exclude`` parameters to nested schema instances (:issue:`1384`).
- Includes bug fix from 2.20.4 (:issue:`1160`).

3.0.3 (2019-09-04)
++++++++++++++++++

Bug fixes:

- Handle when ``data_key`` is an empty string (:issue:`1378`).
  Thanks :user:`jtrakk` for reporting.

3.0.2 (2019-09-04)
++++++++++++++++++

Bug fixes:

- Includes bug fix from 2.20.3 (:pr:`1376`).
- Fix incorrect ``super()`` call in ``SchemaMeta.__init__`` (:pr:`1362`).

3.0.1 (2019-08-21)
++++++++++++++++++

Bug fixes:

- Fix bug when nesting ``fields.DateTime`` within ``fields.List`` or ``fields.Tuple`` (:issue:`1357`).
  This bug was introduced in 3.0.0rc9. Thanks :user:`zblz` for reporting.

3.0.0 (2019-08-18)
++++++++++++++++++

Features:

- Optimize ``List(Nested(...))`` (:issue:`779`).
- Minor performance improvements and cleanup (:pr:`1328`).
- Add ``Schema.from_dict`` (:issue:`1312`).

Deprecations/Removals:

- ``Field.fail`` is deprecated. Use ``Field.make_error`` instead.
- Remove UUID validation from ``fields.UUID``, for consistency with other fields (:issue:`1132`).

Support:

- Various docs improvements (:pr:`1329`).

3.0.0rc9 (2019-07-31)
+++++++++++++++++++++

Features:

- *Backwards-incompatible*: Validation does not occur on serialization (:issue:`1132`).
  This significantly improves serialization performance.
- *Backwards-incompatible*: ``DateTime`` does not affect timezone information
  on serialization and deserialization (:issue:`1234`, :pr:`1278`).
- Add ``NaiveDateTime`` and ``AwareDateTime`` to enforce timezone awareness
  (:issue:`1234`, :pr:`1287`).
- *Backwards-incompatible*: ``List`` does not wrap single values in a list on
  serialization (:pr:`1307`).
- *Backwards-incompatible*: ``Schema.handle_error`` receives ``many`` and ``partial`` as keyword arguments (:pr:`1321`).
- Use ``raise from`` more uniformly to improve stack traces (:pr:`1313`).
- Rename ``Nested.__schema`` to ``Nested._schema`` to prevent name mangling (:issue:`1289`).
- Performance improvements (:pr:`1309`).

Deprecations/Removals:

- ``LocalDateTime`` is removed (:issue:`1234`).
- ``marshmallow.utils.utc`` is removed. Use ``datetime.timezone.utc`` instead.

Bug fixes:

- Fix behavior of ``List(Nested("self"))`` (`#779 (comment) <https://github.com/marshmallow-code/marshmallow/issues/779#issuecomment-396354987>`_).

Support:

- Document usage of ``validate.Regexp``'s usage ``re.search`` (:issue:`1285`). Thanks :user:`macdonaldezra`.

3.0.0rc8 (2019-07-04)
+++++++++++++++++++++

Features:

- Propagate ``only`` and ``exclude`` parameters to ``Nested`` fields
  within ``List`` and ``Dict`` (:issue:`779`, :issue:`946`).
- Use ``email.utils.parsedate_to_datetime`` instead of conditionally
  using dateutil for parsing RFC dates (:pr:`1246`).
- Use internal util functions instead of conditionally using dateutil
  for parsing  ISO 8601 datetimes, dates and times. Timezone info is now
  correctly deserialized whether or not dateutil is installed. (:pr:`1265`)
- Improve error messages for ``validate.Range``.
- Use ``raise from error`` for better stack traces (:pr:`1254`). Thanks
  :user:`fuhrysteve`.
- python-dateutil is no longer used. This resolves the inconsistent behavior
  based on the presence of python-dateutil (:issue:`497`, :issue:`1234`).

Bug fixes:

- Fix method resolution for ``__init__`` method of ``fields.Email`` and
  ``fields.URL`` (:issue:`1268`). Thanks :user:`dursk` for the catch and patch.
- Includes bug fixes from 2.19.4 and 2.19.5.

Other changes:

- *Backwards-incompatible*: Rename ``fields.List.container`` to ``fields.List.inner``,
  ``fields.Dict.key_container`` to ``fields.Dict.key_field``, and
  ``fields.Dict.value_container`` to ``fields.Dict.value_field``.
- Switch to Azure Pipelines for CI (:issue:`1261`).

3.0.0rc7 (2019-06-15)
+++++++++++++++++++++

Features:

- *Backwards-incompatible*: ``many`` is passed as a keyword argument to methods decorated with
  ``pre_load``, ``post_load``, ``pre_dump``, ``post_dump``,
  and ``validates_schema``. ``partial`` is passed as a keyword argument to
  methods decorated with ``pre_load``, ``post_load`` and ``validates_schema``.
  ``**kwargs`` should be added to all decorated methods.
- Add ``min_inclusive`` and ``max_exclusive`` parameters to
  ``validate.Range`` (:issue:`1221`). Thanks :user:`kdop` for the PR.

Bug fixes:

- Fix propagation of ``partial`` to ``Nested`` containers (part of :issue:`779`).
- Includes bug fix from 2.19.3.

Other changes:

- *Backwards-incompatible*: Use keyword-only arguments (:issue:`1216`).

3.0.0rc6 (2019-05-05)
+++++++++++++++++++++

Support:

- *Backwards-incompatible*: Remove support for Python 2 (:issue:`1120`).
  Only Python>=3.5 is supported.
  Thank you :user:`rooterkyberian` for the suggestion and the PR.
- *Backwards-incompatible*: Remove special-casing in ``fields.List`` and
  ``fields.Tuple`` for accessing nested attributes (:pr:`1188`).
  Use ``fields.List(fields.Pluck(...))`` instead.
- Add ``python_requires`` to ``setup.py`` (:pr:`1194`).
  Thanks :user:`hugovk`.
- Upgrade syntax with ``pyupgrade`` in pre-commit (:pr:`1195`). Thanks
  again :user:`hugovk`.

3.0.0rc5 (2019-03-30)
+++++++++++++++++++++

Features:

- Allow input value to be included in error messages
  for a number of fields (:pr:`1129`). Thanks :user:`hdoupe` for the PR.
- Improve default error messages for ``OneOf`` and ``ContainsOnly``
  (:issue:`885`). Thanks :user:`mcgfeller` for the suggestion
  and :user:`maxalbert` for the PR.

Deprecations/Removals:

- Remove ``fields.FormattedString`` (:issue:`1141`). Use
  ``fields.Function`` or ``fields.Method`` instead.

Bug fixes:

- Includes bug fix from 2.19.2.

3.0.0rc4 (2019-02-08)
+++++++++++++++++++++

Features:

- Add ``fields.Tuple`` (:issue:`1103`) Thanks :user:`zblz` for the PR.
- Add ``fields.Mapping``, which makes it easier to support other
  mapping types (e.g. ``OrderedDict``)  (:issue:`1092`).
  Thank :user:`sayanarijit` for the suggestion and the PR.

3.0.0rc3 (2019-01-13)
+++++++++++++++++++++

Features:

- Make the error messages for "unknown fields" and "invalid data type"
  configurable (:issue:`852`). Thanks :user:`Dunstrom` for the PR.
- ``fields.Boolean`` parses ``"yes"``/``"no"`` values (:pr:`1081`).
  Thanks :user:`r1b`.

Other changes:

- *Backwards-incompatible with previous 3.x versions*: Change ordering
  of ``keys`` and ``values`` arguments to ``fields.Dict``.
- Remove unused code in ``marshmallow.utils``: ``is_indexable_but_not_string``,
  ``float_to_decimal``, ``decimal_to_fixed``, ``from_iso`` (:pr:`1088`).
- Remove unused ``marshmallow.compat.string_types``.

Bug fixes:

- Includes bug fix from 2.18.0.

3.0.0rc2 (2019-01-03)
+++++++++++++++++++++

Features:

- Add ``register`` *class Meta* option to allow bypassing marshmallow's
  internal class registry when memory usage is critical (:issue:`660`).

Bug fixes:

- Fix serializing dict-like objects with properties (:issue:`1060`).
  Thanks :user:`taion` for the fix.
- Fix populating ``ValidationError.valid_data`` for ``List`` and
  ``Dict`` fields (:issue:`766`).

Other changes:

- Add ``marshmallow.__version_info__`` (:pr:`1074`).
- Remove the ``marshmallow.marshalling`` internal module (:pr:`1070`).
- A ``ValueError`` is raised when the ``missing`` parameter is passed
  for required fields (:issue:`1040`).
- Extra keyword arguments passed to ``ValidationError`` in validators
  are no longer passed to the final ``ValidationError`` raised upon
  validation completion (:issue:`996`).

3.0.0rc1 (2018-11-29)
+++++++++++++++++++++

Features:

- *Backwards-incompatible*: Rework ``ValidationError`` API.
  It now expects a single field name, and error structures are merged
  in the final ``ValidationError`` raised when validation completes.
  This allows schema-level validators to raise errors for individual
  fields (:issue:`441`). Thanks :user:`maximkulkin` for
  writing the original ``merge_errors`` implementation in :pr:`442` and thanks
  :user:`lafrech` for completing the implementation in :pr:`1026`.

Bug fixes:

- Fix ``TypeError`` when serializing ``None`` with ``Pluck`` (:pr:`1049`).
  Thanks :user:`toffan` for the catch and patch.

3.0.0b20 (2018-11-01)
+++++++++++++++++++++

Bug fixes:

- Includes bug fixes from 2.16.2 and 2.16.3.

3.0.0b19 (2018-10-24)
+++++++++++++++++++++

Features:

- Support partial loading of nested fields (:pr:`438`). Thanks
  :user:`arbor-dwatson` for the PR. *Note*: Subclasses of ``fields.Nested``
  now take an additional ``partial`` parameter in the ``_deserialize``
  method.

Bug fixes:

- Restore ``Schema.TYPE_MAPPING``, which was removed in 3.0.0b17 (:issue:`1012`).

Other changes:

- *Backwards-incompatible*: ``_serialize`` and ``_deserialize`` methods of
all ``fields.Field`` subclasses must accept ``**kwargs`` (:pr:`1007`).


3.0.0b18 (2018-10-15)
+++++++++++++++++++++

Bug fixes:

- Fix ``Date`` deserialization when using custom format (:issue:`1001`). Thanks
  :user:`Ondkloss` for reporting.

Deprecations/Removals:

- ``prefix`` parameter or ``Schema`` class is removed (:issue:`991`). The same
  can be achieved using a ``@post_dump`` method.


3.0.0b17 (2018-10-13)
+++++++++++++++++++++

Features:

- Add ``format`` option to ``Date`` field (:pr:`869`).
- *Backwards-incompatible*: Rename ``DateTime``'s ``dateformat`` Meta option
  to ``datetimeformat``. ``dateformat`` now applies to ``Date`` (:pr:`869`).
  Thanks :user:`knagra` for implementing these changes.
- Enforce ISO 8601 when deserializing date and time (:issue:`899`).
  Thanks :user:`dushr` for the report and the work on the PR.
- *Backwards-incompatible*: Raise ``ValueError`` on ``Schema`` instantiation in
  case of ``attribute`` or ``data_key`` collision (:pr:`992`).

Bug fixes:

- Fix inconsistencies in field inference by refactoring the inference feature
  into a dedicated field (:issue:`809`). Thanks :user:`taion` for the PR.
- When ``unknown`` is not passed to ``Nested``, default to nested ``Schema``
  ``unknown`` meta option rather than ``RAISE`` (:pr:`963`).
  Thanks :user:`vgavro` for the PR.
- Fix loading behavior of ``fields.Pluck`` (:pr:`990`).
- Includes bug fix from 2.16.0.

3.0.0b16 (2018-09-20)
+++++++++++++++++++++

Bug fixes:

- Fix ``root`` attribute for nested container fields
  on inheriting schemas (:issue:`956`). Thanks :user:`bmcbu`
  for reporting.

3.0.0b15 (2018-09-18)
+++++++++++++++++++++

Bug fixes:

- Raise ``ValidationError`` instead of ``TypeError`` when non-iterable types are
  validated with ``many=True`` (:issue:`851`).
- ``many=True`` no longer iterates over ``str`` and ``collections.abc.Mapping`` objects and instead
  raises a ``ValidationError`` with ``{'_schema': ['Invalid input type.']}`` (:issue:`930`).
- Return ``[]`` as ``ValidationError.valid_data`` instead of ``{}`` when
  ``many=True`` (:issue:`907`).

Thanks :user:`tuukkamustonen` for implementing these changes.

3.0.0b14 (2018-09-15)
+++++++++++++++++++++

Features:

- Add ``fields.Pluck`` for serializing a single field from a nested object
  (:issue:`800`). Thanks :user:`timc13` for the feedback and :user:`deckar01`
  for the implementation.
- *Backwards-incompatible*: Passing a string argument as ``only`` to
  ``fields.Nested`` is no longer supported. Use ``fields.Pluck`` instead
  (:issue:`800`).
- Raise a ``StringNotCollectionError`` if ``only`` or ``exclude`` is
  passed as a string to ``fields.Nested`` (:pr:`931`).
- *Backwards-incompatible*: ``Float`` takes an ``allow_nan`` parameter to
  explicitly allow serializing and deserializing special values (``nan``,
  ``inf`` and ``-inf``). ``allow_nan`` defaults to ``False``.

Other changes:

- *Backwards-incompatible*: ``Nested`` field now defaults to ``unknown=RAISE``
  instead of ``EXCLUDE``. This harmonizes behavior with ``Schema`` that
  already defaults to ``RAISE`` (:issue:`908`). Thanks :user:`tuukkamustonen`.
- Tested against Python 3.7.

3.0.0b13 (2018-08-04)
+++++++++++++++++++++

Bug fixes:

- Errors reported by a schema-level validator for a field in a ``Nested`` field
  are stored under corresponding field name, not ``_schema`` key (:pr:`862`).
- Includes bug fix from 2.15.4.

Other changes:

- *Backwards-incompatible*: The ``unknown`` option now defaults to ``RAISE``
  (`#524 (comment) <https://github.com/marshmallow-code/marshmallow/issues/524#issuecomment-397165731>`_,
  :issue:`851`).
- *Backwards-incompatible*: When a schema error is raised with a ``dict`` as
  payload, the ``dict`` overwrites any existing error list. Before this change,
  it would be appended to the list.
- Raise a `StringNotCollectionError` if ``only`` or ``exclude`` is
  passed as a string (:issue:`316`). Thanks :user:`paulocheque` for
  reporting.

3.0.0b12 (2018-07-04)
+++++++++++++++++++++

Features:

- The behavior to apply when encountering unknown fields while deserializing
  can be controlled with the ``unknown`` option (:issue:`524`,
  :issue:`747`, :issue:`127`).
  It makes it possible to either "include", "exclude", or "raise".
  Thanks :user:`tuukkamustonen` for the suggestion and thanks
  :user:`ramnes` for the PR.

.. warning::

  The default for ``unknown`` will be changed to ``RAISE`` in the
  next release.

Other changes:

- *Backwards-incompatible*: Pre/Post-processors MUST return modified data.
  Returning ``None`` does not imply data were mutated (:issue:`347`). Thanks
  :user:`tdevelioglu` for reporting.
- *Backwards-incompatible*: ``only`` and ``exclude`` are bound by
  declared and additional fields. A ``ValueError`` is raised if invalid
  fields are passed (:issue:`636`). Thanks :user:`jan-23` for reporting.
  Thanks :user:`ikilledthecat` and :user:`deckar01` for the PRs.
- Format code using pre-commit (:pr:`855`).

Deprecations/Removals:

- ``ValidationError.fields`` is removed (:issue:`840`). Access field
  instances from ``Schema.fields``.

3.0.0b11 (2018-05-20)
+++++++++++++++++++++

Features:

- Clean up code for schema hooks (:pr:`814`). Thanks :user:`taion`.
- Minor performance improvement from simplifying ``utils.get_value`` (:pr:`811`). Thanks again :user:`taion`.
- Add ``require_tld`` argument to ``fields.URL`` (:issue:`749`). Thanks
  :user:`DenerKup` for reporting and thanks :user:`surik00` for the PR.
- ``fields.UUID`` deserializes ``bytes`` strings using ``UUID(bytes=b'...')`` (:pr:`625`).
  Thanks :user:`JeffBerger` for the suggestion and the PR.

Bug fixes:

- Fields nested within ``Dict`` correctly inherit context from their
  parent schema (:issue:`820`). Thanks :user:`RosanneZe` for reporting
  and :user:`deckar01` for the PR.
- Includes bug fix from 2.15.3.


3.0.0b10 (2018-05-10)
+++++++++++++++++++++

Bug fixes:

- Includes bugfixes from 2.15.2.

3.0.0b9 (2018-04-25)
++++++++++++++++++++

Features:

- *Backwards-incompatible*: ``missing`` and ``default`` values are
  passed in deserialized form (:issue:`378`). Thanks :user:`chadrik` for
  the suggestion and thanks :user:`lafrech` for the PR.

Bug fixes:

- Includes the bugfix from 2.15.1.

3.0.0b8 (2018-03-24)
++++++++++++++++++++

Features:

- *Backwards-incompatible*: Add ``data_key`` parameter to fields for
  specifying the key in the input and output data dict. This
  parameter replaces both ``load_from`` and ``dump_to`` (:issue:`717`).
  Thanks :user:`lafrech`.
- *Backwards-incompatible*: When ``pass_original=True`` is passed to one
  of the decorators and a collection is being (de)serialized, the
  ``original_data`` argument will be a single object unless
  ``pass_many=True`` is also passed to the decorator (:issue:`315`,
  :issue:`743`). Thanks :user:`stj` for the PR.
- *Backwards-incompatible*: Don't recursively check nested required
  fields when the ``Nested`` field's key is missing (:issue:`319`). This
  reverts :pr:`235`. Thanks :user:`chekunkov` reporting and thanks
  :user:`lafrech` for the PR.
- *Backwards-incompatible*: Change error message collection for ``Dict`` field (:issue:`730`). Note:
  this is backwards-incompatible with previous 3.0.0bX versions.
  Thanks :user:`shabble` for the report and thanks :user:`lafrech` for the PR.

3.0.0b7 (2018-02-03)
++++++++++++++++++++

Features:

- *Backwards-incompatible*: Schemas are always strict (:issue:`377`).
  The ``strict`` parameter is removed.
- *Backwards-incompatible*: ``Schema().load`` and ``Schema().dump`` return ``data`` instead of a
  ``(data, errors)`` tuple (:issue:`598`).
- *Backwards-incomaptible*: ``Schema().load(None)`` raises a
  ``ValidationError`` (:issue:`511`).

See :ref:`upgrading_3_0` for a guide on updating your code.

Thanks :user:`lafrech` for implementing these changes.
Special thanks to :user:`MichalKononenko`, :user:`douglas-treadwell`, and
:user:`maximkulkin` for the discussions on these changes.


Other changes:

- *Backwards-incompatible*: Field name is not checked when ``load_from``
  is specified (:pr:`714`). Thanks :user:`lafrech`.

Support:

- Add `Code of Conduct <https://marshmallow.readthedocs.io/en/dev/code_of_conduct.html>`_.


3.0.0b6 (2018-01-02)
++++++++++++++++++++

Bug fixes:

- Fixes ``ValidationError.valid_data`` when a nested field contains errors
  (:issue:`710`). This bug was introduced in 3.0.0b3. Thanks
  :user:`lafrech`.

Other changes:

- *Backwards-incompatible*: ``Email`` and ``URL`` fields don't validate
  on serialization (:issue:`608`). This makes them more consistent with the other
  fields and improves serialization performance. Thanks again :user:`lafrech`.
- ``validate.URL`` requires square brackets around IPv6 URLs (:issue:`707`). Thanks :user:`harlov`.

3.0.0b5 (2017-12-30)
++++++++++++++++++++

Features:

- Add support for structured dictionaries by providing values and keys arguments to the
  ``Dict`` field's constructor. This mirrors the ``List``
  field's ability to validate its items (:issue:`483`). Thanks :user:`deckar01`.

Other changes:

- *Backwards-incompatible*: ``utils.from_iso`` is deprecated in favor of
  ``utils.from_iso_datetime`` (:issue:`694`). Thanks :user:`sklarsa`.

3.0.0b4 (2017-10-23)
++++++++++++++++++++

Features:

- Add support for millisecond, minute, hour, and week precisions to
  ``fields.TimeDelta`` (:issue:`537`). Thanks :user:`Fedalto` for the
  suggestion and the PR.
- Includes features from release 2.14.0.


Support:

- Copyright year in docs uses ``CHANGELOG.rst``'s modified date for
  reproducible builds (:issue:`679`). Thanks :user:`bmwiedemann`.
- Test against Python 3.6 in tox. Thanks :user:`Fedalto`.
- Fix typo in exception message (:issue:`659`). Thanks :user:`wonderbeyond`
  for reporting and thanks :user:`yoichi` for the PR.

3.0.0b3 (2017-08-20)
++++++++++++++++++++

Features:

- Add ``valid_data`` attribute to ``ValidationError``.
- Add ``strict`` parameter to ``Integer`` (:issue:`667`). Thanks
  :user:`yoichi`.

Deprecations/Removals:

- Deprecate ``json_module`` option in favor of ``render_module`` (:issue:`364`, :issue:`130`). Thanks :user:`justanr` for the suggestion.

Bug fixes:

- Includes bug fixes from releases 2.13.5 and 2.13.6.
- *Backwards-incompatible*: ``Number`` fields don't accept booleans as valid input (:issue:`623`). Thanks :user:`tuukkamustonen` for the suggestion and thanks :user:`rowillia` for the PR.

Support:

- Add benchmark script. Thanks :user:`rowillia`.

3.0.0b2 (2017-03-19)
++++++++++++++++++++

Features:

- Add ``truthy`` and ``falsy`` params to ``fields.Boolean`` (:issue:`580`). Thanks :user:`zwack` for the PR. Note: This is potentially a breaking change if your code passes the `default` parameter positionally. Pass `default` as a keyword argument instead, e.g. ``fields.Boolean(default=True)``.

Other changes:

- *Backwards-incompatible*: ``validate.ContainsOnly`` allows empty and duplicate values (:issue:`516`, :issue:`603`). Thanks :user:`maximkulkin` for the suggestion and thanks :user:`lafrech` for the PR.

Bug fixes:

- Includes bug fixes from release 2.13.4.

3.0.0b1 (2017-03-10)
++++++++++++++++++++

Features:

- ``fields.Nested`` respects ``only='field'`` when deserializing (:issue:`307`). Thanks :user:`erlingbo` for the suggestion and the PR.
- ``fields.Boolean`` parses ``"on"``/``"off"`` (:issue:`580`). Thanks :user:`marcellarius` for the suggestion.


Other changes:

- Includes changes from release 2.13.2.
- *Backwards-incompatible*: ``skip_on_field_errors`` defaults to ``True`` for ``validates_schema`` (:issue:`352`).

3.0.0a1 (2017-02-26)
++++++++++++++++++++

Features:

- ``dump_only`` and ``load_only`` for ``Function`` and ``Method`` are set based on ``serialize`` and ``deserialize`` arguments (:issue:`328`).

Other changes:

- *Backwards-incompatible*: ``fields.Method`` and ``fields.Function`` no longer swallow ``AttributeErrors`` (:issue:`395`). Thanks :user:`bereal` for the suggestion.
- *Backwards-incompatible*: ``validators.Length`` is no longer a subclass of ``validators.Range`` (:issue:`458`). Thanks :user:`deckar01` for the catch and patch.
- *Backwards-incompatible*: ``utils.get_func_args`` no longer returns bound arguments. This is consistent with the behavior of ``inspect.signature``. This change prevents a DeprecationWarning on Python 3.5 (:issue:`415`, :issue:`479`). Thanks :user:`deckar01` for the PR.
- *Backwards-incompatible*: Change the signature of ``utils.get_value`` and ``Schema.get_attribute`` for consistency with Python builtins (e.g. ``getattr``) (:issue:`341`). Thanks :user:`stas` for reporting and thanks :user:`deckar01` for the PR.
- *Backwards-incompatible*: Don't unconditionally call callable attributes (:issue:`430`, reverts :issue:`242`). Thanks :user:`mirko` for the suggestion.
- Drop support for Python 2.6 and 3.3.

Deprecation/Removals:

- Remove ``__error_handler__``, ``__accessor__``, ``@Schema.error_handler``, and ``@Schema.accessor``. Override ``Schema.handle_error`` and ``Schema.get_attribute`` instead.
- Remove ``func`` parameter of ``fields.Function``. Remove ``method_name`` parameter of ``fields.Method`` (issue:`325`). Use the ``serialize`` parameter instead.
- Remove ``extra`` parameter from ``Schema``. Use a ``@post_dump`` method to add additional data.

2.21.0 (2020-03-05)
+++++++++++++++++++

Bug fixes:

- Don't match string-ending newlines in ``URL`` and ``Email`` fields
  (:issue:`1522`). Thanks :user:`nbanmp` for the PR.

Other changes:

- Drop support for Python 3.4 (:pr:`1525`).

2.20.5 (2019-09-15)
+++++++++++++++++++

Bug fixes:

- Fix behavior when a non-list collection is passed to the ``validate`` argument of ``fields.Email`` and ``fields.URL`` (:issue:`1400`).

2.20.4 (2019-09-11)
+++++++++++++++++++

Bug fixes:

- Respect the ``many`` value on ``Schema`` instances passed to ``Nested`` (:issue:`1160`).
  Thanks :user:`Kamforka` for reporting.

2.20.3 (2019-09-04)
+++++++++++++++++++

Bug fixes:

- Don't swallow ``TypeError`` exceptions raised by ``Field._bind_to_schema`` or ``Schema.on_bind_field`` (:pr:`1376`).

2.20.2 (2019-08-20)
+++++++++++++++++++

Bug fixes:

- Prevent warning about importing from ``collections`` on Python 3.7
  (:pr:`1354`). Thanks :user:`nicktimko` for the PR.

2.20.1 (2019-08-13)
+++++++++++++++++++

Bug fixes:

- Fix bug that raised ``TypeError`` when invalid data type is
  passed to a nested schema with ``@validates`` (:issue:`1342`).

2.20.0 (2019-08-10)
+++++++++++++++++++

Bug fixes:

- Fix deprecated functions' compatibility with Python 2 (:issue:`1337`).
  Thanks :user:`airstandley` for the catch and patch.
- Fix error message consistency for invalid input types on nested fields (:issue:`1303`).
  This is a backport of the fix in :pr:`857`. Thanks :user:`cristi23` for the
  thorough bug report and the PR.

Deprecation/Removal:

- Python 2.6 is no longer officially supported (:issue:`1274`).

2.19.5 (2019-06-18)
+++++++++++++++++++

Bug fixes:

- Fix deserializing ISO8601-formatted datetimes with less than 6-digit
  miroseconds (:issue:`1251`). Thanks :user:`diego-plan9` for reporting.

2.19.4 (2019-06-16)
+++++++++++++++++++

Bug fixes:

- Microseconds no longer gets lost when deserializing datetimes without dateutil
  installed (:issue:`1147`).

2.19.3 (2019-06-15)
+++++++++++++++++++

Bug fixes:

- Fix bug where nested fields in ``Meta.exclude`` would not work on
  multiple instantiations (:issue:`1212`). Thanks :user:`MHannila` for
  reporting.

2.19.2 (2019-03-30)
+++++++++++++++++++

Bug fixes:

- Handle ``OverflowError`` when (de)serializing large integers with
  ``fields.Float`` (:pr:`1177`). Thanks :user:`brycedrennan` for the PR.

2.19.1 (2019-03-16)
+++++++++++++++++++

Bug fixes:

- Fix bug where ``Nested(many=True)`` would skip first element when
  serializing a generator (:issue:`1163`). Thanks :user:`khvn26` for the
  catch and patch.

2.19.0 (2019-03-07)
+++++++++++++++++++

Deprecation/Removal:

- A ``RemovedInMarshmallow3`` warning is raised when using
  ``fields.FormattedString``. Use ``fields.Method`` or ``fields.Function``
  instead (:issue:`1141`).

2.18.1 (2019-02-15)
+++++++++++++++++++

Bug fixes:

- A ``ChangedInMarshmallow3Warning`` is no longer raised when
  ``strict=False`` (:issue:`1108`). Thanks :user:`Aegdesil` for
  reporting.

2.18.0 (2019-01-13)
+++++++++++++++++++

Features:

- Add warnings for functions in ``marshmallow.utils`` that are removed in
  marshmallow 3.

Bug fixes:

- Copying ``missing`` with ``copy.copy`` or ``copy.deepcopy`` will not
  duplicate it (:pr:`1099`).

2.17.0 (2018-12-26)
+++++++++++++++++++

Features:

- Add ``marshmallow.__version_info__`` (:pr:`1074`).
- Add warnings for API that is deprecated or changed to help users
  prepare for marshmallow 3 (:pr:`1075`).

2.16.3 (2018-11-01)
+++++++++++++++++++

Bug fixes:

- Prevent memory leak when dynamically creating classes with ``type()``
  (:issue:`732`). Thanks :user:`asmodehn` for writing the tests to
  reproduce this issue.

2.16.2 (2018-10-30)
+++++++++++++++++++

Bug fixes:

- Prevent warning about importing from ``collections`` on Python 3.7
  (:issue:`1027`). Thanks :user:`nkonin` for reporting and
  :user:`jmargeta` for the PR.

2.16.1 (2018-10-17)
+++++++++++++++++++

Bug fixes:

- Remove spurious warning about implicit collection handling
  (:issue:`998`). Thanks :user:`lalvarezguillen` for reporting.

2.16.0 (2018-10-10)
+++++++++++++++++++

Bug fixes:

- Allow username without password in basic auth part of the url in
  ``fields.Url`` (:pr:`982`). Thanks user:`alefnula` for the PR.

Other changes:

- Drop support for Python 3.3 (:pr:`987`).

2.15.6 (2018-09-20)
+++++++++++++++++++

Bug fixes:

- Prevent ``TypeError`` when a non-collection is passed to a ``Schema`` with ``many=True``.
  Instead, raise ``ValidationError`` with ``{'_schema': ['Invalid input type.']}`` (:issue:`906`).
- Fix ``root`` attribute for nested container fields on list
  on inheriting schemas (:issue:`956`). Thanks :user:`bmcbu`
  for reporting.

These fixes were backported from 3.0.0b15 and 3.0.0b16.


2.15.5 (2018-09-15)
+++++++++++++++++++

Bug fixes:

- Handle empty SQLAlchemy lazy lists gracefully when dumping (:issue:`948`).
  Thanks :user:`vke-code` for the catch and :user:`YuriHeupa` for the patch.

2.15.4 (2018-08-04)
+++++++++++++++++++

Bug fixes:

- Respect ``load_from`` when reporting errors for ``@validates('field_name')``
  (:issue:`748`). Thanks :user:`m-novikov` for the catch and patch.

2.15.3 (2018-05-20)
+++++++++++++++++++

Bug fixes:

- Fix passing ``only`` as a string to ``nested`` when the passed field
  defines ``dump_to`` (:issue:`800`, :issue:`822`). Thanks
  :user:`deckar01` for the catch and patch.

2.15.2 (2018-05-10)
+++++++++++++++++++

Bug fixes:

- Fix a race condition in validation when concurrent threads use the
  same ``Schema`` instance (:issue:`783`). Thanks :user:`yupeng0921` and
  :user:`lafrech` for the fix.
- Fix serialization behavior of
  ``fields.List(fields.Integer(as_string=True))`` (:issue:`788`). Thanks
  :user:`cactus` for reporting and :user:`lafrech` for the fix.
- Fix behavior of ``exclude`` parameter when passed from parent to
  nested schemas (:issue:`728`). Thanks :user:`timc13` for reporting and
  :user:`deckar01` for the fix.

2.15.1 (2018-04-25)
+++++++++++++++++++

Bug fixes:

- :cve:`CVE-2018-17175`: Fix behavior when an empty list is passed as the ``only`` argument
  (:issue:`772`). Thanks :user:`deckar01` for reporting and thanks
  :user:`lafrech` for the fix.

2.15.0 (2017-12-02)
+++++++++++++++++++

Bug fixes:

- Handle ``UnicodeDecodeError`` when deserializing ``bytes`` with a
  ``String`` field (:issue:`650`). Thanks :user:`dan-blanchard` for the
  suggestion and thanks :user:`4lissonsilveira` for the PR.

2.14.0 (2017-10-23)
+++++++++++++++++++

Features:

- Add ``require_tld`` parameter to ``validate.URL`` (:issue:`664`).
  Thanks :user:`sduthil` for the suggestion and the PR.

2.13.6 (2017-08-16)
+++++++++++++++++++

Bug fixes:

- Fix serialization of types that implement `__getitem__`
  (:issue:`669`). Thanks :user:`MichalKononenko`.

2.13.5 (2017-04-12)
+++++++++++++++++++

Bug fixes:

- Fix validation of iso8601-formatted dates (:issue:`556`). Thanks :user:`lafrech` for reporting.

2.13.4 (2017-03-19)
+++++++++++++++++++

Bug fixes:

- Fix symmetry of serialization and deserialization behavior when passing a dot-delimited path to the ``attribute`` parameter of fields (:issue:`450`). Thanks :user:`itajaja` for reporting.

2.13.3 (2017-03-11)
+++++++++++++++++++

Bug fixes:

- Restore backwards-compatibility of ``SchemaOpts`` constructor (:issue:`597`). Thanks :user:`Wesmania` for reporting and thanks :user:`frol` for the fix.

2.13.2 (2017-03-10)
+++++++++++++++++++

Bug fixes:

- Fix inheritance of ``ordered`` option when ``Schema`` subclasses define ``class Meta`` (:issue:`593`). Thanks :user:`frol`.

Support:

- Update contributing docs.

2.13.1 (2017-03-04)
+++++++++++++++++++

Bug fixes:

- Fix sorting on Schema subclasses when ``ordered=True`` (:issue:`592`). Thanks :user:`frol`.

2.13.0 (2017-02-18)
+++++++++++++++++++

Features:

- Minor optimizations (:issue:`577`). Thanks :user:`rowillia` for the PR.

2.12.2 (2017-01-30)
+++++++++++++++++++

Bug fixes:

- Unbound fields return `None` rather returning the field itself. This fixes a corner case introduced in :issue:`572`. Thanks :user:`touilleMan` for reporting and :user:`YuriHeupa` for the fix.

2.12.1 (2017-01-23)
+++++++++++++++++++

Bug fixes:

- Fix behavior when a ``Nested`` field is composed within a ``List`` field (:issue:`572`). Thanks :user:`avish` for reporting and :user:`YuriHeupa` for the PR.

2.12.0 (2017-01-22)
+++++++++++++++++++

Features:

- Allow passing nested attributes (e.g. ``'child.field'``) to the ``dump_only`` and ``load_only`` parameters of ``Schema`` (:issue:`572`). Thanks :user:`YuriHeupa` for the PR.
- Add ``schemes`` parameter to ``fields.URL`` (:issue:`574`). Thanks :user:`mosquito` for the PR.

2.11.1 (2017-01-08)
+++++++++++++++++++

Bug fixes:

- Allow ``strict`` class Meta option to be overriden by constructor (:issue:`550`). Thanks :user:`douglas-treadwell` for reporting and thanks :user:`podhmo` for the PR.

2.11.0 (2017-01-08)
+++++++++++++++++++

Features:

- Import ``marshmallow.fields`` in ``marshmallow/__init__.py`` to save an import when importing the ``marshmallow`` module (:issue:`557`). Thanks :user:`mindojo-victor`.

Support:

- Documentation: Improve example in "Validating Original Input Data" (:issue:`558`). Thanks :user:`altaurog`.
- Test against Python 3.6.

2.10.5 (2016-12-19)
+++++++++++++++++++

Bug fixes:

- Reset user-defined kwargs passed to ``ValidationError`` on each ``Schema.load`` call (:issue:`565`). Thanks :user:`jbasko` for the catch and patch.

Support:

- Tests: Fix redefinition of ``test_utils.test_get_value()`` (:issue:`562`). Thanks :user:`nelfin`.

2.10.4 (2016-11-18)
+++++++++++++++++++

Bug fixes:

- `Function` field works with callables that use Python 3 type annotations (:issue:`540`). Thanks :user:`martinstein` for reporting and thanks :user:`sabinem`, :user:`lafrech`, and :user:`maximkulkin` for the work on the PR.

2.10.3 (2016-10-02)
+++++++++++++++++++

Bug fixes:

- Fix behavior for serializing missing data with ``Number`` fields when ``as_string=True`` is passed (:issue:`538`). Thanks :user:`jessemyers` for reporting.

2.10.2 (2016-09-25)
+++++++++++++++++++

Bug fixes:

- Use fixed-point notation rather than engineering notation when serializing with ``Decimal`` (:issue:`534`). Thanks :user:`gdub`.
- Fix UUID validation on serialization and deserialization of ``uuid.UUID`` objects (:issue:`532`). Thanks :user:`pauljz`.

2.10.1 (2016-09-14)
+++++++++++++++++++

Bug fixes:

- Fix behavior when using ``validate.Equal(False)`` (:issue:`484`). Thanks :user:`pktangyue` for reporting and thanks :user:`tuukkamustonen` for the fix.
- Fix ``strict`` behavior when errors are raised in ``pre_dump``/``post_dump`` processors (:issue:`521`). Thanks :user:`tvuotila` for the catch and patch.
- Fix validation of nested fields on dumping (:issue:`528`). Thanks again :user:`tvuotila`.

2.10.0 (2016-09-05)
+++++++++++++++++++

Features:

- Errors raised by pre/post-load/dump methods will be added to a schema's errors dictionary (:issue:`472`). Thanks :user:`dbertouille` for the suggestion and for the PR.

2.9.1 (2016-07-21)
++++++++++++++++++

Bug fixes:

- Fix serialization of ``datetime.time`` objects with microseconds (:issue:`464`). Thanks :user:`Tim-Erwin` for reporting and thanks :user:`vuonghv` for the fix.
- Make ``@validates`` consistent with field validator behavior: if validation fails, the field will not be included in the deserialized output (:issue:`391`). Thanks :user:`martinstein` for reporting and thanks :user:`vuonghv` for the fix.

2.9.0 (2016-07-06)
++++++++++++++++++

- ``Decimal`` field coerces input values to a string before deserializing to a `decimal.Decimal` object in order to avoid transformation of float values under 12 significant digits (:issue:`434`, :issue:`435`). Thanks :user:`davidthornton` for the PR.

2.8.0 (2016-06-23)
++++++++++++++++++

Features:

- Allow ``only`` and ``exclude`` parameters to take nested fields, using dot-delimited syntax (e.g. ``only=['blog.author.email']``) (:issue:`402`). Thanks :user:`Tim-Erwin` and :user:`deckar01` for the discussion and implementation.

Support:

- Update tasks.py for compatibility with invoke>=0.13.0. Thanks :user:`deckar01`.

2.7.3 (2016-05-05)
++++++++++++++++++

- Make ``field.parent`` and ``field.name`` accessible to ``on_bind_field`` (:issue:`449`). Thanks :user:`immerrr`.

2.7.2 (2016-04-27)
++++++++++++++++++

No code changes in this release. This is a reupload in order to distribute an sdist for the last hotfix release. See :issue:`443`.

Support:

- Update license entry in setup.py to fix RPM distributions (:issue:`433`). Thanks :user:`rrajaravi` for reporting.

2.7.1 (2016-04-08)
++++++++++++++++++

Bug fixes:

- Only add Schemas to class registry if a class name is provided. This allows Schemas to be
  constructed dynamically using the ``type`` constructor without getting added to the class registry (which is useful for saving memory).

2.7.0 (2016-04-04)
++++++++++++++++++

Features:

- Make context available to ``Nested`` field's ``on_bind_field`` method (:issue:`408`). Thanks :user:`immerrr` for the PR.
- Pass through user ``ValidationError`` kwargs (:issue:`418`). Thanks :user:`russelldavies` for helping implement this.

Other changes:

- Remove unused attributes ``root``, ``parent``, and ``name`` from ``SchemaABC`` (:issue:`410`). Thanks :user:`Tim-Erwin` for the PR.

2.6.1 (2016-03-17)
++++++++++++++++++

Bug fixes:

- Respect ``load_from`` when reporting errors for nested required fields (:issue:`414`). Thanks :user:`yumike`.

2.6.0 (2016-02-01)
++++++++++++++++++

Features:

- Add ``partial`` argument to ``Schema.validate`` (:issue:`379`). Thanks :user:`tdevelioglu` for the PR.
- Add ``equal`` argument to ``validate.Length``. Thanks :user:`daniloakamine`.
- Collect all validation errors for each item deserialized by a ``List`` field (:issue:`345`). Thanks :user:`maximkulkin` for the report and the PR.

2.5.0 (2016-01-16)
++++++++++++++++++

Features:

- Allow a tuple of field names to be passed as the ``partial`` argument to ``Schema.load`` (:issue:`369`). Thanks :user:`tdevelioglu` for the PR.
- Add ``schemes`` argument to ``validate.URL`` (:issue:`356`).

2.4.2 (2015-12-08)
++++++++++++++++++

Bug fixes:

- Prevent duplicate error messages when validating nested collections (:issue:`360`). Thanks :user:`alexmorken` for the catch and patch.

2.4.1 (2015-12-07)
++++++++++++++++++

Bug fixes:

- Serializing an iterator will not drop the first item (:issue:`343`, :issue:`353`). Thanks :user:`jmcarp` for the patch. Thanks :user:`edgarallang` and :user:`jmcarp` for reporting.

2.4.0 (2015-12-06)
++++++++++++++++++

Features:

- Add ``skip_on_field_errors`` parameter to ``validates_schema`` (:issue:`323`). Thanks :user:`jjvattamattom` for the suggestion and :user:`d-sutherland` for the PR.

Bug fixes:

- Fix ``FormattedString`` serialization (:issue:`348`). Thanks :user:`acaird` for reporting.
- Fix ``@validates`` behavior when used when ``attribute`` is specified and ``strict=True`` (:issue:`350`). Thanks :user:`density` for reporting.

2.3.0 (2015-11-22)
++++++++++++++++++

Features:

- Add ``dump_to`` parameter to fields (:issue:`310`). Thanks :user:`ShayanArmanPercolate` for the suggestion. Thanks :user:`franciscod` and :user:`ewang` for the PRs.
- The ``deserialize`` function passed to ``fields.Function`` can optionally receive a ``context`` argument (:issue:`324`). Thanks :user:`DamianHeard`.
- The ``serialize`` function passed to ``fields.Function`` is optional (:issue:`325`). Thanks again :user:`DamianHeard`.
- The ``serialize`` function passed to ``fields.Method`` is optional (:issue:`329`). Thanks :user:`justanr`.

Deprecation/Removal:

- The ``func`` argument of ``fields.Function`` has been renamed to ``serialize``.
- The ``method_name`` argument of ``fields.Method`` has been renamed to ``serialize``.

``func`` and ``method_name`` are still present for backwards-compatibility, but they will both be removed in marshmallow 3.0.

2.2.1 (2015-11-11)
++++++++++++++++++

Bug fixes:

- Skip field validators for fields that aren't included in ``only`` (:issue:`320`). Thanks :user:`carlos-alberto` for reporting and :user:`eprikazc` for the PR.

2.2.0 (2015-10-26)
++++++++++++++++++

Features:

- Add support for partial deserialization with the ``partial`` argument to ``Schema`` and ``Schema.load`` (:issue:`290`). Thanks :user:`taion`.

Deprecation/Removals:

- ``Query`` and ``QuerySelect`` fields are removed.
- Passing of strings to ``required`` and ``allow_none`` is removed. Pass the ``error_messages`` argument instead.

Support:

- Add example of Schema inheritance in docs (:issue:`225`). Thanks :user:`martinstein` for the suggestion and :user:`juanrossi` for the PR.
- Add "Customizing Error Messages" section to custom fields docs.

2.1.3 (2015-10-18)
++++++++++++++++++

Bug fixes:

- Fix serialization of collections for which ``iter`` will modify position, e.g. Pymongo cursors (:issue:`303`). Thanks :user:`Mise` for the catch and patch.

2.1.2 (2015-10-14)
++++++++++++++++++

Bug fixes:

- Fix passing data to schema validator when using ``@validates_schema(many=True)`` (:issue:`297`). Thanks :user:`d-sutherland` for reporting.
- Fix usage of ``@validates`` with a nested field when ``many=True`` (:issue:`298`). Thanks :user:`nelfin` for the catch and patch.

2.1.1 (2015-10-07)
++++++++++++++++++

Bug fixes:

- ``Constant`` field deserializes to its value regardless of whether its field name is present in input data (:issue:`291`). Thanks :user:`fayazkhan` for reporting.

2.1.0 (2015-09-30)
++++++++++++++++++

Features:

- Add ``Dict`` field for arbitrary mapping data (:issue:`251`). Thanks :user:`dwieeb` for adding this and :user:`Dowwie` for the suggestion.
- Add ``Field.root`` property, which references the field's Schema.

Deprecation/Removals:

- The ``extra`` param of ``Schema`` is deprecated. Add extra data in a ``post_load`` method instead.
- ``UnmarshallingError`` and ``MarshallingError`` are removed.

Bug fixes:

- Fix storing multiple schema-level validation errors (:issue:`287`). Thanks :user:`evgeny-sureev` for the patch.
- If ``missing=None`` on a field, ``allow_none`` will be set to ``True``.

Other changes:

- A ``List's`` inner field will have the list field set as its parent. Use ``root`` to access the ``Schema``.

2.0.0 (2015-09-25)
++++++++++++++++++

Features:

- Make error messages configurable at the class level and instance level (``Field.default_error_messages`` attribute and ``error_messages`` parameter, respectively).

Deprecation/Removals:

- Remove ``make_object``. Use a ``post_load`` method instead (:issue:`277`).
- Remove the ``error`` parameter and attribute of ``Field``.
- Passing string arguments to ``required`` and ``allow_none`` is deprecated. Pass the ``error_messages`` argument instead. **This API will be removed in version 2.2**.
- Remove ``Arbitrary``, ``Fixed``, and ``Price`` fields (:issue:`86`). Use ``Decimal`` instead.
- Remove ``Select`` / ``Enum`` fields (:issue:`135`). Use the ``OneOf`` validator instead.

Bug fixes:

- Fix error format for ``Nested`` fields when ``many=True``. Thanks :user:`alexmorken`.
- ``pre_dump`` methods are invoked before implicit field creation. Thanks :user:`makmanalp` for reporting.
- Return correct "required" error message for ``Nested`` field.
- The ``only`` argument passed to a ``Schema`` is bounded by the ``fields`` option (:issue:`183`). Thanks :user:`lustdante` for the suggestion.

Changes from 2.0.0rc2:

- ``error_handler`` and ``accessor`` options are replaced with the ``handle_error`` and ``get_attribute`` methods :issue:`284`.
- Remove ``marshmallow.compat.plain_function`` since it is no longer used.
- Non-collection values are invalid input for ``List`` field (:issue:`231`). Thanks :user:`density` for reporting.
- Bug fix: Prevent infinite loop when validating a required, self-nested field. Thanks :user:`Bachmann1234` for the fix.

2.0.0rc2 (2015-09-16)
+++++++++++++++++++++

Deprecation/Removals:

- ``make_object`` is deprecated. Use a ``post_load`` method instead (:issue:`277`). **This method will be removed in the final 2.0 release**.
- ``Schema.accessor`` and ``Schema.error_handler`` decorators are deprecated. Define the ``accessor`` and ``error_handler`` class Meta options instead.

Bug fixes:

- Allow non-field names to be passed to ``ValidationError`` (:issue:`273`). Thanks :user:`evgeny-sureev` for the catch and patch.

Changes from 2.0.0rc1:

- The ``raw`` parameter of the ``pre_*``, ``post_*``, ``validates_schema`` decorators was renamed to ``pass_many`` (:issue:`276`).
- Add ``pass_original`` parameter to ``post_load`` and ``post_dump`` (:issue:`216`).
- Methods decorated with the ``pre_*``, ``post_*``, and ``validates_*`` decorators must be instance methods. Class methods and instance methods are not supported at this time.

2.0.0rc1 (2015-09-13)
+++++++++++++++++++++

Features:

- *Backwards-incompatible*: ``fields.Field._deserialize`` now takes ``attr`` and ``data`` as arguments (:issue:`172`). Thanks :user:`alexmic` and :user:`kevinastone` for the suggestion.
- Allow a ``Field's`` ``attribute`` to be modified during deserialization (:issue:`266`). Thanks :user:`floqqi`.
- Allow partially-valid data to be returned for ``Nested`` fields (:issue:`269`). Thanks :user:`jomag` for the suggestion.
- Add ``Schema.on_bind_field`` hook which allows a ``Schema`` to modify its fields when they are bound.
- Stricter validation of string, boolean, and number fields (:issue:`231`). Thanks :user:`touilleMan` for the suggestion.
- Improve consistency of error messages.

Deprecation/Removals:

- ``Schema.validator``, ``Schema.preprocessor``, and ``Schema.data_handler`` are removed. Use ``validates_schema``, ``pre_load``, and ``post_dump`` instead.
- ``QuerySelect``  and ``QuerySelectList`` are deprecated (:issue:`227`). **These fields will be removed in version 2.1.**
- ``utils.get_callable_name`` is removed.

Bug fixes:

- If a date format string is passed to a ``DateTime`` field, it is always used for deserialization (:issue:`248`). Thanks :user:`bartaelterman` and :user:`praveen-p`.

Support:

- Documentation: Add "Using Context" section to "Extending Schemas" page (:issue:`224`).
- Include tests and docs in release tarballs (:issue:`201`).
- Test against Python 3.5.

2.0.0b5 (2015-08-23)
++++++++++++++++++++

Features:

- If a field corresponds to a callable attribute, it will be called upon serialization. Thanks :user:`alexmorken`.
- Add ``load_only`` and ``dump_only`` ``class Meta`` options. Thanks :user:`kelvinhammond`.
- If a ``Nested`` field is required, recursively validate any required fields in the nested schema (:issue:`235`). Thanks :user:`max-orhai`.
- Improve error message if a list of dicts is not passed to a ``Nested`` field for which ``many=True``. Thanks again :user:`max-orhai`.

Bug fixes:

- ``make_object`` is only called after all validators and postprocessors have finished (:issue:`253`). Thanks :user:`sunsongxp` for reporting.
- If an invalid type is passed to ``Schema`` and ``strict=False``, store a ``_schema`` error in the errors dict rather than raise an exception (:issue:`261`). Thanks :user:`density` for reporting.

Other changes:

- ``make_object`` is only called when input data are completely valid (:issue:`243`). Thanks :user:`kissgyorgy` for reporting.
- Change default error messages for ``URL`` and ``Email`` validators so that they don't include user input (:issue:`255`).
- ``Email`` validator permits email addresses with non-ASCII characters, as per RFC 6530 (:issue:`221`). Thanks :user:`lextoumbourou` for reporting and :user:`mwstobo` for sending the patch.

2.0.0b4 (2015-07-07)
++++++++++++++++++++

Features:

- ``List`` field respects the ``attribute`` argument of the inner field. Thanks :user:`jmcarp`.
- The ``container`` field ``List`` field has access to its parent ``Schema`` via its ``parent`` attribute. Thanks again :user:`jmcarp`.

Deprecation/Removals:

- Legacy validator functions have been removed (:issue:`73`). Use the class-based validators in ``marshmallow.validate`` instead.

Bug fixes:

- ``fields.Nested`` correctly serializes nested ``sets`` (:issue:`233`). Thanks :user:`traut`.

Changes from 2.0.0b3:

- If ``load_from`` is used on deserialization, the value of ``load_from`` is used as the key in the errors dict (:issue:`232`). Thanks :user:`alexmorken`.

2.0.0b3 (2015-06-14)
+++++++++++++++++++++

Features:

- Add ``marshmallow.validates_schema`` decorator for defining schema-level validators (:issue:`116`).
- Add ``marshmallow.validates`` decorator for defining field validators as Schema methods (:issue:`116`). Thanks :user:`philtay`.
- Performance improvements.
- Defining ``__marshallable__`` on complex objects is no longer necessary.
- Add ``fields.Constant``. Thanks :user:`kevinastone`.

Deprecation/Removals:

- Remove ``skip_missing`` class Meta option. By default, missing inputs are excluded from serialized output (:issue:`211`).
- Remove optional ``context`` parameter that gets passed to methods for ``Method`` fields.
- ``Schema.validator`` is deprecated. Use ``marshmallow.validates_schema`` instead.
- ``utils.get_func_name`` is removed. Use ``utils.get_callable_name`` instead.

Bug fixes:

- Fix serializing values from keyed tuple types (regression of :issue:`28`). Thanks :user:`makmanalp` for reporting.

Other changes:

- Remove unnecessary call to ``utils.get_value`` for ``Function`` and ``Method`` fields (:issue:`208`). Thanks :user:`jmcarp`.
- Serializing a collection without passing ``many=True`` will not result in an error. Be very careful to pass the ``many`` argument when necessary.

Support:

- Documentation: Update Flask and Peewee examples. Update Quickstart.

Changes from 2.0.0b2:

- ``Boolean`` field serializes ``None`` to ``None``, for consistency with other fields (:issue:`213`). Thanks :user:`cmanallen` for reporting.
- Bug fix: ``load_only`` fields do not get validated during serialization.
- Implicit passing of original, raw data to Schema validators is removed. Use ``@marshmallow.validates_schema(pass_original=True)`` instead.

2.0.0b2 (2015-05-03)
++++++++++++++++++++

Features:

- Add useful ``__repr__`` methods to validators (:issue:`204`). Thanks :user:`philtay`.
- *Backwards-incompatible*: By default, ``NaN``, ``Infinity``, and ``-Infinity`` are invalid values for ``fields.Decimal``. Pass ``allow_nan=True`` to allow these values. Thanks :user:`philtay`.

Changes from 2.0.0b1:

- Fix serialization of ``None`` for ``Time``, ``TimeDelta``, and ``Date`` fields (a regression introduced in 2.0.0a1).

Includes bug fixes from 1.2.6.

2.0.0b1 (2015-04-26)
++++++++++++++++++++

Features:

- Errored fields will not appear in (de)serialized output dictionaries (:issue:`153`, :issue:`202`).
- Instantiate ``OPTIONS_CLASS`` in ``SchemaMeta``. This makes ``Schema.opts`` available in metaclass methods. It also causes validation to occur earlier (upon ``Schema`` class declaration rather than instantiation).
- Add ``SchemaMeta.get_declared_fields`` class method to support adding additional declared fields.

Deprecation/Removals:

- Remove ``allow_null`` parameter of ``fields.Nested`` (:issue:`203`).

Changes from 2.0.0a1:

- Fix serialization of `None` for ``fields.Email``.

2.0.0a1 (2015-04-25)
++++++++++++++++++++

Features:

- *Backwards-incompatible*: When ``many=True``, the errors dictionary returned by ``dump`` and ``load`` will be keyed on the indices of invalid items in the (de)serialized collection (:issue:`75`). Add ``index_errors=False`` on a Schema's ``class Meta`` options to disable this behavior.
- *Backwards-incompatible*: By default, fields will raise a ValidationError if the input is ``None``. The ``allow_none`` parameter can override this behavior.
- *Backwards-incompatible*: A ``Field's`` ``default`` parameter is only used if explicitly set and the field's value is missing in the input to `Schema.dump`. If not set, the key will not be present in the serialized output for missing values . This is the behavior for *all* fields. ``fields.Str`` no longer defaults to ``''``, ``fields.Int`` no longer defaults to ``0``, etc. (:issue:`199`). Thanks :user:`jmcarp` for the feedback.
- In ``strict`` mode, a ``ValidationError`` is raised. Error messages are accessed via the ``ValidationError's`` ``messages`` attribute (:issue:`128`).
- Add ``allow_none`` parameter to ``fields.Field``. If ``False`` (the default), validation fails when the field's value is ``None`` (:issue:`76`, :issue:`111`). If ``allow_none`` is ``True``, ``None`` is considered valid and will deserialize to ``None``.
- Schema-level validators can store error messages for multiple fields (:issue:`118`). Thanks :user:`ksesong` for the suggestion.
- Add ``pre_load``, ``post_load``, ``pre_dump``, and ``post_dump`` Schema method decorators for defining pre- and post- processing routines (:issue:`153`, :issue:`179`). Thanks :user:`davidism`, :user:`taion`, and :user:`jmcarp` for the suggestions and feedback. Thanks :user:`taion` for the implementation.
- Error message for ``required`` validation is configurable. (:issue:`78`). Thanks :user:`svenstaro` for the suggestion. Thanks :user:`0xDCA` for the implementation.
- Add ``load_from`` parameter to fields (:issue:`125`). Thanks :user:`hakjoon`.
- Add ``load_only`` and ``dump_only`` parameters to fields (:issue:`61`, :issue:`87`). Thanks :user:`philtay`.
- Add `missing` parameter to fields (:issue:`115`). Thanks :user:`philtay`.
- Schema validators can take an optional ``raw_data`` argument which contains raw input data, incl. data not specified in the schema (:issue:`127`). Thanks :user:`ryanlowe0`.
- Add ``validate.OneOf`` (:issue:`135`) and ``validate.ContainsOnly`` (:issue:`149`) validators. Thanks :user:`philtay`.
- Error messages for validators can be interpolated with `{input}` and other values (depending on the validator).
- ``fields.TimeDelta`` always serializes to an integer value in order to avoid rounding errors (:issue:`105`). Thanks :user:`philtay`.
- Add ``include`` class Meta option to support field names which are Python keywords (:issue:`139`). Thanks :user:`nickretallack` for the suggestion.
- ``exclude`` parameter is respected when used together with ``only`` parameter (:issue:`165`). Thanks :user:`lustdante` for the catch and patch.
- ``fields.List`` works as expected with generators and sets (:issue:`185`). Thanks :user:`sergey-aganezov-jr`.

Deprecation/Removals:

- ``MarshallingError`` and ``UnmarshallingError`` error are deprecated in favor of a single ``ValidationError`` (:issue:`160`).
- ``context`` argument passed to Method fields is deprecated. Use ``self.context`` instead (:issue:`184`).
- Remove ``ForcedError``.
- Remove support for generator functions that yield validators (:issue:`74`). Plain generators of validators are still supported.
- The ``Select/Enum`` field is deprecated in favor of using ``validate.OneOf`` validator (:issue:`135`).
- Remove legacy, pre-1.0 API (``Schema.data`` and ``Schema.errors`` properties) (:issue:`73`).
- Remove ``null`` value.

Other changes:

- ``Marshaller``, ``Unmarshaller`` were moved to ``marshmallow.marshalling``. These should be considered private API (:issue:`129`).
- Make ``allow_null=True`` the default for ``Nested`` fields. This will make ``None`` serialize to ``None`` rather than a dictionary with empty values (:issue:`132`). Thanks :user:`nickrellack` for the suggestion.

1.2.6 (2015-05-03)
++++++++++++++++++

Bug fixes:

- Fix validation error message for ``fields.Decimal``.
- Allow error message for ``fields.Boolean`` to be customized with the ``error`` parameter (like other fields).

1.2.5 (2015-04-25)
++++++++++++++++++

Bug fixes:

- Fix validation of invalid types passed to a ``Nested`` field when ``many=True`` (:issue:`188`). Thanks :user:`juanrossi` for reporting.

Support:

- Fix pep8 dev dependency for flake8. Thanks :user:`taion`.

1.2.4 (2015-03-22)
++++++++++++++++++

Bug fixes:

- Fix behavior of ``as_string`` on ``fields.Integer`` (:issue:`173`). Thanks :user:`taion` for the catch and patch.

Other changes:

- Remove dead code from ``fields.Field``. Thanks :user:`taion`.

Support:

- Correction to ``_postprocess`` method in docs. Thanks again :user:`taion`.

1.2.3 (2015-03-15)
++++++++++++++++++

Bug fixes:

- Fix inheritance of ``ordered`` class Meta option (:issue:`162`). Thanks :user:`stephenfin` for reporting.

1.2.2 (2015-02-23)
++++++++++++++++++

Bug fixes:

- Fix behavior of ``skip_missing`` and ``accessor`` options when ``many=True`` (:issue:`137`). Thanks :user:`3rdcycle`.
- Fix bug that could cause an ``AttributeError`` when nesting schemas with schema-level validators (:issue:`144`). Thanks :user:`vovanbo` for reporting.

1.2.1 (2015-01-11)
++++++++++++++++++

Bug fixes:

- A ``Schema's`` ``error_handler``--if defined--will execute if ``Schema.validate`` returns validation errors (:issue:`121`).
- Deserializing `None` returns `None` rather than raising an ``AttributeError`` (:issue:`123`). Thanks :user:`RealSalmon` for the catch and patch.

1.2.0 (2014-12-22)
++++++++++++++++++

Features:

- Add ``QuerySelect`` and ``QuerySelectList`` fields (:issue:`84`).
- Convert validators in ``marshmallow.validate`` into class-based callables to make them easier to use when declaring fields (:issue:`85`).
- Add ``Decimal`` field which is safe to use when dealing with precise numbers (:issue:`86`).

Thanks :user:`philtay` for these contributions.

Bug fixes:

- ``Date`` fields correctly deserializes to a ``datetime.date`` object when ``python-dateutil`` is not installed (:issue:`79`). Thanks :user:`malexer` for the catch and patch.
- Fix bug that raised an ``AttributeError`` when using a class-based validator.
- Fix ``as_string`` behavior of Number fields when serializing to default value.
- Deserializing ``None`` or the empty string with either a ``DateTime``, ``Date``, ``Time`` or ``TimeDelta`` results in the correct unmarshalling errors (:issue:`96`). Thanks :user:`svenstaro` for reporting and helping with this.
- Fix error handling when deserializing invalid UUIDs (:issue:`106`). Thanks :user:`vesauimonen` for the catch and patch.
- ``Schema.loads`` correctly defaults to use the value of ``self.many`` rather than defaulting to ``False`` (:issue:`108`). Thanks :user:`davidism` for the catch and patch.
- Validators, data handlers, and preprocessors are no longer shared between schema subclasses (:issue:`88`). Thanks :user:`amikholap` for reporting.
- Fix error handling when passing a ``dict`` or ``list`` to a ``ValidationError`` (:issue:`110`). Thanks :user:`ksesong` for reporting.

Deprecation:

- The validator functions in the ``validate`` module are deprecated in favor of the class-based validators (:issue:`85`).
- The ``Arbitrary``, ``Price``, and ``Fixed`` fields are deprecated in favor of the ``Decimal`` field (:issue:`86`).

Support:

- Update docs theme.
- Update contributing docs (:issue:`77`).
- Fix namespacing example in "Extending Schema" docs. Thanks :user:`Ch00k`.
- Exclude virtualenv directories from syntax checking (:issue:`99`). Thanks :user:`svenstaro`.


1.1.0 (2014-12-02)
++++++++++++++++++

Features:

- Add ``Schema.validate`` method which validates input data against a schema. Similar to ``Schema.load``, but does not call ``make_object`` and only returns the errors dictionary.
- Add several validation functions to the ``validate`` module. Thanks :user:`philtay`.
- Store field name and instance on exceptions raised in ``strict`` mode.

Bug fixes:

- Fix serializing dictionaries when field names are methods of ``dict`` (e.g. ``"items"``). Thanks :user:`rozenm` for reporting.
- If a Nested field is passed ``many=True``, ``None`` serializes to an empty list. Thanks :user:`nickretallack` for reporting.
- Fix behavior of ``many`` argument passed to ``dump`` and ``load``. Thanks :user:`svenstaro` for reporting and helping with this.
- Fix ``skip_missing`` behavior for ``String`` and ``List`` fields. Thanks :user:`malexer` for reporting.
- Fix compatibility with python-dateutil 2.3.
- More consistent error messages across ``DateTime``, ``TimeDelta``, ``Date``, and ``Time`` fields.

Support:

- Update Flask and Peewee examples.

1.0.1 (2014-11-18)
++++++++++++++++++

Hotfix release.

- Ensure that errors dictionary is correctly cleared on each call to ``Schema.dump`` and ``Schema.load``.

1.0.0 (2014-11-16)
++++++++++++++++++

Adds new features, speed improvements, better error handling, and updated documentation.

- Add ``skip_missing`` ``class Meta`` option.
- A field's ``default`` may be a callable.
- Allow accessor function to be configured via the ``Schema.accessor`` decorator or the ``__accessor__`` class member.
- ``URL`` and ``Email`` fields are validated upon serialization.
- ``dump`` and ``load`` can receive the ``many`` argument.
- Move a number of utility functions from fields.py to utils.py.
- More useful ``repr`` for ``Field`` classes.
- If a field's default is ``fields.missing`` and its serialized value is ``None``, it will not be included in the final serialized result.
- Schema.dumps no longer coerces its result to a binary string on Python 3.
- *Backwards-incompatible*: Schema output is no longer an ``OrderedDict`` by default. If you want ordered field output, you must explicitly set the ``ordered`` option to ``True``.
- *Backwards-incompatible*: ``error`` parameter of the ``Field`` constructor is deprecated. Raise a ``ValidationError`` instead.
- Expanded test coverage.
- Updated docs.

1.0.0-a (2014-10-19)
++++++++++++++++++++

Major reworking and simplification of the public API, centered around support for deserialization, improved validation, and a less stateful ``Schema`` class.

* Rename ``Serializer`` to ``Schema``.
* Support for deserialization.
* Use the ``Schema.dump`` and ``Schema.load`` methods for serializing and deserializing, respectively.
* *Backwards-incompatible*: Remove ``Serializer.json`` and ``Serializer.to_json``. Use ``Schema.dumps`` instead.
* Reworked fields interface.
* *Backwards-incompatible*: ``Field`` classes implement ``_serialize`` and ``_deserialize`` methods. ``serialize`` and ``deserialize`` comprise the public API for a ``Field``. ``Field.format`` and ``Field.output`` have been removed.
* Add ``exceptions.ForcedError`` which allows errors to be raised during serialization (instead of storing errors in the ``errors`` dict).
* *Backwards-incompatible*: ``DateTime`` field serializes to ISO8601 format by default (instead of RFC822).
* *Backwards-incompatible*: Remove ``Serializer.factory`` method. It is no longer necessary with the ``dump`` method.
* *Backwards-incompatible*: Allow nesting a serializer within itself recursively. Use ``exclude`` or ``only`` to prevent infinite recursion.
* *Backwards-incompatible*: Multiple errors can be stored for a single field. The errors dictionary returned by ``load`` and ``dump`` have lists of error messages keyed by field name.
* Remove ``validated`` decorator. Validation occurs within ``Field`` methods.
* ``Function`` field raises a ``ValueError`` if an uncallable object is passed to its constructor.
* ``Nested`` fields inherit context from their parent.
* Add ``Schema.preprocessor`` and ``Schema.validator`` decorators for registering preprocessing and schema-level validation functions respectively.
* Custom error messages can be specified by raising a ``ValidationError`` within a validation function.
* Extra keyword arguments passed to a Field are stored as metadata.
* Fix ordering of field output.
* Fix behavior of the ``required`` parameter on ``Nested`` fields.
* Fix serializing keyed tuple types (e.g. ``namedtuple``) with ``class Meta`` options.
* Fix default value for ``Fixed`` and ``Price`` fields.
* Fix serialization of binary strings.
* ``Schemas`` can inherit fields from non-``Schema`` base classes (e.g. mixins). Also, fields are inherited according to the MRO (rather than recursing over base classes). Thanks :user:`jmcarp`.
* Add ``Str``, ``Bool``, and ``Int`` field class aliases.

0.7.0 (2014-06-22)
++++++++++++++++++

* Add ``Serializer.error_handler`` decorator that registers a custom error handler.
* Add ``Serializer.data_handler`` decorator that registers data post-processing callbacks.
* *Backwards-incompatible*: ``process_data`` method is deprecated. Use the ``data_handler`` decorator instead.
* Fix bug that raised error when passing ``extra`` data together with ``many=True``. Thanks :user:`buttsicles` for reporting.
* If ``required=True`` validation is violated for a given ``Field``, it will raise an error message that is different from the message specified by the ``error`` argument. Thanks :user:`asteinlein`.
* More generic error message raised when required field is missing.
* ``validated`` decorator should only wrap a ``Field`` class's ``output`` method.

0.6.0 (2014-06-03)
++++++++++++++++++

* Fix bug in serializing keyed tuple types, e.g. ``namedtuple`` and ``KeyedTuple``.
* Nested field can load a serializer by its class name as a string. This makes it easier to implement 2-way nesting.
* Make ``Serializer.data`` override-able.

0.5.5 (2014-05-02)
++++++++++++++++++

* Add ``Serializer.factory`` for creating a factory function that returns a Serializer instance.
* ``MarshallingError`` stores its underlying exception as an instance variable. This is useful for inspecting errors.
* ``fields.Select`` is aliased to ``fields.Enum``.
* Add ``fields.__all__`` and ``marshmallow.__all__`` so that the modules can be more easily extended.
* Expose ``Serializer.OPTIONS_CLASS`` as a class variable so that options defaults can be overridden.
* Add ``Serializer.process_data`` hook that allows subclasses to manipulate the final output data.

0.5.4 (2014-04-17)
++++++++++++++++++

* Add ``json_module`` class Meta option.
* Add ``required`` option to fields . Thanks :user:`DeaconDesperado`.
* Tested on Python 3.4 and PyPy.

0.5.3 (2014-03-02)
++++++++++++++++++

* Fix ``Integer`` field default. It is now ``0`` instead of ``0.0``. Thanks :user:`kalasjocke`.
* Add ``context`` param to ``Serializer``. Allows accessing arbitrary objects in ``Function`` and ``Method`` fields.
* ``Function`` and ``Method`` fields raise ``MarshallingError`` if their argument is uncallable.


0.5.2 (2014-02-10)
++++++++++++++++++

* Enable custom field validation via the ``validate`` parameter.
* Add ``utils.from_rfc`` for parsing RFC datestring to Python datetime object.

0.5.1 (2014-02-02)
++++++++++++++++++

* Avoid unnecessary attribute access in ``utils.to_marshallable_type`` for improved performance.
* Fix RFC822 formatting for localized datetimes.

0.5.0 (2013-12-29)
++++++++++++++++++

* Can customize validation error messages by passing the ``error`` parameter to a field.
* *Backwards-incompatible*: Rename ``fields.NumberField`` -> ``fields.Number``.
* Add ``fields.Select``. Thanks :user:`ecarreras`.
* Support nesting a Serializer within itself by passing ``"self"`` into ``fields.Nested`` (only up to depth=1).
* *Backwards-incompatible*: No implicit serializing of collections. Must set ``many=True`` if serializing to a list. This ensures that marshmallow handles singular objects correctly, even if they are iterable.
* If Nested field ``only`` parameter is a field name, only return a single value for the nested object (instead of a dict) or a flat list of values.
* Improved performance and stability.

0.4.1 (2013-12-01)
++++++++++++++++++

* An object's ``__marshallable__`` method, if defined, takes precedence over ``__getitem__``.
* Generator expressions can be passed to a serializer.
* Better support for serializing list-like collections (e.g. ORM querysets).
* Other minor bugfixes.

0.4.0 (2013-11-24)
++++++++++++++++++

* Add ``additional`` `class Meta` option.
* Add ``dateformat`` `class Meta` option.
* Support for serializing UUID, date, time, and timedelta objects.
* Remove ``Serializer.to_data`` method. Just use ``Serialize.data`` property.
* String field defaults to empty string instead of ``None``.
* *Backwards-incompatible*: ``isoformat`` and ``rfcformat`` functions moved to utils.py.
* *Backwards-incompatible*: Validation functions moved to validate.py.
* *Backwards-incompatible*: Remove types.py.
* Reorder parameters to ``DateTime`` field (first parameter is dateformat).
* Ensure that ``to_json`` returns bytestrings.
* Fix bug with including an object property in ``fields`` Meta option.
* Fix bug with passing ``None`` to a serializer.

0.3.1 (2013-11-16)
++++++++++++++++++

* Fix bug with serializing dictionaries.
* Fix error raised when serializing empty list.
* Add ``only`` and ``exclude`` parameters to Serializer constructor.
* Add ``strict`` parameter and option: causes Serializer to raise an error if invalid data are passed in, rather than storing errors.
* Updated Flask + SQLA example in docs.

0.3.0 (2013-11-14)
++++++++++++++++++

* Declaring Serializers just got easier. The ``class Meta`` paradigm allows you to specify fields more concisely. Can specify ``fields`` and ``exclude`` options.
* Allow date formats to be changed by passing ``format`` parameter to ``DateTime`` field constructor. Can either be ``"rfc"`` (default), ``"iso"``, or a date format string.
* More useful error message when declaring fields as classes (instead of an instance, which is the correct usage).
* Rename ``MarshallingException`` -> ``MarshallingError``.
* Rename ``marshmallow.core`` -> ``marshmallow.serializer``.

0.2.1 (2013-11-12)
++++++++++++++++++

* Allow prefixing field names.
* Fix storing errors on Nested Serializers.
* Python 2.6 support.

0.2.0 (2013-11-11)
++++++++++++++++++

* Field-level validation.
* Add ``fields.Method``.
* Add ``fields.Function``.
* Allow binding of extra data to a serialized object by passing the ``extra`` param when initializing a ``Serializer``.
* Add ``relative`` paramater to ``fields.Url`` that allows for relative URLs.

0.1.0 (2013-11-10)
++++++++++++++++++

* First release.<|MERGE_RESOLUTION|>--- conflicted
+++ resolved
@@ -1,5 +1,12 @@
 Changelog
 ---------
+
+3.13.0 (unreleased)
+*******************
+
+Features:
+
+- Add a `Unique` validator in ``marshmallow.validate`` (:pr:`1793`).
 
 3.12.1 (2021-05-10)
 *******************
@@ -17,14 +24,9 @@
 
 - Add ``validate.And`` (:issue:`1768`).
   Thanks :user:`rugleb` for the suggestion.
-<<<<<<< HEAD
-- Let ``Field``s be accessed by name as ``Schema`` attributes (:pr:`1631`).
-- Add a `Unique` validator in ``marshmallow.validate`` (:pr:`1793`).
-=======
 - Add type annotations to ``marshmallow.decorators`` (:issue:`1788`, :pr:`1789`).
   Thanks :user:`michaeldimchuk` for the PR.
 - Let ``Field``\s be accessed by name as ``Schema`` attributes (:pr:`1631`).
->>>>>>> 8af34a94
 
 Other changes:
 
