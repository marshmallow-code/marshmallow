--- conflicted
+++ resolved
@@ -1,7 +1,6 @@
 Changelog
 ---------
 
-<<<<<<< HEAD
 3.0.0b3 (unreleased)
 ++++++++++++++++++++
 
@@ -73,7 +72,7 @@
 - Remove ``__error_handler__``, ``__accessor__``, ``@Schema.error_handler``, and ``@Schema.accessor``. Override ``Schema.handle_error`` and ``Schema.get_attribute`` instead.
 - Remove ``func`` parameter of ``fields.Function``. Remove ``method_name`` parameter of ``fields.Method`` (issue:`325`). Use the ``serialize`` parameter instead.
 - Remove ``extra`` parameter from ``Schema``. Use a ``@post_dump`` method to add additional data.
-=======
+
 2.13.6 (2017-08-16)
 +++++++++++++++++++
 
@@ -81,7 +80,6 @@
 
 - Fix serialization of types that implement `__getitem__`
   (:issue:`669`). Thanks :user:`MichalKononenko`.
->>>>>>> 2ba5d6aa
 
 2.13.5 (2017-04-12)
 +++++++++++++++++++
