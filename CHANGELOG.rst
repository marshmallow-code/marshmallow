Changelog
---------

<<<<<<< HEAD
3.13.0 (unreleased)
*******************

Features:

- Add ``validate.Unique`` (:pr:`1793`).
  Thanks :user:`bonastreyair` for the PR.
=======
3.12.2 (2021-07-06)
*******************

Bug fixes:

- Don't expose ``Field``\s as ``Schema`` attributes. This reverts a change
  introduced in 3.12.0 that causes issues when field names conflict with
  ``Schema`` attributes or methods. ``Fields``\s are still accessible on a
   ``Schema`` instance throught the ``fields`` attribute. (:pr:`1843`)
>>>>>>> ceec7278

3.12.1 (2021-05-10)
*******************

Bug fixes:

- Fix bug that raised an ``AttributeError`` when instantiating a
  ``Schema`` with a field named ``parent`` (:issue:`1808`).
  Thanks :user:`flying-sheep` for reporting and helping with the fix.

3.12.0 (2021-05-09)
*******************

Features:

- Add ``validate.And`` (:issue:`1768`).
  Thanks :user:`rugleb` for the suggestion.
- Add type annotations to ``marshmallow.decorators`` (:issue:`1788`, :pr:`1789`).
  Thanks :user:`michaeldimchuk` for the PR.
- Let ``Field``\s be accessed by name as ``Schema`` attributes (:pr:`1631`).

Other changes:

- Improve types in ``marshmallow.validate`` (:pr:`1786`).
- Make ``marshmallow.validate.Validator`` an abstract base class (:pr:`1786`).
- Remove unnecessary list cast (:pr:`1785`).

3.11.1 (2021-03-29)
*******************

Bug fixes:

- Fix treatment of dotted keys when ``unknown=INCLUDE`` (:issue:`1506`).
  Thanks :user:`rbu` for reporting and thanks :user:`sirosen` for the fix (:pr:`1745`).

3.11.0 (2021-03-28)
*******************

Features:

- Add ``fields.IPInterface``, ``fields.IPv4Interface``, and
  ``IPv6Interface`` (:issue:`1733`). Thanks :user:`madeinoz67`
  for the suggestion and the PR.
- Raise ``AttributeError`` for missing methods when using ``fields.Method`` (:pr:`1675`).
  Thanks :user:`lassandroan`.

Other changes:

- Remove unnecessary ``hasattr`` and ``getattr`` checks in ``Field`` (:pr:`1770`).

3.10.0 (2020-12-19)
*******************

Deprecations:

- Passing field metadata via keyword arguments is deprecated and will be
  removed in marshmallow 4 (:issue:`1350`). Use the explicit ``metadata=...``
  argument instead. Thanks :user:`sirosen`.

3.9.1 (2020-11-07)
******************

Bug fixes:

- Cast to mapping type in ``Mapping.serialize`` and ``Mapping.deserialize``
  (:pr:`1685`).
- Fix bug letting ``Dict`` pass invalid dict on deserialization when no key or
  value ``Field`` is specified (:pr:`1685`).

3.9.0 (2020-10-31)
******************

Features:

- Add ``format`` argument to ``fields.Time`` and ``timeformat`` ``class Meta`` option (:issue:`686`).
  Thanks :user:`BennyAlex` for the suggestion and thanks :user:`infinityxxx` for the PR.

Other changes:

- Remove usage of implicit ``typing.Optional`` (:issue:`1663`).
  Thanks :user:`nadega` for the PR.

3.8.0 (2020-09-16)
******************

Features:

- Add ``fields.IP``, ``fields.IPv4`` and ``fields.IPv6`` (:pr:`1485`). Thanks
  :user:`mgetka` for the PR.

Bug fixes:

- Fix typing in ``AwareDateTime`` (:pr:`1658`). Thanks :user:`adithyabsk` for
  reporting.

3.7.1 (2020-07-20)
******************

Bug fixes:

- ``fields.Boolean`` correctly serializes non-hashable types (:pr:`1633`).
  Thanks :user:`jun0jang` for the PR.

3.7.0 (2020-07-08)
******************

Deprecations:

- ``marshmallow.pprint`` is deprecated and will be removed in marshmallow 4 (:issue:`1588`).

Support:

- Document ``default_error_messages`` on field classes (:pr:`1619`). Thanks :user:`weeix`.

Bug fixes:

- Fix passing ``only`` and ``exclude`` to ``Nested`` with an ordered ``Schema`` (:pr:`1627`).
  Thanks :user:`juannorris` for the PR.

3.6.1 (2020-06-02)
******************

No code changes--only docs and contributor-facing updates in this release.

Support:

- Documentation: improve custom fields example (:issue:`1538`).
  Thanks :user:`pablospizzamiglio` for reporting the problem with the
  old example and thanks :user:`Resinderate` for the PR.
- Documentation: Split up API reference into multiple pages and
  add summary tables (:pr:`1587`). Thanks :user:`EpicWink` for the PR.

3.6.0 (2020-05-08)
******************

Features:

- Add ``validate.ContainsNoneOf`` (:issue:`1528`).
  Thanks :user:`Resinderate` for the suggestion and the PR.


3.5.2 (2020-04-30)
******************

Bug fixes:

- Fix typing in ``class_registry`` (:pr:`1574`). Thanks :user:`mahenzon`.

3.5.1 (2020-03-05)
******************

Bug fixes:

- Includes bug fix from 2.21.0.

3.5.0 (2020-02-19)
******************

Bug fixes:

- Fix list of nullable nested fields ``List(Nested(Field, allow_none=True)``
  (:issue:`1497`). Because this fix reverts an optimization introduced to
  speed-up serialization and deserialization of lists of nested fields, a
  negative impact on performance in this specific case is expected.

3.4.0 (2020-02-02)
******************

Features:

- Improve type coverage (:issue:`1479`). Thanks :user:`Reskov`.

Bug fixes:

- Fix typing for ``data`` param of ``Schema.load`` and ``ValidationError`` (:issue:`1492`).
  Thanks :user:`mehdigmira` for reporting and thanks :user:`dfirst` for the PR.

Other changes:

- Remove unnecessary typecasts (:pr:`1500`). Thanks :user:`hukkinj1`.
- Remove useless ``_serialize`` override in ``UUID`` field (:pr:`1489`).

3.3.0 (2019-12-05)
******************

Features:

- ``fields.Nested`` may take a callable that returns a schema instance.
  Use this to resolve order-of-declaration issues when schemas nest each other (:issue:`1146`).

.. code-block:: python

    # <3.3
    class AlbumSchema(Schema):
        title = fields.Str()
        artist = fields.Nested("ArtistSchema", only=("name",))


    class ArtistSchema(Schema):
        name = fields.Str()
        albums = fields.List(fields.Nested(AlbumSchema))


    # >=3.3
    class AlbumSchema(Schema):
        title = fields.Str()
        artist = fields.Nested(lambda: ArtistSchema(only=("name",)))


    class ArtistSchema(Schema):
        name = fields.Str()
        albums = fields.List(fields.Nested(AlbumSchema))

Deprecations:

- Passing the string ``"self"`` to ``fields.Nested`` is deprecated.
  Use a callable instead.

.. code-block:: python

    from marshmallow import Schema, fields

    # <3.3
    class PersonSchema(Schema):
        partner = fields.Nested("self", exclude=("partner",))
        friends = fields.List(fields.Nested("self"))


    # >=3.3
    class PersonSchema(Schema):
        partner = fields.Nested(lambda: PersonSchema(exclude=("partner")))
        friends = fields.List(fields.Nested(lambda: PersonSchema()))

Other changes:

- Fix typing for ``Number._format_num`` (:pr:`1466`). Thanks :user:`hukkinj1`.
- Make mypy stricter and remove dead code (:pr:`1467`). Thanks again, :user:`hukkinj1`.

3.2.2 (2019-11-04)
******************

Bug fixes:

- Don't load fields for which ``load_only`` and ``dump_only`` are both ``True`` (:pr:`1448`).
- Fix types in ``marshmallow.validate`` (:pr:`1446`).

Support:

- Test against Python 3.8 (:pr:`1431`).

3.2.1 (2019-09-30)
++++++++++++++++++

Bug fixes:

- Fix typing for ``Schema.dump[s]`` (:pr:`1416`).

3.2.0 (2019-09-17)
++++++++++++++++++

Features:

- Add type annotations to ``marshmallow.schema`` and ``marshmallow.validate`` (:pr:`1407`, :issue:`663`).

Bug fixes:

- Fix compatibility with Python < 3.5.3 (:issue:`1409`). Thanks :user:`lukaszdudek-silvair` for reporting.

Refactoring:

- Remove unnecessary ``BaseSchema`` superclass (:pr:`1406`).

3.1.1 (2019-09-16)
++++++++++++++++++

Bug fixes:

- Restore inheritance hierarchy of ``Number`` fields (:pr:`1403`).
  ``fields.Integer`` and ``fields.Decimal`` inherit from ``fields.Number``.
- Fix bug that raised an uncaught error when a nested schema instance had an unpickleable object in its context (:issue:`1404`).
  Thanks :user:`metheoryt` for reporting.

3.1.0 (2019-09-15)
++++++++++++++++++

Features:

- Add more type annotations (:issue:`663`).
  Type information is distributed per `PEP 561 <https://www.python.org/dev/peps/pep-0561/>`_ .
  Thanks :user:`fuhrysteve` for helping with this.

Bug fixes:

- Includes bug fix from 2.20.5.

3.0.5 (2019-09-12)
++++++++++++++++++

Bug fixes:

- Fix bug that raised an uncaught error when passing both a schema instance and ``only`` to ``Nested`` (:pr:`1395`).
  This bug also affected passing a schema instance to ``fields.Pluck``.


3.0.4 (2019-09-11)
++++++++++++++++++

Bug fixes:

- Fix propagating dot-delimited ``only`` and ``exclude`` parameters to nested schema instances (:issue:`1384`).
- Includes bug fix from 2.20.4 (:issue:`1160`).

3.0.3 (2019-09-04)
++++++++++++++++++

Bug fixes:

- Handle when ``data_key`` is an empty string (:issue:`1378`).
  Thanks :user:`jtrakk` for reporting.

3.0.2 (2019-09-04)
++++++++++++++++++

Bug fixes:

- Includes bug fix from 2.20.3 (:pr:`1376`).
- Fix incorrect ``super()`` call in ``SchemaMeta.__init__`` (:pr:`1362`).

3.0.1 (2019-08-21)
++++++++++++++++++

Bug fixes:

- Fix bug when nesting ``fields.DateTime`` within ``fields.List`` or ``fields.Tuple`` (:issue:`1357`).
  This bug was introduced in 3.0.0rc9. Thanks :user:`zblz` for reporting.

3.0.0 (2019-08-18)
++++++++++++++++++

Features:

- Optimize ``List(Nested(...))`` (:issue:`779`).
- Minor performance improvements and cleanup (:pr:`1328`).
- Add ``Schema.from_dict`` (:issue:`1312`).

Deprecations/Removals:

- ``Field.fail`` is deprecated. Use ``Field.make_error`` instead.
- Remove UUID validation from ``fields.UUID``, for consistency with other fields (:issue:`1132`).

Support:

- Various docs improvements (:pr:`1329`).

3.0.0rc9 (2019-07-31)
+++++++++++++++++++++

Features:

- *Backwards-incompatible*: Validation does not occur on serialization (:issue:`1132`).
  This significantly improves serialization performance.
- *Backwards-incompatible*: ``DateTime`` does not affect timezone information
  on serialization and deserialization (:issue:`1234`, :pr:`1278`).
- Add ``NaiveDateTime`` and ``AwareDateTime`` to enforce timezone awareness
  (:issue:`1234`, :pr:`1287`).
- *Backwards-incompatible*: ``List`` does not wrap single values in a list on
  serialization (:pr:`1307`).
- *Backwards-incompatible*: ``Schema.handle_error`` receives ``many`` and ``partial`` as keyword arguments (:pr:`1321`).
- Use ``raise from`` more uniformly to improve stack traces (:pr:`1313`).
- Rename ``Nested.__schema`` to ``Nested._schema`` to prevent name mangling (:issue:`1289`).
- Performance improvements (:pr:`1309`).

Deprecations/Removals:

- ``LocalDateTime`` is removed (:issue:`1234`).
- ``marshmallow.utils.utc`` is removed. Use ``datetime.timezone.utc`` instead.

Bug fixes:

- Fix behavior of ``List(Nested("self"))`` (`#779 (comment) <https://github.com/marshmallow-code/marshmallow/issues/779#issuecomment-396354987>`_).

Support:

- Document usage of ``validate.Regexp``'s usage ``re.search`` (:issue:`1285`). Thanks :user:`macdonaldezra`.

3.0.0rc8 (2019-07-04)
+++++++++++++++++++++

Features:

- Propagate ``only`` and ``exclude`` parameters to ``Nested`` fields
  within ``List`` and ``Dict`` (:issue:`779`, :issue:`946`).
- Use ``email.utils.parsedate_to_datetime`` instead of conditionally
  using dateutil for parsing RFC dates (:pr:`1246`).
- Use internal util functions instead of conditionally using dateutil
  for parsing  ISO 8601 datetimes, dates and times. Timezone info is now
  correctly deserialized whether or not dateutil is installed. (:pr:`1265`)
- Improve error messages for ``validate.Range``.
- Use ``raise from error`` for better stack traces (:pr:`1254`). Thanks
  :user:`fuhrysteve`.
- python-dateutil is no longer used. This resolves the inconsistent behavior
  based on the presence of python-dateutil (:issue:`497`, :issue:`1234`).

Bug fixes:

- Fix method resolution for ``__init__`` method of ``fields.Email`` and
  ``fields.URL`` (:issue:`1268`). Thanks :user:`dursk` for the catch and patch.
- Includes bug fixes from 2.19.4 and 2.19.5.

Other changes:

- *Backwards-incompatible*: Rename ``fields.List.container`` to ``fields.List.inner``,
  ``fields.Dict.key_container`` to ``fields.Dict.key_field``, and
  ``fields.Dict.value_container`` to ``fields.Dict.value_field``.
- Switch to Azure Pipelines for CI (:issue:`1261`).

3.0.0rc7 (2019-06-15)
+++++++++++++++++++++

Features:

- *Backwards-incompatible*: ``many`` is passed as a keyword argument to methods decorated with
  ``pre_load``, ``post_load``, ``pre_dump``, ``post_dump``,
  and ``validates_schema``. ``partial`` is passed as a keyword argument to
  methods decorated with ``pre_load``, ``post_load`` and ``validates_schema``.
  ``**kwargs`` should be added to all decorated methods.
- Add ``min_inclusive`` and ``max_exclusive`` parameters to
  ``validate.Range`` (:issue:`1221`). Thanks :user:`kdop` for the PR.

Bug fixes:

- Fix propagation of ``partial`` to ``Nested`` containers (part of :issue:`779`).
- Includes bug fix from 2.19.3.

Other changes:

- *Backwards-incompatible*: Use keyword-only arguments (:issue:`1216`).

3.0.0rc6 (2019-05-05)
+++++++++++++++++++++

Support:

- *Backwards-incompatible*: Remove support for Python 2 (:issue:`1120`).
  Only Python>=3.5 is supported.
  Thank you :user:`rooterkyberian` for the suggestion and the PR.
- *Backwards-incompatible*: Remove special-casing in ``fields.List`` and
  ``fields.Tuple`` for accessing nested attributes (:pr:`1188`).
  Use ``fields.List(fields.Pluck(...))`` instead.
- Add ``python_requires`` to ``setup.py`` (:pr:`1194`).
  Thanks :user:`hugovk`.
- Upgrade syntax with ``pyupgrade`` in pre-commit (:pr:`1195`). Thanks
  again :user:`hugovk`.

3.0.0rc5 (2019-03-30)
+++++++++++++++++++++

Features:

- Allow input value to be included in error messages
  for a number of fields (:pr:`1129`). Thanks :user:`hdoupe` for the PR.
- Improve default error messages for ``OneOf`` and ``ContainsOnly``
  (:issue:`885`). Thanks :user:`mcgfeller` for the suggestion
  and :user:`maxalbert` for the PR.

Deprecations/Removals:

- Remove ``fields.FormattedString`` (:issue:`1141`). Use
  ``fields.Function`` or ``fields.Method`` instead.

Bug fixes:

- Includes bug fix from 2.19.2.

3.0.0rc4 (2019-02-08)
+++++++++++++++++++++

Features:

- Add ``fields.Tuple`` (:issue:`1103`) Thanks :user:`zblz` for the PR.
- Add ``fields.Mapping``, which makes it easier to support other
  mapping types (e.g. ``OrderedDict``)  (:issue:`1092`).
  Thank :user:`sayanarijit` for the suggestion and the PR.

3.0.0rc3 (2019-01-13)
+++++++++++++++++++++

Features:

- Make the error messages for "unknown fields" and "invalid data type"
  configurable (:issue:`852`). Thanks :user:`Dunstrom` for the PR.
- ``fields.Boolean`` parses ``"yes"``/``"no"`` values (:pr:`1081`).
  Thanks :user:`r1b`.

Other changes:

- *Backwards-incompatible with previous 3.x versions*: Change ordering
  of ``keys`` and ``values`` arguments to ``fields.Dict``.
- Remove unused code in ``marshmallow.utils``: ``is_indexable_but_not_string``,
  ``float_to_decimal``, ``decimal_to_fixed``, ``from_iso`` (:pr:`1088`).
- Remove unused ``marshmallow.compat.string_types``.

Bug fixes:

- Includes bug fix from 2.18.0.

3.0.0rc2 (2019-01-03)
+++++++++++++++++++++

Features:

- Add ``register`` *class Meta* option to allow bypassing marshmallow's
  internal class registry when memory usage is critical (:issue:`660`).

Bug fixes:

- Fix serializing dict-like objects with properties (:issue:`1060`).
  Thanks :user:`taion` for the fix.
- Fix populating ``ValidationError.valid_data`` for ``List`` and
  ``Dict`` fields (:issue:`766`).

Other changes:

- Add ``marshmallow.__version_info__`` (:pr:`1074`).
- Remove the ``marshmallow.marshalling`` internal module (:pr:`1070`).
- A ``ValueError`` is raised when the ``missing`` parameter is passed
  for required fields (:issue:`1040`).
- Extra keyword arguments passed to ``ValidationError`` in validators
  are no longer passed to the final ``ValidationError`` raised upon
  validation completion (:issue:`996`).

3.0.0rc1 (2018-11-29)
+++++++++++++++++++++

Features:

- *Backwards-incompatible*: Rework ``ValidationError`` API.
  It now expects a single field name, and error structures are merged
  in the final ``ValidationError`` raised when validation completes.
  This allows schema-level validators to raise errors for individual
  fields (:issue:`441`). Thanks :user:`maximkulkin` for
  writing the original ``merge_errors`` implementation in :pr:`442` and thanks
  :user:`lafrech` for completing the implementation in :pr:`1026`.

Bug fixes:

- Fix ``TypeError`` when serializing ``None`` with ``Pluck`` (:pr:`1049`).
  Thanks :user:`toffan` for the catch and patch.

3.0.0b20 (2018-11-01)
+++++++++++++++++++++

Bug fixes:

- Includes bug fixes from 2.16.2 and 2.16.3.

3.0.0b19 (2018-10-24)
+++++++++++++++++++++

Features:

- Support partial loading of nested fields (:pr:`438`). Thanks
  :user:`arbor-dwatson` for the PR. *Note*: Subclasses of ``fields.Nested``
  now take an additional ``partial`` parameter in the ``_deserialize``
  method.

Bug fixes:

- Restore ``Schema.TYPE_MAPPING``, which was removed in 3.0.0b17 (:issue:`1012`).

Other changes:

- *Backwards-incompatible*: ``_serialize`` and ``_deserialize`` methods of
all ``fields.Field`` subclasses must accept ``**kwargs`` (:pr:`1007`).


3.0.0b18 (2018-10-15)
+++++++++++++++++++++

Bug fixes:

- Fix ``Date`` deserialization when using custom format (:issue:`1001`). Thanks
  :user:`Ondkloss` for reporting.

Deprecations/Removals:

- ``prefix`` parameter or ``Schema`` class is removed (:issue:`991`). The same
  can be achieved using a ``@post_dump`` method.


3.0.0b17 (2018-10-13)
+++++++++++++++++++++

Features:

- Add ``format`` option to ``Date`` field (:pr:`869`).
- *Backwards-incompatible*: Rename ``DateTime``'s ``dateformat`` Meta option
  to ``datetimeformat``. ``dateformat`` now applies to ``Date`` (:pr:`869`).
  Thanks :user:`knagra` for implementing these changes.
- Enforce ISO 8601 when deserializing date and time (:issue:`899`).
  Thanks :user:`dushr` for the report and the work on the PR.
- *Backwards-incompatible*: Raise ``ValueError`` on ``Schema`` instantiation in
  case of ``attribute`` or ``data_key`` collision (:pr:`992`).

Bug fixes:

- Fix inconsistencies in field inference by refactoring the inference feature
  into a dedicated field (:issue:`809`). Thanks :user:`taion` for the PR.
- When ``unknown`` is not passed to ``Nested``, default to nested ``Schema``
  ``unknown`` meta option rather than ``RAISE`` (:pr:`963`).
  Thanks :user:`vgavro` for the PR.
- Fix loading behavior of ``fields.Pluck`` (:pr:`990`).
- Includes bug fix from 2.16.0.

3.0.0b16 (2018-09-20)
+++++++++++++++++++++

Bug fixes:

- Fix ``root`` attribute for nested container fields
  on inheriting schemas (:issue:`956`). Thanks :user:`bmcbu`
  for reporting.

3.0.0b15 (2018-09-18)
+++++++++++++++++++++

Bug fixes:

- Raise ``ValidationError`` instead of ``TypeError`` when non-iterable types are
  validated with ``many=True`` (:issue:`851`).
- ``many=True`` no longer iterates over ``str`` and ``collections.abc.Mapping`` objects and instead
  raises a ``ValidationError`` with ``{'_schema': ['Invalid input type.']}`` (:issue:`930`).
- Return ``[]`` as ``ValidationError.valid_data`` instead of ``{}`` when
  ``many=True`` (:issue:`907`).

Thanks :user:`tuukkamustonen` for implementing these changes.

3.0.0b14 (2018-09-15)
+++++++++++++++++++++

Features:

- Add ``fields.Pluck`` for serializing a single field from a nested object
  (:issue:`800`). Thanks :user:`timc13` for the feedback and :user:`deckar01`
  for the implementation.
- *Backwards-incompatible*: Passing a string argument as ``only`` to
  ``fields.Nested`` is no longer supported. Use ``fields.Pluck`` instead
  (:issue:`800`).
- Raise a ``StringNotCollectionError`` if ``only`` or ``exclude`` is
  passed as a string to ``fields.Nested`` (:pr:`931`).
- *Backwards-incompatible*: ``Float`` takes an ``allow_nan`` parameter to
  explicitly allow serializing and deserializing special values (``nan``,
  ``inf`` and ``-inf``). ``allow_nan`` defaults to ``False``.

Other changes:

- *Backwards-incompatible*: ``Nested`` field now defaults to ``unknown=RAISE``
  instead of ``EXCLUDE``. This harmonizes behavior with ``Schema`` that
  already defaults to ``RAISE`` (:issue:`908`). Thanks :user:`tuukkamustonen`.
- Tested against Python 3.7.

3.0.0b13 (2018-08-04)
+++++++++++++++++++++

Bug fixes:

- Errors reported by a schema-level validator for a field in a ``Nested`` field
  are stored under corresponding field name, not ``_schema`` key (:pr:`862`).
- Includes bug fix from 2.15.4.

Other changes:

- *Backwards-incompatible*: The ``unknown`` option now defaults to ``RAISE``
  (`#524 (comment) <https://github.com/marshmallow-code/marshmallow/issues/524#issuecomment-397165731>`_,
  :issue:`851`).
- *Backwards-incompatible*: When a schema error is raised with a ``dict`` as
  payload, the ``dict`` overwrites any existing error list. Before this change,
  it would be appended to the list.
- Raise a `StringNotCollectionError` if ``only`` or ``exclude`` is
  passed as a string (:issue:`316`). Thanks :user:`paulocheque` for
  reporting.

3.0.0b12 (2018-07-04)
+++++++++++++++++++++

Features:

- The behavior to apply when encountering unknown fields while deserializing
  can be controlled with the ``unknown`` option (:issue:`524`,
  :issue:`747`, :issue:`127`).
  It makes it possible to either "include", "exclude", or "raise".
  Thanks :user:`tuukkamustonen` for the suggestion and thanks
  :user:`ramnes` for the PR.

.. warning::

  The default for ``unknown`` will be changed to ``RAISE`` in the
  next release.

Other changes:

- *Backwards-incompatible*: Pre/Post-processors MUST return modified data.
  Returning ``None`` does not imply data were mutated (:issue:`347`). Thanks
  :user:`tdevelioglu` for reporting.
- *Backwards-incompatible*: ``only`` and ``exclude`` are bound by
  declared and additional fields. A ``ValueError`` is raised if invalid
  fields are passed (:issue:`636`). Thanks :user:`jan-23` for reporting.
  Thanks :user:`ikilledthecat` and :user:`deckar01` for the PRs.
- Format code using pre-commit (:pr:`855`).

Deprecations/Removals:

- ``ValidationError.fields`` is removed (:issue:`840`). Access field
  instances from ``Schema.fields``.

3.0.0b11 (2018-05-20)
+++++++++++++++++++++

Features:

- Clean up code for schema hooks (:pr:`814`). Thanks :user:`taion`.
- Minor performance improvement from simplifying ``utils.get_value`` (:pr:`811`). Thanks again :user:`taion`.
- Add ``require_tld`` argument to ``fields.URL`` (:issue:`749`). Thanks
  :user:`DenerKup` for reporting and thanks :user:`surik00` for the PR.
- ``fields.UUID`` deserializes ``bytes`` strings using ``UUID(bytes=b'...')`` (:pr:`625`).
  Thanks :user:`JeffBerger` for the suggestion and the PR.

Bug fixes:

- Fields nested within ``Dict`` correctly inherit context from their
  parent schema (:issue:`820`). Thanks :user:`RosanneZe` for reporting
  and :user:`deckar01` for the PR.
- Includes bug fix from 2.15.3.


3.0.0b10 (2018-05-10)
+++++++++++++++++++++

Bug fixes:

- Includes bugfixes from 2.15.2.

3.0.0b9 (2018-04-25)
++++++++++++++++++++

Features:

- *Backwards-incompatible*: ``missing`` and ``default`` values are
  passed in deserialized form (:issue:`378`). Thanks :user:`chadrik` for
  the suggestion and thanks :user:`lafrech` for the PR.

Bug fixes:

- Includes the bugfix from 2.15.1.

3.0.0b8 (2018-03-24)
++++++++++++++++++++

Features:

- *Backwards-incompatible*: Add ``data_key`` parameter to fields for
  specifying the key in the input and output data dict. This
  parameter replaces both ``load_from`` and ``dump_to`` (:issue:`717`).
  Thanks :user:`lafrech`.
- *Backwards-incompatible*: When ``pass_original=True`` is passed to one
  of the decorators and a collection is being (de)serialized, the
  ``original_data`` argument will be a single object unless
  ``pass_many=True`` is also passed to the decorator (:issue:`315`,
  :issue:`743`). Thanks :user:`stj` for the PR.
- *Backwards-incompatible*: Don't recursively check nested required
  fields when the ``Nested`` field's key is missing (:issue:`319`). This
  reverts :pr:`235`. Thanks :user:`chekunkov` reporting and thanks
  :user:`lafrech` for the PR.
- *Backwards-incompatible*: Change error message collection for ``Dict`` field (:issue:`730`). Note:
  this is backwards-incompatible with previous 3.0.0bX versions.
  Thanks :user:`shabble` for the report and thanks :user:`lafrech` for the PR.

3.0.0b7 (2018-02-03)
++++++++++++++++++++

Features:

- *Backwards-incompatible*: Schemas are always strict (:issue:`377`).
  The ``strict`` parameter is removed.
- *Backwards-incompatible*: ``Schema().load`` and ``Schema().dump`` return ``data`` instead of a
  ``(data, errors)`` tuple (:issue:`598`).
- *Backwards-incomaptible*: ``Schema().load(None)`` raises a
  ``ValidationError`` (:issue:`511`).

See :ref:`upgrading_3_0` for a guide on updating your code.

Thanks :user:`lafrech` for implementing these changes.
Special thanks to :user:`MichalKononenko`, :user:`douglas-treadwell`, and
:user:`maximkulkin` for the discussions on these changes.


Other changes:

- *Backwards-incompatible*: Field name is not checked when ``load_from``
  is specified (:pr:`714`). Thanks :user:`lafrech`.

Support:

- Add `Code of Conduct <https://marshmallow.readthedocs.io/en/dev/code_of_conduct.html>`_.


3.0.0b6 (2018-01-02)
++++++++++++++++++++

Bug fixes:

- Fixes ``ValidationError.valid_data`` when a nested field contains errors
  (:issue:`710`). This bug was introduced in 3.0.0b3. Thanks
  :user:`lafrech`.

Other changes:

- *Backwards-incompatible*: ``Email`` and ``URL`` fields don't validate
  on serialization (:issue:`608`). This makes them more consistent with the other
  fields and improves serialization performance. Thanks again :user:`lafrech`.
- ``validate.URL`` requires square brackets around IPv6 URLs (:issue:`707`). Thanks :user:`harlov`.

3.0.0b5 (2017-12-30)
++++++++++++++++++++

Features:

- Add support for structured dictionaries by providing values and keys arguments to the
  ``Dict`` field's constructor. This mirrors the ``List``
  field's ability to validate its items (:issue:`483`). Thanks :user:`deckar01`.

Other changes:

- *Backwards-incompatible*: ``utils.from_iso`` is deprecated in favor of
  ``utils.from_iso_datetime`` (:issue:`694`). Thanks :user:`sklarsa`.

3.0.0b4 (2017-10-23)
++++++++++++++++++++

Features:

- Add support for millisecond, minute, hour, and week precisions to
  ``fields.TimeDelta`` (:issue:`537`). Thanks :user:`Fedalto` for the
  suggestion and the PR.
- Includes features from release 2.14.0.


Support:

- Copyright year in docs uses ``CHANGELOG.rst``'s modified date for
  reproducible builds (:issue:`679`). Thanks :user:`bmwiedemann`.
- Test against Python 3.6 in tox. Thanks :user:`Fedalto`.
- Fix typo in exception message (:issue:`659`). Thanks :user:`wonderbeyond`
  for reporting and thanks :user:`yoichi` for the PR.

3.0.0b3 (2017-08-20)
++++++++++++++++++++

Features:

- Add ``valid_data`` attribute to ``ValidationError``.
- Add ``strict`` parameter to ``Integer`` (:issue:`667`). Thanks
  :user:`yoichi`.

Deprecations/Removals:

- Deprecate ``json_module`` option in favor of ``render_module`` (:issue:`364`, :issue:`130`). Thanks :user:`justanr` for the suggestion.

Bug fixes:

- Includes bug fixes from releases 2.13.5 and 2.13.6.
- *Backwards-incompatible*: ``Number`` fields don't accept booleans as valid input (:issue:`623`). Thanks :user:`tuukkamustonen` for the suggestion and thanks :user:`rowillia` for the PR.

Support:

- Add benchmark script. Thanks :user:`rowillia`.

3.0.0b2 (2017-03-19)
++++++++++++++++++++

Features:

- Add ``truthy`` and ``falsy`` params to ``fields.Boolean`` (:issue:`580`). Thanks :user:`zwack` for the PR. Note: This is potentially a breaking change if your code passes the `default` parameter positionally. Pass `default` as a keyword argument instead, e.g. ``fields.Boolean(default=True)``.

Other changes:

- *Backwards-incompatible*: ``validate.ContainsOnly`` allows empty and duplicate values (:issue:`516`, :issue:`603`). Thanks :user:`maximkulkin` for the suggestion and thanks :user:`lafrech` for the PR.

Bug fixes:

- Includes bug fixes from release 2.13.4.

3.0.0b1 (2017-03-10)
++++++++++++++++++++

Features:

- ``fields.Nested`` respects ``only='field'`` when deserializing (:issue:`307`). Thanks :user:`erlingbo` for the suggestion and the PR.
- ``fields.Boolean`` parses ``"on"``/``"off"`` (:issue:`580`). Thanks :user:`marcellarius` for the suggestion.


Other changes:

- Includes changes from release 2.13.2.
- *Backwards-incompatible*: ``skip_on_field_errors`` defaults to ``True`` for ``validates_schema`` (:issue:`352`).

3.0.0a1 (2017-02-26)
++++++++++++++++++++

Features:

- ``dump_only`` and ``load_only`` for ``Function`` and ``Method`` are set based on ``serialize`` and ``deserialize`` arguments (:issue:`328`).

Other changes:

- *Backwards-incompatible*: ``fields.Method`` and ``fields.Function`` no longer swallow ``AttributeErrors`` (:issue:`395`). Thanks :user:`bereal` for the suggestion.
- *Backwards-incompatible*: ``validators.Length`` is no longer a subclass of ``validators.Range`` (:issue:`458`). Thanks :user:`deckar01` for the catch and patch.
- *Backwards-incompatible*: ``utils.get_func_args`` no longer returns bound arguments. This is consistent with the behavior of ``inspect.signature``. This change prevents a DeprecationWarning on Python 3.5 (:issue:`415`, :issue:`479`). Thanks :user:`deckar01` for the PR.
- *Backwards-incompatible*: Change the signature of ``utils.get_value`` and ``Schema.get_attribute`` for consistency with Python builtins (e.g. ``getattr``) (:issue:`341`). Thanks :user:`stas` for reporting and thanks :user:`deckar01` for the PR.
- *Backwards-incompatible*: Don't unconditionally call callable attributes (:issue:`430`, reverts :issue:`242`). Thanks :user:`mirko` for the suggestion.
- Drop support for Python 2.6 and 3.3.

Deprecation/Removals:

- Remove ``__error_handler__``, ``__accessor__``, ``@Schema.error_handler``, and ``@Schema.accessor``. Override ``Schema.handle_error`` and ``Schema.get_attribute`` instead.
- Remove ``func`` parameter of ``fields.Function``. Remove ``method_name`` parameter of ``fields.Method`` (issue:`325`). Use the ``serialize`` parameter instead.
- Remove ``extra`` parameter from ``Schema``. Use a ``@post_dump`` method to add additional data.

2.21.0 (2020-03-05)
+++++++++++++++++++

Bug fixes:

- Don't match string-ending newlines in ``URL`` and ``Email`` fields
  (:issue:`1522`). Thanks :user:`nbanmp` for the PR.

Other changes:

- Drop support for Python 3.4 (:pr:`1525`).

2.20.5 (2019-09-15)
+++++++++++++++++++

Bug fixes:

- Fix behavior when a non-list collection is passed to the ``validate`` argument of ``fields.Email`` and ``fields.URL`` (:issue:`1400`).

2.20.4 (2019-09-11)
+++++++++++++++++++

Bug fixes:

- Respect the ``many`` value on ``Schema`` instances passed to ``Nested`` (:issue:`1160`).
  Thanks :user:`Kamforka` for reporting.

2.20.3 (2019-09-04)
+++++++++++++++++++

Bug fixes:

- Don't swallow ``TypeError`` exceptions raised by ``Field._bind_to_schema`` or ``Schema.on_bind_field`` (:pr:`1376`).

2.20.2 (2019-08-20)
+++++++++++++++++++

Bug fixes:

- Prevent warning about importing from ``collections`` on Python 3.7
  (:pr:`1354`). Thanks :user:`nicktimko` for the PR.

2.20.1 (2019-08-13)
+++++++++++++++++++

Bug fixes:

- Fix bug that raised ``TypeError`` when invalid data type is
  passed to a nested schema with ``@validates`` (:issue:`1342`).

2.20.0 (2019-08-10)
+++++++++++++++++++

Bug fixes:

- Fix deprecated functions' compatibility with Python 2 (:issue:`1337`).
  Thanks :user:`airstandley` for the catch and patch.
- Fix error message consistency for invalid input types on nested fields (:issue:`1303`).
  This is a backport of the fix in :pr:`857`. Thanks :user:`cristi23` for the
  thorough bug report and the PR.

Deprecation/Removal:

- Python 2.6 is no longer officially supported (:issue:`1274`).

2.19.5 (2019-06-18)
+++++++++++++++++++

Bug fixes:

- Fix deserializing ISO8601-formatted datetimes with less than 6-digit
  miroseconds (:issue:`1251`). Thanks :user:`diego-plan9` for reporting.

2.19.4 (2019-06-16)
+++++++++++++++++++

Bug fixes:

- Microseconds no longer gets lost when deserializing datetimes without dateutil
  installed (:issue:`1147`).

2.19.3 (2019-06-15)
+++++++++++++++++++

Bug fixes:

- Fix bug where nested fields in ``Meta.exclude`` would not work on
  multiple instantiations (:issue:`1212`). Thanks :user:`MHannila` for
  reporting.

2.19.2 (2019-03-30)
+++++++++++++++++++

Bug fixes:

- Handle ``OverflowError`` when (de)serializing large integers with
  ``fields.Float`` (:pr:`1177`). Thanks :user:`brycedrennan` for the PR.

2.19.1 (2019-03-16)
+++++++++++++++++++

Bug fixes:

- Fix bug where ``Nested(many=True)`` would skip first element when
  serializing a generator (:issue:`1163`). Thanks :user:`khvn26` for the
  catch and patch.

2.19.0 (2019-03-07)
+++++++++++++++++++

Deprecation/Removal:

- A ``RemovedInMarshmallow3`` warning is raised when using
  ``fields.FormattedString``. Use ``fields.Method`` or ``fields.Function``
  instead (:issue:`1141`).

2.18.1 (2019-02-15)
+++++++++++++++++++

Bug fixes:

- A ``ChangedInMarshmallow3Warning`` is no longer raised when
  ``strict=False`` (:issue:`1108`). Thanks :user:`Aegdesil` for
  reporting.

2.18.0 (2019-01-13)
+++++++++++++++++++

Features:

- Add warnings for functions in ``marshmallow.utils`` that are removed in
  marshmallow 3.

Bug fixes:

- Copying ``missing`` with ``copy.copy`` or ``copy.deepcopy`` will not
  duplicate it (:pr:`1099`).

2.17.0 (2018-12-26)
+++++++++++++++++++

Features:

- Add ``marshmallow.__version_info__`` (:pr:`1074`).
- Add warnings for API that is deprecated or changed to help users
  prepare for marshmallow 3 (:pr:`1075`).

2.16.3 (2018-11-01)
+++++++++++++++++++

Bug fixes:

- Prevent memory leak when dynamically creating classes with ``type()``
  (:issue:`732`). Thanks :user:`asmodehn` for writing the tests to
  reproduce this issue.

2.16.2 (2018-10-30)
+++++++++++++++++++

Bug fixes:

- Prevent warning about importing from ``collections`` on Python 3.7
  (:issue:`1027`). Thanks :user:`nkonin` for reporting and
  :user:`jmargeta` for the PR.

2.16.1 (2018-10-17)
+++++++++++++++++++

Bug fixes:

- Remove spurious warning about implicit collection handling
  (:issue:`998`). Thanks :user:`lalvarezguillen` for reporting.

2.16.0 (2018-10-10)
+++++++++++++++++++

Bug fixes:

- Allow username without password in basic auth part of the url in
  ``fields.Url`` (:pr:`982`). Thanks user:`alefnula` for the PR.

Other changes:

- Drop support for Python 3.3 (:pr:`987`).

2.15.6 (2018-09-20)
+++++++++++++++++++

Bug fixes:

- Prevent ``TypeError`` when a non-collection is passed to a ``Schema`` with ``many=True``.
  Instead, raise ``ValidationError`` with ``{'_schema': ['Invalid input type.']}`` (:issue:`906`).
- Fix ``root`` attribute for nested container fields on list
  on inheriting schemas (:issue:`956`). Thanks :user:`bmcbu`
  for reporting.

These fixes were backported from 3.0.0b15 and 3.0.0b16.


2.15.5 (2018-09-15)
+++++++++++++++++++

Bug fixes:

- Handle empty SQLAlchemy lazy lists gracefully when dumping (:issue:`948`).
  Thanks :user:`vke-code` for the catch and :user:`YuriHeupa` for the patch.

2.15.4 (2018-08-04)
+++++++++++++++++++

Bug fixes:

- Respect ``load_from`` when reporting errors for ``@validates('field_name')``
  (:issue:`748`). Thanks :user:`m-novikov` for the catch and patch.

2.15.3 (2018-05-20)
+++++++++++++++++++

Bug fixes:

- Fix passing ``only`` as a string to ``nested`` when the passed field
  defines ``dump_to`` (:issue:`800`, :issue:`822`). Thanks
  :user:`deckar01` for the catch and patch.

2.15.2 (2018-05-10)
+++++++++++++++++++

Bug fixes:

- Fix a race condition in validation when concurrent threads use the
  same ``Schema`` instance (:issue:`783`). Thanks :user:`yupeng0921` and
  :user:`lafrech` for the fix.
- Fix serialization behavior of
  ``fields.List(fields.Integer(as_string=True))`` (:issue:`788`). Thanks
  :user:`cactus` for reporting and :user:`lafrech` for the fix.
- Fix behavior of ``exclude`` parameter when passed from parent to
  nested schemas (:issue:`728`). Thanks :user:`timc13` for reporting and
  :user:`deckar01` for the fix.

2.15.1 (2018-04-25)
+++++++++++++++++++

Bug fixes:

- :cve:`CVE-2018-17175`: Fix behavior when an empty list is passed as the ``only`` argument
  (:issue:`772`). Thanks :user:`deckar01` for reporting and thanks
  :user:`lafrech` for the fix.

2.15.0 (2017-12-02)
+++++++++++++++++++

Bug fixes:

- Handle ``UnicodeDecodeError`` when deserializing ``bytes`` with a
  ``String`` field (:issue:`650`). Thanks :user:`dan-blanchard` for the
  suggestion and thanks :user:`4lissonsilveira` for the PR.

2.14.0 (2017-10-23)
+++++++++++++++++++

Features:

- Add ``require_tld`` parameter to ``validate.URL`` (:issue:`664`).
  Thanks :user:`sduthil` for the suggestion and the PR.

2.13.6 (2017-08-16)
+++++++++++++++++++

Bug fixes:

- Fix serialization of types that implement `__getitem__`
  (:issue:`669`). Thanks :user:`MichalKononenko`.

2.13.5 (2017-04-12)
+++++++++++++++++++

Bug fixes:

- Fix validation of iso8601-formatted dates (:issue:`556`). Thanks :user:`lafrech` for reporting.

2.13.4 (2017-03-19)
+++++++++++++++++++

Bug fixes:

- Fix symmetry of serialization and deserialization behavior when passing a dot-delimited path to the ``attribute`` parameter of fields (:issue:`450`). Thanks :user:`itajaja` for reporting.

2.13.3 (2017-03-11)
+++++++++++++++++++

Bug fixes:

- Restore backwards-compatibility of ``SchemaOpts`` constructor (:issue:`597`). Thanks :user:`Wesmania` for reporting and thanks :user:`frol` for the fix.

2.13.2 (2017-03-10)
+++++++++++++++++++

Bug fixes:

- Fix inheritance of ``ordered`` option when ``Schema`` subclasses define ``class Meta`` (:issue:`593`). Thanks :user:`frol`.

Support:

- Update contributing docs.

2.13.1 (2017-03-04)
+++++++++++++++++++

Bug fixes:

- Fix sorting on Schema subclasses when ``ordered=True`` (:issue:`592`). Thanks :user:`frol`.

2.13.0 (2017-02-18)
+++++++++++++++++++

Features:

- Minor optimizations (:issue:`577`). Thanks :user:`rowillia` for the PR.

2.12.2 (2017-01-30)
+++++++++++++++++++

Bug fixes:

- Unbound fields return `None` rather returning the field itself. This fixes a corner case introduced in :issue:`572`. Thanks :user:`touilleMan` for reporting and :user:`YuriHeupa` for the fix.

2.12.1 (2017-01-23)
+++++++++++++++++++

Bug fixes:

- Fix behavior when a ``Nested`` field is composed within a ``List`` field (:issue:`572`). Thanks :user:`avish` for reporting and :user:`YuriHeupa` for the PR.

2.12.0 (2017-01-22)
+++++++++++++++++++

Features:

- Allow passing nested attributes (e.g. ``'child.field'``) to the ``dump_only`` and ``load_only`` parameters of ``Schema`` (:issue:`572`). Thanks :user:`YuriHeupa` for the PR.
- Add ``schemes`` parameter to ``fields.URL`` (:issue:`574`). Thanks :user:`mosquito` for the PR.

2.11.1 (2017-01-08)
+++++++++++++++++++

Bug fixes:

- Allow ``strict`` class Meta option to be overriden by constructor (:issue:`550`). Thanks :user:`douglas-treadwell` for reporting and thanks :user:`podhmo` for the PR.

2.11.0 (2017-01-08)
+++++++++++++++++++

Features:

- Import ``marshmallow.fields`` in ``marshmallow/__init__.py`` to save an import when importing the ``marshmallow`` module (:issue:`557`). Thanks :user:`mindojo-victor`.

Support:

- Documentation: Improve example in "Validating Original Input Data" (:issue:`558`). Thanks :user:`altaurog`.
- Test against Python 3.6.

2.10.5 (2016-12-19)
+++++++++++++++++++

Bug fixes:

- Reset user-defined kwargs passed to ``ValidationError`` on each ``Schema.load`` call (:issue:`565`). Thanks :user:`jbasko` for the catch and patch.

Support:

- Tests: Fix redefinition of ``test_utils.test_get_value()`` (:issue:`562`). Thanks :user:`nelfin`.

2.10.4 (2016-11-18)
+++++++++++++++++++

Bug fixes:

- `Function` field works with callables that use Python 3 type annotations (:issue:`540`). Thanks :user:`martinstein` for reporting and thanks :user:`sabinem`, :user:`lafrech`, and :user:`maximkulkin` for the work on the PR.

2.10.3 (2016-10-02)
+++++++++++++++++++

Bug fixes:

- Fix behavior for serializing missing data with ``Number`` fields when ``as_string=True`` is passed (:issue:`538`). Thanks :user:`jessemyers` for reporting.

2.10.2 (2016-09-25)
+++++++++++++++++++

Bug fixes:

- Use fixed-point notation rather than engineering notation when serializing with ``Decimal`` (:issue:`534`). Thanks :user:`gdub`.
- Fix UUID validation on serialization and deserialization of ``uuid.UUID`` objects (:issue:`532`). Thanks :user:`pauljz`.

2.10.1 (2016-09-14)
+++++++++++++++++++

Bug fixes:

- Fix behavior when using ``validate.Equal(False)`` (:issue:`484`). Thanks :user:`pktangyue` for reporting and thanks :user:`tuukkamustonen` for the fix.
- Fix ``strict`` behavior when errors are raised in ``pre_dump``/``post_dump`` processors (:issue:`521`). Thanks :user:`tvuotila` for the catch and patch.
- Fix validation of nested fields on dumping (:issue:`528`). Thanks again :user:`tvuotila`.

2.10.0 (2016-09-05)
+++++++++++++++++++

Features:

- Errors raised by pre/post-load/dump methods will be added to a schema's errors dictionary (:issue:`472`). Thanks :user:`dbertouille` for the suggestion and for the PR.

2.9.1 (2016-07-21)
++++++++++++++++++

Bug fixes:

- Fix serialization of ``datetime.time`` objects with microseconds (:issue:`464`). Thanks :user:`Tim-Erwin` for reporting and thanks :user:`vuonghv` for the fix.
- Make ``@validates`` consistent with field validator behavior: if validation fails, the field will not be included in the deserialized output (:issue:`391`). Thanks :user:`martinstein` for reporting and thanks :user:`vuonghv` for the fix.

2.9.0 (2016-07-06)
++++++++++++++++++

- ``Decimal`` field coerces input values to a string before deserializing to a `decimal.Decimal` object in order to avoid transformation of float values under 12 significant digits (:issue:`434`, :issue:`435`). Thanks :user:`davidthornton` for the PR.

2.8.0 (2016-06-23)
++++++++++++++++++

Features:

- Allow ``only`` and ``exclude`` parameters to take nested fields, using dot-delimited syntax (e.g. ``only=['blog.author.email']``) (:issue:`402`). Thanks :user:`Tim-Erwin` and :user:`deckar01` for the discussion and implementation.

Support:

- Update tasks.py for compatibility with invoke>=0.13.0. Thanks :user:`deckar01`.

2.7.3 (2016-05-05)
++++++++++++++++++

- Make ``field.parent`` and ``field.name`` accessible to ``on_bind_field`` (:issue:`449`). Thanks :user:`immerrr`.

2.7.2 (2016-04-27)
++++++++++++++++++

No code changes in this release. This is a reupload in order to distribute an sdist for the last hotfix release. See :issue:`443`.

Support:

- Update license entry in setup.py to fix RPM distributions (:issue:`433`). Thanks :user:`rrajaravi` for reporting.

2.7.1 (2016-04-08)
++++++++++++++++++

Bug fixes:

- Only add Schemas to class registry if a class name is provided. This allows Schemas to be
  constructed dynamically using the ``type`` constructor without getting added to the class registry (which is useful for saving memory).

2.7.0 (2016-04-04)
++++++++++++++++++

Features:

- Make context available to ``Nested`` field's ``on_bind_field`` method (:issue:`408`). Thanks :user:`immerrr` for the PR.
- Pass through user ``ValidationError`` kwargs (:issue:`418`). Thanks :user:`russelldavies` for helping implement this.

Other changes:

- Remove unused attributes ``root``, ``parent``, and ``name`` from ``SchemaABC`` (:issue:`410`). Thanks :user:`Tim-Erwin` for the PR.

2.6.1 (2016-03-17)
++++++++++++++++++

Bug fixes:

- Respect ``load_from`` when reporting errors for nested required fields (:issue:`414`). Thanks :user:`yumike`.

2.6.0 (2016-02-01)
++++++++++++++++++

Features:

- Add ``partial`` argument to ``Schema.validate`` (:issue:`379`). Thanks :user:`tdevelioglu` for the PR.
- Add ``equal`` argument to ``validate.Length``. Thanks :user:`daniloakamine`.
- Collect all validation errors for each item deserialized by a ``List`` field (:issue:`345`). Thanks :user:`maximkulkin` for the report and the PR.

2.5.0 (2016-01-16)
++++++++++++++++++

Features:

- Allow a tuple of field names to be passed as the ``partial`` argument to ``Schema.load`` (:issue:`369`). Thanks :user:`tdevelioglu` for the PR.
- Add ``schemes`` argument to ``validate.URL`` (:issue:`356`).

2.4.2 (2015-12-08)
++++++++++++++++++

Bug fixes:

- Prevent duplicate error messages when validating nested collections (:issue:`360`). Thanks :user:`alexmorken` for the catch and patch.

2.4.1 (2015-12-07)
++++++++++++++++++

Bug fixes:

- Serializing an iterator will not drop the first item (:issue:`343`, :issue:`353`). Thanks :user:`jmcarp` for the patch. Thanks :user:`edgarallang` and :user:`jmcarp` for reporting.

2.4.0 (2015-12-06)
++++++++++++++++++

Features:

- Add ``skip_on_field_errors`` parameter to ``validates_schema`` (:issue:`323`). Thanks :user:`jjvattamattom` for the suggestion and :user:`d-sutherland` for the PR.

Bug fixes:

- Fix ``FormattedString`` serialization (:issue:`348`). Thanks :user:`acaird` for reporting.
- Fix ``@validates`` behavior when used when ``attribute`` is specified and ``strict=True`` (:issue:`350`). Thanks :user:`density` for reporting.

2.3.0 (2015-11-22)
++++++++++++++++++

Features:

- Add ``dump_to`` parameter to fields (:issue:`310`). Thanks :user:`ShayanArmanPercolate` for the suggestion. Thanks :user:`franciscod` and :user:`ewang` for the PRs.
- The ``deserialize`` function passed to ``fields.Function`` can optionally receive a ``context`` argument (:issue:`324`). Thanks :user:`DamianHeard`.
- The ``serialize`` function passed to ``fields.Function`` is optional (:issue:`325`). Thanks again :user:`DamianHeard`.
- The ``serialize`` function passed to ``fields.Method`` is optional (:issue:`329`). Thanks :user:`justanr`.

Deprecation/Removal:

- The ``func`` argument of ``fields.Function`` has been renamed to ``serialize``.
- The ``method_name`` argument of ``fields.Method`` has been renamed to ``serialize``.

``func`` and ``method_name`` are still present for backwards-compatibility, but they will both be removed in marshmallow 3.0.

2.2.1 (2015-11-11)
++++++++++++++++++

Bug fixes:

- Skip field validators for fields that aren't included in ``only`` (:issue:`320`). Thanks :user:`carlos-alberto` for reporting and :user:`eprikazc` for the PR.

2.2.0 (2015-10-26)
++++++++++++++++++

Features:

- Add support for partial deserialization with the ``partial`` argument to ``Schema`` and ``Schema.load`` (:issue:`290`). Thanks :user:`taion`.

Deprecation/Removals:

- ``Query`` and ``QuerySelect`` fields are removed.
- Passing of strings to ``required`` and ``allow_none`` is removed. Pass the ``error_messages`` argument instead.

Support:

- Add example of Schema inheritance in docs (:issue:`225`). Thanks :user:`martinstein` for the suggestion and :user:`juanrossi` for the PR.
- Add "Customizing Error Messages" section to custom fields docs.

2.1.3 (2015-10-18)
++++++++++++++++++

Bug fixes:

- Fix serialization of collections for which ``iter`` will modify position, e.g. Pymongo cursors (:issue:`303`). Thanks :user:`Mise` for the catch and patch.

2.1.2 (2015-10-14)
++++++++++++++++++

Bug fixes:

- Fix passing data to schema validator when using ``@validates_schema(many=True)`` (:issue:`297`). Thanks :user:`d-sutherland` for reporting.
- Fix usage of ``@validates`` with a nested field when ``many=True`` (:issue:`298`). Thanks :user:`nelfin` for the catch and patch.

2.1.1 (2015-10-07)
++++++++++++++++++

Bug fixes:

- ``Constant`` field deserializes to its value regardless of whether its field name is present in input data (:issue:`291`). Thanks :user:`fayazkhan` for reporting.

2.1.0 (2015-09-30)
++++++++++++++++++

Features:

- Add ``Dict`` field for arbitrary mapping data (:issue:`251`). Thanks :user:`dwieeb` for adding this and :user:`Dowwie` for the suggestion.
- Add ``Field.root`` property, which references the field's Schema.

Deprecation/Removals:

- The ``extra`` param of ``Schema`` is deprecated. Add extra data in a ``post_load`` method instead.
- ``UnmarshallingError`` and ``MarshallingError`` are removed.

Bug fixes:

- Fix storing multiple schema-level validation errors (:issue:`287`). Thanks :user:`evgeny-sureev` for the patch.
- If ``missing=None`` on a field, ``allow_none`` will be set to ``True``.

Other changes:

- A ``List's`` inner field will have the list field set as its parent. Use ``root`` to access the ``Schema``.

2.0.0 (2015-09-25)
++++++++++++++++++

Features:

- Make error messages configurable at the class level and instance level (``Field.default_error_messages`` attribute and ``error_messages`` parameter, respectively).

Deprecation/Removals:

- Remove ``make_object``. Use a ``post_load`` method instead (:issue:`277`).
- Remove the ``error`` parameter and attribute of ``Field``.
- Passing string arguments to ``required`` and ``allow_none`` is deprecated. Pass the ``error_messages`` argument instead. **This API will be removed in version 2.2**.
- Remove ``Arbitrary``, ``Fixed``, and ``Price`` fields (:issue:`86`). Use ``Decimal`` instead.
- Remove ``Select`` / ``Enum`` fields (:issue:`135`). Use the ``OneOf`` validator instead.

Bug fixes:

- Fix error format for ``Nested`` fields when ``many=True``. Thanks :user:`alexmorken`.
- ``pre_dump`` methods are invoked before implicit field creation. Thanks :user:`makmanalp` for reporting.
- Return correct "required" error message for ``Nested`` field.
- The ``only`` argument passed to a ``Schema`` is bounded by the ``fields`` option (:issue:`183`). Thanks :user:`lustdante` for the suggestion.

Changes from 2.0.0rc2:

- ``error_handler`` and ``accessor`` options are replaced with the ``handle_error`` and ``get_attribute`` methods :issue:`284`.
- Remove ``marshmallow.compat.plain_function`` since it is no longer used.
- Non-collection values are invalid input for ``List`` field (:issue:`231`). Thanks :user:`density` for reporting.
- Bug fix: Prevent infinite loop when validating a required, self-nested field. Thanks :user:`Bachmann1234` for the fix.

2.0.0rc2 (2015-09-16)
+++++++++++++++++++++

Deprecation/Removals:

- ``make_object`` is deprecated. Use a ``post_load`` method instead (:issue:`277`). **This method will be removed in the final 2.0 release**.
- ``Schema.accessor`` and ``Schema.error_handler`` decorators are deprecated. Define the ``accessor`` and ``error_handler`` class Meta options instead.

Bug fixes:

- Allow non-field names to be passed to ``ValidationError`` (:issue:`273`). Thanks :user:`evgeny-sureev` for the catch and patch.

Changes from 2.0.0rc1:

- The ``raw`` parameter of the ``pre_*``, ``post_*``, ``validates_schema`` decorators was renamed to ``pass_many`` (:issue:`276`).
- Add ``pass_original`` parameter to ``post_load`` and ``post_dump`` (:issue:`216`).
- Methods decorated with the ``pre_*``, ``post_*``, and ``validates_*`` decorators must be instance methods. Class methods and instance methods are not supported at this time.

2.0.0rc1 (2015-09-13)
+++++++++++++++++++++

Features:

- *Backwards-incompatible*: ``fields.Field._deserialize`` now takes ``attr`` and ``data`` as arguments (:issue:`172`). Thanks :user:`alexmic` and :user:`kevinastone` for the suggestion.
- Allow a ``Field's`` ``attribute`` to be modified during deserialization (:issue:`266`). Thanks :user:`floqqi`.
- Allow partially-valid data to be returned for ``Nested`` fields (:issue:`269`). Thanks :user:`jomag` for the suggestion.
- Add ``Schema.on_bind_field`` hook which allows a ``Schema`` to modify its fields when they are bound.
- Stricter validation of string, boolean, and number fields (:issue:`231`). Thanks :user:`touilleMan` for the suggestion.
- Improve consistency of error messages.

Deprecation/Removals:

- ``Schema.validator``, ``Schema.preprocessor``, and ``Schema.data_handler`` are removed. Use ``validates_schema``, ``pre_load``, and ``post_dump`` instead.
- ``QuerySelect``  and ``QuerySelectList`` are deprecated (:issue:`227`). **These fields will be removed in version 2.1.**
- ``utils.get_callable_name`` is removed.

Bug fixes:

- If a date format string is passed to a ``DateTime`` field, it is always used for deserialization (:issue:`248`). Thanks :user:`bartaelterman` and :user:`praveen-p`.

Support:

- Documentation: Add "Using Context" section to "Extending Schemas" page (:issue:`224`).
- Include tests and docs in release tarballs (:issue:`201`).
- Test against Python 3.5.

2.0.0b5 (2015-08-23)
++++++++++++++++++++

Features:

- If a field corresponds to a callable attribute, it will be called upon serialization. Thanks :user:`alexmorken`.
- Add ``load_only`` and ``dump_only`` ``class Meta`` options. Thanks :user:`kelvinhammond`.
- If a ``Nested`` field is required, recursively validate any required fields in the nested schema (:issue:`235`). Thanks :user:`max-orhai`.
- Improve error message if a list of dicts is not passed to a ``Nested`` field for which ``many=True``. Thanks again :user:`max-orhai`.

Bug fixes:

- ``make_object`` is only called after all validators and postprocessors have finished (:issue:`253`). Thanks :user:`sunsongxp` for reporting.
- If an invalid type is passed to ``Schema`` and ``strict=False``, store a ``_schema`` error in the errors dict rather than raise an exception (:issue:`261`). Thanks :user:`density` for reporting.

Other changes:

- ``make_object`` is only called when input data are completely valid (:issue:`243`). Thanks :user:`kissgyorgy` for reporting.
- Change default error messages for ``URL`` and ``Email`` validators so that they don't include user input (:issue:`255`).
- ``Email`` validator permits email addresses with non-ASCII characters, as per RFC 6530 (:issue:`221`). Thanks :user:`lextoumbourou` for reporting and :user:`mwstobo` for sending the patch.

2.0.0b4 (2015-07-07)
++++++++++++++++++++

Features:

- ``List`` field respects the ``attribute`` argument of the inner field. Thanks :user:`jmcarp`.
- The ``container`` field ``List`` field has access to its parent ``Schema`` via its ``parent`` attribute. Thanks again :user:`jmcarp`.

Deprecation/Removals:

- Legacy validator functions have been removed (:issue:`73`). Use the class-based validators in ``marshmallow.validate`` instead.

Bug fixes:

- ``fields.Nested`` correctly serializes nested ``sets`` (:issue:`233`). Thanks :user:`traut`.

Changes from 2.0.0b3:

- If ``load_from`` is used on deserialization, the value of ``load_from`` is used as the key in the errors dict (:issue:`232`). Thanks :user:`alexmorken`.

2.0.0b3 (2015-06-14)
+++++++++++++++++++++

Features:

- Add ``marshmallow.validates_schema`` decorator for defining schema-level validators (:issue:`116`).
- Add ``marshmallow.validates`` decorator for defining field validators as Schema methods (:issue:`116`). Thanks :user:`philtay`.
- Performance improvements.
- Defining ``__marshallable__`` on complex objects is no longer necessary.
- Add ``fields.Constant``. Thanks :user:`kevinastone`.

Deprecation/Removals:

- Remove ``skip_missing`` class Meta option. By default, missing inputs are excluded from serialized output (:issue:`211`).
- Remove optional ``context`` parameter that gets passed to methods for ``Method`` fields.
- ``Schema.validator`` is deprecated. Use ``marshmallow.validates_schema`` instead.
- ``utils.get_func_name`` is removed. Use ``utils.get_callable_name`` instead.

Bug fixes:

- Fix serializing values from keyed tuple types (regression of :issue:`28`). Thanks :user:`makmanalp` for reporting.

Other changes:

- Remove unnecessary call to ``utils.get_value`` for ``Function`` and ``Method`` fields (:issue:`208`). Thanks :user:`jmcarp`.
- Serializing a collection without passing ``many=True`` will not result in an error. Be very careful to pass the ``many`` argument when necessary.

Support:

- Documentation: Update Flask and Peewee examples. Update Quickstart.

Changes from 2.0.0b2:

- ``Boolean`` field serializes ``None`` to ``None``, for consistency with other fields (:issue:`213`). Thanks :user:`cmanallen` for reporting.
- Bug fix: ``load_only`` fields do not get validated during serialization.
- Implicit passing of original, raw data to Schema validators is removed. Use ``@marshmallow.validates_schema(pass_original=True)`` instead.

2.0.0b2 (2015-05-03)
++++++++++++++++++++

Features:

- Add useful ``__repr__`` methods to validators (:issue:`204`). Thanks :user:`philtay`.
- *Backwards-incompatible*: By default, ``NaN``, ``Infinity``, and ``-Infinity`` are invalid values for ``fields.Decimal``. Pass ``allow_nan=True`` to allow these values. Thanks :user:`philtay`.

Changes from 2.0.0b1:

- Fix serialization of ``None`` for ``Time``, ``TimeDelta``, and ``Date`` fields (a regression introduced in 2.0.0a1).

Includes bug fixes from 1.2.6.

2.0.0b1 (2015-04-26)
++++++++++++++++++++

Features:

- Errored fields will not appear in (de)serialized output dictionaries (:issue:`153`, :issue:`202`).
- Instantiate ``OPTIONS_CLASS`` in ``SchemaMeta``. This makes ``Schema.opts`` available in metaclass methods. It also causes validation to occur earlier (upon ``Schema`` class declaration rather than instantiation).
- Add ``SchemaMeta.get_declared_fields`` class method to support adding additional declared fields.

Deprecation/Removals:

- Remove ``allow_null`` parameter of ``fields.Nested`` (:issue:`203`).

Changes from 2.0.0a1:

- Fix serialization of `None` for ``fields.Email``.

2.0.0a1 (2015-04-25)
++++++++++++++++++++

Features:

- *Backwards-incompatible*: When ``many=True``, the errors dictionary returned by ``dump`` and ``load`` will be keyed on the indices of invalid items in the (de)serialized collection (:issue:`75`). Add ``index_errors=False`` on a Schema's ``class Meta`` options to disable this behavior.
- *Backwards-incompatible*: By default, fields will raise a ValidationError if the input is ``None``. The ``allow_none`` parameter can override this behavior.
- *Backwards-incompatible*: A ``Field's`` ``default`` parameter is only used if explicitly set and the field's value is missing in the input to `Schema.dump`. If not set, the key will not be present in the serialized output for missing values . This is the behavior for *all* fields. ``fields.Str`` no longer defaults to ``''``, ``fields.Int`` no longer defaults to ``0``, etc. (:issue:`199`). Thanks :user:`jmcarp` for the feedback.
- In ``strict`` mode, a ``ValidationError`` is raised. Error messages are accessed via the ``ValidationError's`` ``messages`` attribute (:issue:`128`).
- Add ``allow_none`` parameter to ``fields.Field``. If ``False`` (the default), validation fails when the field's value is ``None`` (:issue:`76`, :issue:`111`). If ``allow_none`` is ``True``, ``None`` is considered valid and will deserialize to ``None``.
- Schema-level validators can store error messages for multiple fields (:issue:`118`). Thanks :user:`ksesong` for the suggestion.
- Add ``pre_load``, ``post_load``, ``pre_dump``, and ``post_dump`` Schema method decorators for defining pre- and post- processing routines (:issue:`153`, :issue:`179`). Thanks :user:`davidism`, :user:`taion`, and :user:`jmcarp` for the suggestions and feedback. Thanks :user:`taion` for the implementation.
- Error message for ``required`` validation is configurable. (:issue:`78`). Thanks :user:`svenstaro` for the suggestion. Thanks :user:`0xDCA` for the implementation.
- Add ``load_from`` parameter to fields (:issue:`125`). Thanks :user:`hakjoon`.
- Add ``load_only`` and ``dump_only`` parameters to fields (:issue:`61`, :issue:`87`). Thanks :user:`philtay`.
- Add `missing` parameter to fields (:issue:`115`). Thanks :user:`philtay`.
- Schema validators can take an optional ``raw_data`` argument which contains raw input data, incl. data not specified in the schema (:issue:`127`). Thanks :user:`ryanlowe0`.
- Add ``validate.OneOf`` (:issue:`135`) and ``validate.ContainsOnly`` (:issue:`149`) validators. Thanks :user:`philtay`.
- Error messages for validators can be interpolated with `{input}` and other values (depending on the validator).
- ``fields.TimeDelta`` always serializes to an integer value in order to avoid rounding errors (:issue:`105`). Thanks :user:`philtay`.
- Add ``include`` class Meta option to support field names which are Python keywords (:issue:`139`). Thanks :user:`nickretallack` for the suggestion.
- ``exclude`` parameter is respected when used together with ``only`` parameter (:issue:`165`). Thanks :user:`lustdante` for the catch and patch.
- ``fields.List`` works as expected with generators and sets (:issue:`185`). Thanks :user:`sergey-aganezov-jr`.

Deprecation/Removals:

- ``MarshallingError`` and ``UnmarshallingError`` error are deprecated in favor of a single ``ValidationError`` (:issue:`160`).
- ``context`` argument passed to Method fields is deprecated. Use ``self.context`` instead (:issue:`184`).
- Remove ``ForcedError``.
- Remove support for generator functions that yield validators (:issue:`74`). Plain generators of validators are still supported.
- The ``Select/Enum`` field is deprecated in favor of using ``validate.OneOf`` validator (:issue:`135`).
- Remove legacy, pre-1.0 API (``Schema.data`` and ``Schema.errors`` properties) (:issue:`73`).
- Remove ``null`` value.

Other changes:

- ``Marshaller``, ``Unmarshaller`` were moved to ``marshmallow.marshalling``. These should be considered private API (:issue:`129`).
- Make ``allow_null=True`` the default for ``Nested`` fields. This will make ``None`` serialize to ``None`` rather than a dictionary with empty values (:issue:`132`). Thanks :user:`nickrellack` for the suggestion.

1.2.6 (2015-05-03)
++++++++++++++++++

Bug fixes:

- Fix validation error message for ``fields.Decimal``.
- Allow error message for ``fields.Boolean`` to be customized with the ``error`` parameter (like other fields).

1.2.5 (2015-04-25)
++++++++++++++++++

Bug fixes:

- Fix validation of invalid types passed to a ``Nested`` field when ``many=True`` (:issue:`188`). Thanks :user:`juanrossi` for reporting.

Support:

- Fix pep8 dev dependency for flake8. Thanks :user:`taion`.

1.2.4 (2015-03-22)
++++++++++++++++++

Bug fixes:

- Fix behavior of ``as_string`` on ``fields.Integer`` (:issue:`173`). Thanks :user:`taion` for the catch and patch.

Other changes:

- Remove dead code from ``fields.Field``. Thanks :user:`taion`.

Support:

- Correction to ``_postprocess`` method in docs. Thanks again :user:`taion`.

1.2.3 (2015-03-15)
++++++++++++++++++

Bug fixes:

- Fix inheritance of ``ordered`` class Meta option (:issue:`162`). Thanks :user:`stephenfin` for reporting.

1.2.2 (2015-02-23)
++++++++++++++++++

Bug fixes:

- Fix behavior of ``skip_missing`` and ``accessor`` options when ``many=True`` (:issue:`137`). Thanks :user:`3rdcycle`.
- Fix bug that could cause an ``AttributeError`` when nesting schemas with schema-level validators (:issue:`144`). Thanks :user:`vovanbo` for reporting.

1.2.1 (2015-01-11)
++++++++++++++++++

Bug fixes:

- A ``Schema's`` ``error_handler``--if defined--will execute if ``Schema.validate`` returns validation errors (:issue:`121`).
- Deserializing `None` returns `None` rather than raising an ``AttributeError`` (:issue:`123`). Thanks :user:`RealSalmon` for the catch and patch.

1.2.0 (2014-12-22)
++++++++++++++++++

Features:

- Add ``QuerySelect`` and ``QuerySelectList`` fields (:issue:`84`).
- Convert validators in ``marshmallow.validate`` into class-based callables to make them easier to use when declaring fields (:issue:`85`).
- Add ``Decimal`` field which is safe to use when dealing with precise numbers (:issue:`86`).

Thanks :user:`philtay` for these contributions.

Bug fixes:

- ``Date`` fields correctly deserializes to a ``datetime.date`` object when ``python-dateutil`` is not installed (:issue:`79`). Thanks :user:`malexer` for the catch and patch.
- Fix bug that raised an ``AttributeError`` when using a class-based validator.
- Fix ``as_string`` behavior of Number fields when serializing to default value.
- Deserializing ``None`` or the empty string with either a ``DateTime``, ``Date``, ``Time`` or ``TimeDelta`` results in the correct unmarshalling errors (:issue:`96`). Thanks :user:`svenstaro` for reporting and helping with this.
- Fix error handling when deserializing invalid UUIDs (:issue:`106`). Thanks :user:`vesauimonen` for the catch and patch.
- ``Schema.loads`` correctly defaults to use the value of ``self.many`` rather than defaulting to ``False`` (:issue:`108`). Thanks :user:`davidism` for the catch and patch.
- Validators, data handlers, and preprocessors are no longer shared between schema subclasses (:issue:`88`). Thanks :user:`amikholap` for reporting.
- Fix error handling when passing a ``dict`` or ``list`` to a ``ValidationError`` (:issue:`110`). Thanks :user:`ksesong` for reporting.

Deprecation:

- The validator functions in the ``validate`` module are deprecated in favor of the class-based validators (:issue:`85`).
- The ``Arbitrary``, ``Price``, and ``Fixed`` fields are deprecated in favor of the ``Decimal`` field (:issue:`86`).

Support:

- Update docs theme.
- Update contributing docs (:issue:`77`).
- Fix namespacing example in "Extending Schema" docs. Thanks :user:`Ch00k`.
- Exclude virtualenv directories from syntax checking (:issue:`99`). Thanks :user:`svenstaro`.


1.1.0 (2014-12-02)
++++++++++++++++++

Features:

- Add ``Schema.validate`` method which validates input data against a schema. Similar to ``Schema.load``, but does not call ``make_object`` and only returns the errors dictionary.
- Add several validation functions to the ``validate`` module. Thanks :user:`philtay`.
- Store field name and instance on exceptions raised in ``strict`` mode.

Bug fixes:

- Fix serializing dictionaries when field names are methods of ``dict`` (e.g. ``"items"``). Thanks :user:`rozenm` for reporting.
- If a Nested field is passed ``many=True``, ``None`` serializes to an empty list. Thanks :user:`nickretallack` for reporting.
- Fix behavior of ``many`` argument passed to ``dump`` and ``load``. Thanks :user:`svenstaro` for reporting and helping with this.
- Fix ``skip_missing`` behavior for ``String`` and ``List`` fields. Thanks :user:`malexer` for reporting.
- Fix compatibility with python-dateutil 2.3.
- More consistent error messages across ``DateTime``, ``TimeDelta``, ``Date``, and ``Time`` fields.

Support:

- Update Flask and Peewee examples.

1.0.1 (2014-11-18)
++++++++++++++++++

Hotfix release.

- Ensure that errors dictionary is correctly cleared on each call to ``Schema.dump`` and ``Schema.load``.

1.0.0 (2014-11-16)
++++++++++++++++++

Adds new features, speed improvements, better error handling, and updated documentation.

- Add ``skip_missing`` ``class Meta`` option.
- A field's ``default`` may be a callable.
- Allow accessor function to be configured via the ``Schema.accessor`` decorator or the ``__accessor__`` class member.
- ``URL`` and ``Email`` fields are validated upon serialization.
- ``dump`` and ``load`` can receive the ``many`` argument.
- Move a number of utility functions from fields.py to utils.py.
- More useful ``repr`` for ``Field`` classes.
- If a field's default is ``fields.missing`` and its serialized value is ``None``, it will not be included in the final serialized result.
- Schema.dumps no longer coerces its result to a binary string on Python 3.
- *Backwards-incompatible*: Schema output is no longer an ``OrderedDict`` by default. If you want ordered field output, you must explicitly set the ``ordered`` option to ``True``.
- *Backwards-incompatible*: ``error`` parameter of the ``Field`` constructor is deprecated. Raise a ``ValidationError`` instead.
- Expanded test coverage.
- Updated docs.

1.0.0-a (2014-10-19)
++++++++++++++++++++

Major reworking and simplification of the public API, centered around support for deserialization, improved validation, and a less stateful ``Schema`` class.

* Rename ``Serializer`` to ``Schema``.
* Support for deserialization.
* Use the ``Schema.dump`` and ``Schema.load`` methods for serializing and deserializing, respectively.
* *Backwards-incompatible*: Remove ``Serializer.json`` and ``Serializer.to_json``. Use ``Schema.dumps`` instead.
* Reworked fields interface.
* *Backwards-incompatible*: ``Field`` classes implement ``_serialize`` and ``_deserialize`` methods. ``serialize`` and ``deserialize`` comprise the public API for a ``Field``. ``Field.format`` and ``Field.output`` have been removed.
* Add ``exceptions.ForcedError`` which allows errors to be raised during serialization (instead of storing errors in the ``errors`` dict).
* *Backwards-incompatible*: ``DateTime`` field serializes to ISO8601 format by default (instead of RFC822).
* *Backwards-incompatible*: Remove ``Serializer.factory`` method. It is no longer necessary with the ``dump`` method.
* *Backwards-incompatible*: Allow nesting a serializer within itself recursively. Use ``exclude`` or ``only`` to prevent infinite recursion.
* *Backwards-incompatible*: Multiple errors can be stored for a single field. The errors dictionary returned by ``load`` and ``dump`` have lists of error messages keyed by field name.
* Remove ``validated`` decorator. Validation occurs within ``Field`` methods.
* ``Function`` field raises a ``ValueError`` if an uncallable object is passed to its constructor.
* ``Nested`` fields inherit context from their parent.
* Add ``Schema.preprocessor`` and ``Schema.validator`` decorators for registering preprocessing and schema-level validation functions respectively.
* Custom error messages can be specified by raising a ``ValidationError`` within a validation function.
* Extra keyword arguments passed to a Field are stored as metadata.
* Fix ordering of field output.
* Fix behavior of the ``required`` parameter on ``Nested`` fields.
* Fix serializing keyed tuple types (e.g. ``namedtuple``) with ``class Meta`` options.
* Fix default value for ``Fixed`` and ``Price`` fields.
* Fix serialization of binary strings.
* ``Schemas`` can inherit fields from non-``Schema`` base classes (e.g. mixins). Also, fields are inherited according to the MRO (rather than recursing over base classes). Thanks :user:`jmcarp`.
* Add ``Str``, ``Bool``, and ``Int`` field class aliases.

0.7.0 (2014-06-22)
++++++++++++++++++

* Add ``Serializer.error_handler`` decorator that registers a custom error handler.
* Add ``Serializer.data_handler`` decorator that registers data post-processing callbacks.
* *Backwards-incompatible*: ``process_data`` method is deprecated. Use the ``data_handler`` decorator instead.
* Fix bug that raised error when passing ``extra`` data together with ``many=True``. Thanks :user:`buttsicles` for reporting.
* If ``required=True`` validation is violated for a given ``Field``, it will raise an error message that is different from the message specified by the ``error`` argument. Thanks :user:`asteinlein`.
* More generic error message raised when required field is missing.
* ``validated`` decorator should only wrap a ``Field`` class's ``output`` method.

0.6.0 (2014-06-03)
++++++++++++++++++

* Fix bug in serializing keyed tuple types, e.g. ``namedtuple`` and ``KeyedTuple``.
* Nested field can load a serializer by its class name as a string. This makes it easier to implement 2-way nesting.
* Make ``Serializer.data`` override-able.

0.5.5 (2014-05-02)
++++++++++++++++++

* Add ``Serializer.factory`` for creating a factory function that returns a Serializer instance.
* ``MarshallingError`` stores its underlying exception as an instance variable. This is useful for inspecting errors.
* ``fields.Select`` is aliased to ``fields.Enum``.
* Add ``fields.__all__`` and ``marshmallow.__all__`` so that the modules can be more easily extended.
* Expose ``Serializer.OPTIONS_CLASS`` as a class variable so that options defaults can be overridden.
* Add ``Serializer.process_data`` hook that allows subclasses to manipulate the final output data.

0.5.4 (2014-04-17)
++++++++++++++++++

* Add ``json_module`` class Meta option.
* Add ``required`` option to fields . Thanks :user:`DeaconDesperado`.
* Tested on Python 3.4 and PyPy.

0.5.3 (2014-03-02)
++++++++++++++++++

* Fix ``Integer`` field default. It is now ``0`` instead of ``0.0``. Thanks :user:`kalasjocke`.
* Add ``context`` param to ``Serializer``. Allows accessing arbitrary objects in ``Function`` and ``Method`` fields.
* ``Function`` and ``Method`` fields raise ``MarshallingError`` if their argument is uncallable.


0.5.2 (2014-02-10)
++++++++++++++++++

* Enable custom field validation via the ``validate`` parameter.
* Add ``utils.from_rfc`` for parsing RFC datestring to Python datetime object.

0.5.1 (2014-02-02)
++++++++++++++++++

* Avoid unnecessary attribute access in ``utils.to_marshallable_type`` for improved performance.
* Fix RFC822 formatting for localized datetimes.

0.5.0 (2013-12-29)
++++++++++++++++++

* Can customize validation error messages by passing the ``error`` parameter to a field.
* *Backwards-incompatible*: Rename ``fields.NumberField`` -> ``fields.Number``.
* Add ``fields.Select``. Thanks :user:`ecarreras`.
* Support nesting a Serializer within itself by passing ``"self"`` into ``fields.Nested`` (only up to depth=1).
* *Backwards-incompatible*: No implicit serializing of collections. Must set ``many=True`` if serializing to a list. This ensures that marshmallow handles singular objects correctly, even if they are iterable.
* If Nested field ``only`` parameter is a field name, only return a single value for the nested object (instead of a dict) or a flat list of values.
* Improved performance and stability.

0.4.1 (2013-12-01)
++++++++++++++++++

* An object's ``__marshallable__`` method, if defined, takes precedence over ``__getitem__``.
* Generator expressions can be passed to a serializer.
* Better support for serializing list-like collections (e.g. ORM querysets).
* Other minor bugfixes.

0.4.0 (2013-11-24)
++++++++++++++++++

* Add ``additional`` `class Meta` option.
* Add ``dateformat`` `class Meta` option.
* Support for serializing UUID, date, time, and timedelta objects.
* Remove ``Serializer.to_data`` method. Just use ``Serialize.data`` property.
* String field defaults to empty string instead of ``None``.
* *Backwards-incompatible*: ``isoformat`` and ``rfcformat`` functions moved to utils.py.
* *Backwards-incompatible*: Validation functions moved to validate.py.
* *Backwards-incompatible*: Remove types.py.
* Reorder parameters to ``DateTime`` field (first parameter is dateformat).
* Ensure that ``to_json`` returns bytestrings.
* Fix bug with including an object property in ``fields`` Meta option.
* Fix bug with passing ``None`` to a serializer.

0.3.1 (2013-11-16)
++++++++++++++++++

* Fix bug with serializing dictionaries.
* Fix error raised when serializing empty list.
* Add ``only`` and ``exclude`` parameters to Serializer constructor.
* Add ``strict`` parameter and option: causes Serializer to raise an error if invalid data are passed in, rather than storing errors.
* Updated Flask + SQLA example in docs.

0.3.0 (2013-11-14)
++++++++++++++++++

* Declaring Serializers just got easier. The ``class Meta`` paradigm allows you to specify fields more concisely. Can specify ``fields`` and ``exclude`` options.
* Allow date formats to be changed by passing ``format`` parameter to ``DateTime`` field constructor. Can either be ``"rfc"`` (default), ``"iso"``, or a date format string.
* More useful error message when declaring fields as classes (instead of an instance, which is the correct usage).
* Rename ``MarshallingException`` -> ``MarshallingError``.
* Rename ``marshmallow.core`` -> ``marshmallow.serializer``.

0.2.1 (2013-11-12)
++++++++++++++++++

* Allow prefixing field names.
* Fix storing errors on Nested Serializers.
* Python 2.6 support.

0.2.0 (2013-11-11)
++++++++++++++++++

* Field-level validation.
* Add ``fields.Method``.
* Add ``fields.Function``.
* Allow binding of extra data to a serialized object by passing the ``extra`` param when initializing a ``Serializer``.
* Add ``relative`` paramater to ``fields.Url`` that allows for relative URLs.

0.1.0 (2013-11-10)
++++++++++++++++++

* First release.<|MERGE_RESOLUTION|>--- conflicted
+++ resolved
@@ -1,7 +1,6 @@
 Changelog
 ---------
 
-<<<<<<< HEAD
 3.13.0 (unreleased)
 *******************
 
@@ -9,7 +8,7 @@
 
 - Add ``validate.Unique`` (:pr:`1793`).
   Thanks :user:`bonastreyair` for the PR.
-=======
+
 3.12.2 (2021-07-06)
 *******************
 
@@ -19,7 +18,6 @@
   introduced in 3.12.0 that causes issues when field names conflict with
   ``Schema`` attributes or methods. ``Fields``\s are still accessible on a
    ``Schema`` instance throught the ``fields`` attribute. (:pr:`1843`)
->>>>>>> ceec7278
 
 3.12.1 (2021-05-10)
 *******************
