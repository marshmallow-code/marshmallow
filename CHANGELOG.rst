Changelog
---------

<<<<<<< HEAD
3.0.0b3 (unreleased)
++++++++++++++++++++
=======
3.0.0b11 (unreleased)
+++++++++++++++++++++
>>>>>>> 08bd3705

Features:

* Clean up code for schema hooks (:issue:`814`). Thanks :user:`taion`.
* Minor performance improvement from simplifying ``utils.get_value`` (:issue:`811`). Thanks again :user:`taion`.
* Add ``require_tld`` argument to ``fields.URL`` (:issue:`749`). Thanks
  :user:`DenerKup` for reporting and thanks :user:`surik00` for the PR.


3.0.0b10 (2018-05-10)
+++++++++++++++++++++

Bug fixes:

- Includes bugfixes from 2.15.2.

3.0.0b9 (2018-04-25)
++++++++++++++++++++

Features:

- *Backwards-incompatible*: ``missing`` and ``default`` values are
  passed in deserialized form (:issue:`378`). Thanks :user:`chadrik` for
  the suggestion and thanks :user:`lafrech` for the PR.

Bug fixes:

- Includes the bugfix from 2.15.1.

3.0.0b8 (2018-03-24)
++++++++++++++++++++

Features:

- *Backwards-incompatible*: Add ``data_key`` parameter to fields for
  specifying the key in the input and output data dict. This
  parameter replaces both ``load_from`` and ``dump_to`` (:issue:`717`).
  Thanks :user:`lafrech`.
- *Backwards-incompatible*: When `pass_original=True` is passed to one
  of the decorators and a collection is being (de)serialized, the
  `original_data` argument will be a single object unless
  `pass_many=True` is also passed to the decorator (:issue:`315`,
  :issue:`743`). Thanks :user:`stj` for the PR.
- *Backwards-incompatible*: Don't recursively check nested required
  fields when the Nested field's key is missing (:issue:`319`). This
  reverts :issue:`235`. Thanks :user:`chekunkov` reporting and thanks
  :user:`lafrech` for the PR.
- *Backwards-incompatible*: Change error message collection for `Dict` field (:issue:`730`). Note:
  this is backwards-incompatible with previous 3.0.0bX versions.
  Thanks :user:`shabble` for the report and thanks :user:`lafrech` for the PR.

3.0.0b7 (2018-02-03)
++++++++++++++++++++

Features:

- *Backwards-incompatible*: Schemas are always strict (:issue:`377`).
  The ``strict`` parameter is removed.
- *Backwards-incompatible*: `Schema().load` and `Schema().dump` return ``data`` instead of a
  ``(data, errors)`` duple (:issue:`598`).
- *Backwards-incomaptible*: `Schema().load(None)` raises a
  `ValidationError` (:issue:`511`).

See :ref:`upgrading_3_0` for a guide on updating your code.

Thanks :user:`lafrech` for implementing these changes.
Special thanks to :user:`MichalKononenko`, :user:`douglas-treadwell`, and
:user:`maximkulkin` for the discussions on these changes.


Other changes:

- *Backwards-incompatible*: Field name is not checked when ``load_from``
  is specified (:issue:`714`). Thanks :user:`lafrech`.

Support:

- Add `Code of Conduct <http://marshmallow.readthedocs.io/en/dev/code_of_conduct.html>`_.


3.0.0b6 (2018-01-02)
++++++++++++++++++++

Bug fixes:

- Fixes `ValidationError.valid_data` when a nested field contains errors
  (:issue:`710`). This bug was introduced in 3.0.0b3. Thanks
  :user:`lafrech`.

Other changes:

- *Backwards-incompatible*: ``Email`` and ``URL`` fields don't validate
  on serialization (:issue:`608`). This makes them more consistent with the other
  fields and improves serialization performance. Thanks again :user:`lafrech`.
- ``validate.URL`` requires square brackets around IPv6 URLs (:issue:`707`). Thanks :user:`harlov`.

3.0.0b5 (2017-12-30)
++++++++++++++++++++

Features:

- Add support for structured dictionaries by providing values and keys arguments to the
  ``Dict`` field's constructor. This mirrors the ``List``
  field's ability to validate its items (:issue:`483`). Thanks :user:`deckar01`.

Other changes:

- *Backwards-incompatible*: ``utils.from_iso`` is deprecated in favor of
  ``utils.from_iso_datetime`` (:issue:`694`). Thanks :user:`sklarsa`.

3.0.0b4 (2017-10-23)
++++++++++++++++++++

Features:

- Add support for millisecond, minute, hour, and week precisions to
  ``fields.TimeDelta`` (:issue:`537`). Thanks :user:`Fedalto` for the
  suggestion and the PR.
- Includes features from release 2.14.0.


Support:

- Copyright year in docs uses CHANGELOG.rst's modified date for
  reproducible builds (:issue:`679`). Thanks :user:`bmwiedemann`.
- Test against Python 3.6 in tox. Thanks :user:`Fedalto`.
- Fix typo in exception message (:issue:`659`). Thanks :user:`wonderbeyond`
  for reporting and thanks :user:`yoichi` for the PR.

3.0.0b3 (2017-08-20)
++++++++++++++++++++

Features:

- Add ``valid_data`` attribute to ``ValidationError``.
<<<<<<< HEAD
- ``fields.UUID`` deserializes ``bytes`` strings using ``UUID(bytes=b'...')`` (:issue:`625`). 
  Thanks :user:`JeffBerger` for the suggestion and the PR.
=======
- Add ``strict`` parameter to ``Integer`` (:issue:`667`). Thanks
  :user:`yoichi`.
>>>>>>> 08bd3705

Deprecations/Removals:

- Deprecate ``json_module`` option in favor of ``render_module`` (:issue:`364`, :issue:`130`). Thanks :user:`justanr` for the suggestion.

Bug fixes:

- Includes bug fixes from releases 2.13.5 and 2.13.6.
- *Backwards-incompatible* : ``Number`` fields don't accept booleans as valid input (:issue:`623`). Thanks :user:`tuukkamustonen` for the suggestion and thanks :user:`rowillia` for the PR.

Support:

- Add benchmark script. Thanks :user:`rowillia`.

3.0.0b2 (2017-03-19)
++++++++++++++++++++

Features:

- Add ``truthy`` and ``falsy`` params to ``fields.Boolean`` (:issue:`580`). Thanks :user:`zwack` for the PR. Note: This is potentially a breaking change if your code passes the `default` parameter positionally. Pass `default` as a keyword argument instead, e.g. ``fields.Boolean(default=True)``.

Other changes:

- *Backwards-incompatible*: ``validate.ContainsOnly`` allows empty and duplicate values (:issue:`516`, :issue:`603`). Thanks :user:`maximkulkin` for the suggestion and thanks :user:`lafrech` for the PR.

Bug fixes:

- Includes bug fixes from release 2.13.4.

3.0.0b1 (2017-03-10)
++++++++++++++++++++

Features:

- ``fields.Nested`` respects ``only='field'`` when deserializing (:issue:`307`). Thanks :user:`erlingbo` for the suggestion and the PR.
- ``fields.Boolean`` parses ``"on"``/``"off"`` (:issue:`580`). Thanks :user:`marcellarius` for the suggestion.


Other changes:

- Includes changes from release 2.13.2.
- *Backwards-incompatible*: ``skip_on_field_errors`` defaults to ``True`` for ``validates_schema`` (:issue:`352`).


3.0.0a1 (2017-02-26)
++++++++++++++++++++

Features:

- ``dump_only`` and ``load_only`` for ``Function`` and ``Method`` are set based on ``serialize`` and ``deserialize`` arguments (:issue:`328`).

Other changes:

- *Backwards-incompatible*: ``fields.Method`` and ``fields.Function`` no longer swallow ``AttributeErrors`` (:issue:`395`). Thanks :user:`bereal` for the suggestion.
- *Backwards-incompatible*: ``validators.Length`` is no longer a subclass of ``validators.Range`` (:issue:`458`). Thanks :user:`deckar01` for the catch and patch.
- *Backwards-incompatible*: ``utils.get_func_args`` no longer returns bound arguments. This is consistent with the behavior of ``inspect.signature``. This change prevents a DeprecationWarning on Python 3.5 (:issue:`415`, :issue:`479`). Thanks :user:`deckar01` for the PR.
- *Backwards-incompatible*: Change the signature of ``utils.get_value`` and ``Schema.get_attribute`` for consistency with Python builtins (e.g. ``getattr``) (:issue:`341`). Thanks :user:`stas` for reporting and thanks :user:`deckar01` for the PR.
- *Backwards-incompatible*: Don't unconditionally call callable attributes (:issue:`430`, reverts :issue:`242`). Thanks :user:`mirko` for the suggestion.
- Drop support for Python 2.6 and 3.3.

Deprecation/Removals:

- Remove ``__error_handler__``, ``__accessor__``, ``@Schema.error_handler``, and ``@Schema.accessor``. Override ``Schema.handle_error`` and ``Schema.get_attribute`` instead.
- Remove ``func`` parameter of ``fields.Function``. Remove ``method_name`` parameter of ``fields.Method`` (issue:`325`). Use the ``serialize`` parameter instead.
- Remove ``extra`` parameter from ``Schema``. Use a ``@post_dump`` method to add additional data.

2.15.2 (2018-05-10)
+++++++++++++++++++

Bug fixes:

- Fix a race condition in validation when concurrent threads use the
  same ``Schema`` instance (:issue:`783`). Thanks :user:`yupeng0921` and
  :user:`lafrech` for the fix.
- Fix serialization behavior of
  ``fields.List(fields.Integer(as_string=True))`` (:issue:`788`). Thanks
  :user:`cactus` for reporting and :user:`lafrech` for the fix.
- Fix behavior of ``exclude`` parameter when passed from parent to
  nested schemas (:issue:`728`). Thanks :user:`timc13` for reporting and
  :user:`deckar01` for the fix.

2.15.1 (2018-04-25)
+++++++++++++++++++

Bug fixes:

- Fix behavior when an empty list is passed as the ``only`` argument
  (:issue:`772`). Thanks :user:`deckar01` for reporting and thanks
  :user:`lafrech` for the fix.

2.15.0 (2017-12-02)
+++++++++++++++++++

Bug fixes:

- Handle ``UnicodeDecodeError`` when deserializing ``bytes`` with a
  ``String`` field (:issue:`650`). Thanks :user:`dan-blanchard` for the
  suggestion and thanks :user:`4lissonsilveira` for the PR.

2.14.0 (2017-10-23)
+++++++++++++++++++

Features:

- Add ``require_tld`` parameter to ``validate.URL`` (:issue:`664`).
  Thanks :user:`sduthil` for the suggestion and the PR.

2.13.6 (2017-08-16)
+++++++++++++++++++

Bug fixes:

- Fix serialization of types that implement `__getitem__`
  (:issue:`669`). Thanks :user:`MichalKononenko`.

2.13.5 (2017-04-12)
+++++++++++++++++++

Bug fixes:

- Fix validation of iso8601-formatted dates (:issue:`556`). Thanks :user:`lafrech` for reporting.

2.13.4 (2017-03-19)
+++++++++++++++++++

Bug fixes:

- Fix symmetry of serialization and deserialization behavior when passing a dot-delimited path to the ``attribute`` parameter of fields (:issue:`450`). Thanks :user:`itajaja` for reporting.

2.13.3 (2017-03-11)
+++++++++++++++++++

Bug fixes:

- Restore backwards-compatibility of ``SchemaOpts`` constructor (:issue:`597`). Thanks :user:`Wesmania` for reporting and thanks :user:`frol` for the fix.

2.13.2 (2017-03-10)
+++++++++++++++++++

Bug fixes:

- Fix inheritance of ``ordered`` option when ``Schema`` subclasses define ``class Meta`` (:issue:`593`). Thanks :user:`frol`.

Support:

- Update contributing docs.

2.13.1 (2017-03-04)
+++++++++++++++++++

Bug fixes:

- Fix sorting on Schema subclasses when ``ordered=True`` (:issue:`592`). Thanks :user:`frol`.

2.13.0 (2017-02-18)
+++++++++++++++++++

Features:

- Minor optimizations (:issue:`577`). Thanks :user:`rowillia` for the PR.

2.12.2 (2017-01-30)
+++++++++++++++++++

Bug fixes:

- Unbound fields return `None` rather returning the field itself. This fixes a corner case introduced in :issue:`572`. Thanks :user:`touilleMan` for reporting and :user:`YuriHeupa` for the fix.

2.12.1 (2017-01-23)
+++++++++++++++++++

Bug fixes:

- Fix behavior when a ``Nested`` field is composed within a ``List`` field (:issue:`572`). Thanks :user:`avish` for reporting and :user:`YuriHeupa` for the PR.

2.12.0 (2017-01-22)
+++++++++++++++++++

Features:

- Allow passing nested attributes (e.g. ``'child.field'``) to the ``dump_only`` and ``load_only`` parameters of ``Schema`` (:issue:`572`). Thanks :user:`YuriHeupa` for the PR.
- Add ``schemes`` parameter to ``fields.URL`` (:issue:`574`). Thanks :user:`mosquito` for the PR.

2.11.1 (2017-01-08)
+++++++++++++++++++

Bug fixes:

- Allow ``strict`` class Meta option to be overriden by constructor (:issue:`550`). Thanks :user:`douglas-treadwell` for reporting and thanks :user:`podhmo` for the PR.

2.11.0 (2017-01-08)
+++++++++++++++++++

Features:

- Import ``marshmallow.fields`` in ``marshmallow/__init__.py`` to save an import when importing the ``marshmallow`` module (:issue:`557`). Thanks :user:`mindojo-victor`.

Support:

- Documentation: Improve example in "Validating Original Input Data" (:issue:`558`). Thanks :user:`altaurog`.
- Test against Python 3.6.

2.10.5 (2016-12-19)
+++++++++++++++++++

Bug fixes:

- Reset user-defined kwargs passed to ``ValidationError`` on each ``Schema.load`` call (:issue:`565`). Thanks :user:`jbasko` for the catch and patch.

Support:

- Tests: Fix redefinition of ``test_utils.test_get_value()`` (:issue:`562`). Thanks :user:`nelfin`.

2.10.4 (2016-11-18)
+++++++++++++++++++

Bug fixes:

- `Function` field works with callables that use Python 3 type annotations (:issue:`540`). Thanks :user:`martinstein` for reporting and thanks :user:`sabinem`, :user:`lafrech`, and :user:`maximkulkin` for the work on the PR.

2.10.3 (2016-10-02)
+++++++++++++++++++

Bug fixes:

- Fix behavior for serializing missing data with ``Number`` fields when ``as_string=True`` is passed (:issue:`538`). Thanks :user:`jessemyers` for reporting.

2.10.2 (2016-09-25)
+++++++++++++++++++

Bug fixes:

- Use fixed-point notation rather than engineering notation when serializing with ``Decimal`` (:issue:`534`). Thanks :user:`gdub`.
- Fix UUID validation on serialization and deserialization of ``uuid.UUID`` objects (:issue:`532`). Thanks :user:`pauljz`.

2.10.1 (2016-09-14)
+++++++++++++++++++

Bug fixes:

- Fix behavior when using ``validate.Equal(False)`` (:issue:`484`). Thanks :user:`pktangyue` for reporting and thanks :user:`tuukkamustonen` for the fix.
- Fix ``strict`` behavior when errors are raised in ``pre_dump``/``post_dump`` processors (:issue:`521`). Thanks :user:`tvuotila` for the catch and patch.
- Fix validation of nested fields on dumping (:issue:`528`). Thanks again :user:`tvuotila`.

2.10.0 (2016-09-05)
+++++++++++++++++++

Features:

- Errors raised by pre/post-load/dump methods will be added to a schema's errors dictionary (:issue:`472`). Thanks :user:`dbertouille` for the suggestion and for the PR.

2.9.1 (2016-07-21)
++++++++++++++++++

Bug fixes:

- Fix serialization of ``datetime.time`` objects with microseconds (:issue:`464`). Thanks :user:`Tim-Erwin` for reporting and thanks :user:`vuonghv` for the fix.
- Make ``@validates`` consistent with field validator behavior: if validation fails, the field will not be included in the deserialized output (:issue:`391`). Thanks :user:`martinstein` for reporting and thanks :user:`vuonghv` for the fix.

2.9.0 (2016-07-06)
++++++++++++++++++

- ``Decimal`` field coerces input values to a string before deserializing to a `decimal.Decimal` object in order to avoid transformation of float values under 12 significant digits (:issue:`434`, :issue:`435`). Thanks :user:`davidthornton` for the PR.

2.8.0 (2016-06-23)
++++++++++++++++++

Features:

- Allow ``only`` and ``exclude`` parameters to take nested fields, using dot-delimited syntax (e.g. ``only=['blog.author.email']``) (:issue:`402`). Thanks :user:`Tim-Erwin` and :user:`deckar01` for the discussion and implementation.

Support:

- Update tasks.py for compatibility with invoke>=0.13.0. Thanks :user:`deckar01`.

2.7.3 (2016-05-05)
++++++++++++++++++

- Make ``field.parent`` and ``field.name`` accessible to ``on_bind_field`` (:issue:`449`). Thanks :user:`immerrr`.

2.7.2 (2016-04-27)
++++++++++++++++++

No code changes in this release. This is a reupload in order to distribute an sdist for the last hotfix release. See :issue:`443`.

Support:

- Update license entry in setup.py to fix RPM distributions (:issue:`433`). Thanks :user:`rrajaravi` for reporting.

2.7.1 (2016-04-08)
++++++++++++++++++

Bug fixes:

- Only add Schemas to class registry if a class name is provided. This allows Schemas to be
  constructed dynamically using the ``type`` constructor without getting added to the class registry (which is useful for saving memory).

2.7.0 (2016-04-04)
++++++++++++++++++

Features:

- Make context available to ``Nested`` field's ``on_bind_field`` method (:issue:`408`). Thanks :user:`immerrr` for the PR.
- Pass through user ``ValidationError`` kwargs (:issue:`418`). Thanks :user:`russelldavies` for helping implement this.

Other changes:

- Remove unused attributes ``root``, ``parent``, and ``name`` from ``SchemaABC`` (:issue:`410`). Thanks :user:`Tim-Erwin` for the PR.

2.6.1 (2016-03-17)
++++++++++++++++++

Bug fixes:

- Respect `load_from` when reporting errors for nested required fields (:issue:`414`). Thanks :user:`yumike`.

2.6.0 (2016-02-01)
++++++++++++++++++

Features:

- Add ``partial`` argument to ``Schema.validate`` (:issue:`379`). Thanks :user:`tdevelioglu` for the PR.
- Add ``equal`` argument to ``validate.Length``. Thanks :user:`daniloakamine`.
- Collect all validation errors for each item deserialized by a ``List`` field (:issue:`345`). Thanks :user:`maximkulkin` for the report and the PR.

2.5.0 (2016-01-16)
++++++++++++++++++

Features:

- Allow a tuple of field names to be passed as the ``partial`` argument to ``Schema.load`` (:issue:`369`). Thanks :user:`tdevelioglu` for the PR.
- Add ``schemes`` argument to ``validate.URL`` (:issue:`356`).

2.4.2 (2015-12-08)
++++++++++++++++++

Bug fixes:

- Prevent duplicate error messages when validating nested collections (:issue:`360`). Thanks :user:`alexmorken` for the catch and patch.

2.4.1 (2015-12-07)
++++++++++++++++++

Bug fixes:

- Serializing an iterator will not drop the first item (:issue:`343`, :issue:`353`). Thanks :user:`jmcarp` for the patch. Thanks :user:`edgarallang` and :user:`jmcarp` for reporting.

2.4.0 (2015-12-06)
++++++++++++++++++

Features:

- Add ``skip_on_field_errors`` parameter to ``validates_schema`` (:issue:`323`). Thanks :user:`jjvattamattom` for the suggestion and :user:`d-sutherland` for the PR.

Bug fixes:

- Fix ``FormattedString`` serialization (:issue:`348`). Thanks :user:`acaird` for reporting.
- Fix ``@validates`` behavior when used when ``attribute`` is specified and ``strict=True`` (:issue:`350`). Thanks :user:`density` for reporting.

2.3.0 (2015-11-22)
++++++++++++++++++

Features:

- Add ``dump_to`` parameter to fields (:issue:`310`). Thanks :user:`ShayanArmanPercolate` for the suggestion. Thanks :user:`franciscod` and :user:`ewang` for the PRs.
- The ``deserialize`` function passed to ``fields.Function`` can optionally receive a ``context`` argument (:issue:`324`). Thanks :user:`DamianHeard`.
- The ``serialize`` function passed to ``fields.Function`` is optional (:issue:`325`). Thanks again :user:`DamianHeard`.
- The ``serialize`` function passed to ``fields.Method`` is optional (:issue:`329`). Thanks :user:`justanr`.

Deprecation/Removal:

- The ``func`` argument of ``fields.Function`` has been renamed to ``serialize``.
- The ``method_name`` argument of ``fields.Method`` has been renamed to ``serialize``.

``func`` and ``method_name`` are still present for backwards-compatibility, but they will both be removed in marshmallow 3.0.

2.2.1 (2015-11-11)
++++++++++++++++++

Bug fixes:

- Skip field validators for fields that aren't included in ``only`` (:issue:`320`). Thanks :user:`carlos-alberto` for reporting and :user:`eprikazc` for the PR.

2.2.0 (2015-10-26)
++++++++++++++++++

Features:

- Add support for partial deserialization with the ``partial`` argument to ``Schema`` and ``Schema.load`` (:issue:`290`). Thanks :user:`taion`.

Deprecation/Removals:

- ``Query`` and ``QuerySelect`` fields are removed.
- Passing of strings to ``required`` and ``allow_none`` is removed. Pass the ``error_messages`` argument instead.

Support:

- Add example of Schema inheritance in docs (:issue:`225`). Thanks :user:`martinstein` for the suggestion and :user:`juanrossi` for the PR.
- Add "Customizing Error Messages" section to custom fields docs.

2.1.3 (2015-10-18)
++++++++++++++++++

Bug fixes:

- Fix serialization of collections for which `iter` will modify position, e.g. Pymongo cursors (:issue:`303`). Thanks :user:`Mise` for the catch and patch.

2.1.2 (2015-10-14)
++++++++++++++++++

Bug fixes:

- Fix passing data to schema validator when using ``@validates_schema(many=True)`` (:issue:`297`). Thanks :user:`d-sutherland` for reporting.
- Fix usage of ``@validates`` with a nested field when ``many=True`` (:issue:`298`). Thanks :user:`nelfin` for the catch and patch.

2.1.1 (2015-10-07)
++++++++++++++++++

Bug fixes:

- ``Constant`` field deserializes to its value regardless of whether its field name is present in input data (:issue:`291`). Thanks :user:`fayazkhan` for reporting.

2.1.0 (2015-09-30)
++++++++++++++++++

Features:

- Add ``Dict`` field for arbitrary mapping data (:issue:`251`). Thanks :user:`dwieeb` for adding this and :user:`Dowwie` for the suggestion.
- Add ``Field.root`` property, which references the field's Schema.

Deprecation/Removals:

- The ``extra`` param of ``Schema`` is deprecated. Add extra data in a ``post_load`` method instead.
- ``UnmarshallingError`` and ``MarshallingError`` are removed.

Bug fixes:

- Fix storing multiple schema-level validation errors (:issue:`287`). Thanks :user:`evgeny-sureev` for the patch.
- If ``missing=None`` on a field, ``allow_none`` will be set to ``True``.

Other changes:

- A ``List's`` inner field will have the list field set as its parent. Use ``root`` to access the ``Schema``.

2.0.0 (2015-09-25)
++++++++++++++++++

Features:

- Make error messages configurable at the class level and instance level (``Field.default_error_messages`` attribute and ``error_messages`` parameter, respectively).

Deprecation/Removals:

- Remove ``make_object``. Use a ``post_load`` method instead (:issue:`277`).
- Remove the ``error`` parameter and attribute of ``Field``.
- Passing string arguments to ``required`` and ``allow_none`` is deprecated. Pass the ``error_messages`` argument instead. **This API will be removed in version 2.2**.
- Remove ``Arbitrary``, ``Fixed``, and ``Price`` fields (:issue:`86`). Use ``Decimal`` instead.
- Remove ``Select`` / ``Enum`` fields (:issue:`135`). Use the ``OneOf`` validator instead.

Bug fixes:

- Fix error format for ``Nested`` fields when ``many=True``. Thanks :user:`alexmorken`.
- ``pre_dump`` methods are invoked before implicit field creation. Thanks :user:`makmanalp` for reporting.
- Return correct "required" error message for ``Nested`` field.
- The ``only`` argument passed to a ``Schema`` is bounded by the ``fields`` option (:issue:`183`). Thanks :user:`lustdante` for the suggestion.

Changes from 2.0.0rc2:

- ``error_handler`` and ``accessor`` options are replaced with the ``handle_error`` and ``get_attribute`` methods :issue:`284`.
- Remove ``marshmallow.compat.plain_function`` since it is no longer used.
- Non-collection values are invalid input for ``List`` field (:issue:`231`). Thanks :user:`density` for reporting.
- Bug fix: Prevent infinite loop when validating a required, self-nested field. Thanks :user:`Bachmann1234` for the fix.

2.0.0rc2 (2015-09-16)
+++++++++++++++++++++

Deprecation/Removals:

- ``make_object`` is deprecated. Use a ``post_load`` method instead (:issue:`277`). **This method will be removed in the final 2.0 release**.
- ``Schema.accessor`` and ``Schema.error_handler`` decorators are deprecated. Define the ``accessor`` and ``error_handler`` class Meta options instead.

Bug fixes:

- Allow non-field names to be passed to ``ValidationError`` (:issue:`273`). Thanks :user:`evgeny-sureev` for the catch and patch.

Changes from 2.0.0rc1:

- The ``raw`` parameter of the ``pre_*``, ``post_*``, ``validates_schema`` decorators was renamed to ``pass_many`` (:issue:`276`).
- Add ``pass_original`` parameter to ``post_load`` and ``post_dump`` (:issue:`216`).
- Methods decorated with the ``pre_*``, ``post_*``, and ``validates_*`` decorators must be instance methods. Class methods and instance methods are not supported at this time.

2.0.0rc1 (2015-09-13)
+++++++++++++++++++++

Features:

- *Backwards-incompatible*: ``fields.Field._deserialize`` now takes ``attr`` and ``data`` as arguments (:issue:`172`). Thanks :user:`alexmic` and :user:`kevinastone` for the suggestion.
- Allow a ``Field's`` ``attribute`` to be modified during deserialization (:issue:`266`). Thanks :user:`floqqi`.
- Allow partially-valid data to be returned for ``Nested`` fields (:issue:`269`). Thanks :user:`jomag` for the suggestion.
- Add ``Schema.on_bind_field`` hook which allows a ``Schema`` to modify its fields when they are bound.
- Stricter validation of string, boolean, and number fields (:issue:`231`). Thanks :user:`touilleMan` for the suggestion.
- Improve consistency of error messages.

Deprecation/Removals:

- ``Schema.validator``, ``Schema.preprocessor``, and ``Schema.data_handler`` are removed. Use ``validates_schema``, ``pre_load``, and ``post_dump`` instead.
- ``QuerySelect``  and ``QuerySelectList`` are deprecated (:issue:`227`). **These fields will be removed in version 2.1.**
- ``utils.get_callable_name`` is removed.

Bug fixes:

- If a date format string is passed to a ``DateTime`` field, it is always used for deserialization (:issue:`248`). Thanks :user:`bartaelterman` and :user:`praveen-p`.

Support:

- Documentation: Add "Using Context" section to "Extending Schemas" page (:issue:`224`).
- Include tests and docs in release tarballs (:issue:`201`).
- Test against Python 3.5.

2.0.0b5 (2015-08-23)
++++++++++++++++++++

Features:

- If a field corresponds to a callable attribute, it will be called upon serialization. Thanks :user:`alexmorken`.
- Add ``load_only`` and ``dump_only`` class Meta options. Thanks :user:`kelvinhammond`.
- If a ``Nested`` field is required, recursively validate any required fields in the nested schema (:issue:`235`). Thanks :user:`max-orhai`.
- Improve error message if a list of dicts is not passed to a ``Nested`` field for which ``many=True``. Thanks again :user:`max-orhai`.

Bug fixes:

- `make_object` is only called after all validators and postprocessors have finished (:issue:`253`). Thanks :user:`sunsongxp` for reporting.
- If an invalid type is passed to ``Schema`` and ``strict=False``, store a ``_schema`` error in the errors dict rather than raise an exception (:issue:`261`). Thanks :user:`density` for reporting.

Other changes:

- ``make_object`` is only called when input data are completely valid (:issue:`243`). Thanks :user:`kissgyorgy` for reporting.
- Change default error messages for ``URL`` and ``Email`` validators so that they don't include user input (:issue:`255`).
- ``Email`` validator permits email addresses with non-ASCII characters, as per RFC 6530 (:issue:`221`). Thanks :user:`lextoumbourou` for reporting and :user:`mwstobo` for sending the patch.

2.0.0b4 (2015-07-07)
++++++++++++++++++++

Features:

- ``List`` field respects the ``attribute`` argument of the inner field. Thanks :user:`jmcarp`.
- The ``container`` field ``List`` field has access to its parent ``Schema`` via its ``parent`` attribute. Thanks again :user:`jmcarp`.

Deprecation/Removals:

- Legacy validator functions have been removed (:issue:`73`). Use the class-based validators in ``marshmallow.validate`` instead.

Bug fixes:

- ``fields.Nested`` correctly serializes nested ``sets`` (:issue:`233`). Thanks :user:`traut`.

Changes from 2.0.0b3:

- If ``load_from`` is used on deserialization, the value of ``load_from`` is used as the key in the errors dict (:issue:`232`). Thanks :user:`alexmorken`.

2.0.0b3 (2015-06-14)
+++++++++++++++++++++

Features:

- Add ``marshmallow.validates_schema`` decorator for defining schema-level validators (:issue:`116`).
- Add ``marshmallow.validates`` decorator for defining field validators as Schema methods (:issue:`116`). Thanks :user:`philtay`.
- Performance improvements.
- Defining ``__marshallable__`` on complex objects is no longer necessary.
- Add ``fields.Constant``. Thanks :user:`kevinastone`.

Deprecation/Removals:

- Remove ``skip_missing`` class Meta option. By default, missing inputs are excluded from serialized output (:issue:`211`).
- Remove optional ``context`` parameter that gets passed to methods for ``Method`` fields.
- ``Schema.validator`` is deprecated. Use ``marshmallow.validates_schema`` instead.
- ``utils.get_func_name`` is removed. Use ``utils.get_callable_name`` instead.

Bug fixes:

- Fix serializing values from keyed tuple types (regression of :issue:`28`). Thanks :user:`makmanalp` for reporting.

Other changes:

- Remove unnecessary call to ``utils.get_value`` for ``Function`` and ``Method`` fields (:issue:`208`). Thanks :user:`jmcarp`.
- Serializing a collection without passing ``many=True`` will not result in an error. Be very careful to pass the ``many`` argument when necessary.

Support:

- Documentation: Update Flask and Peewee examples. Update Quickstart.

Changes from 2.0.0b2:

- ``Boolean`` field serializes ``None`` to ``None``, for consistency with other fields (:issue:`213`). Thanks :user:`cmanallen` for reporting.
- Bug fix: ``load_only`` fields do not get validated during serialization.
- Implicit passing of original, raw data to Schema validators is removed. Use ``@marshmallow.validates_schema(pass_original=True)`` instead.

2.0.0b2 (2015-05-03)
++++++++++++++++++++

Features:

- Add useful ``__repr__`` methods to validators (:issue:`204`). Thanks :user:`philtay`.
- *Backwards-incompatible*: By default, ``NaN``, ``Infinity``, and ``-Infinity`` are invalid values for ``fields.Decimal``. Pass ``allow_nan=True`` to allow these values. Thanks :user:`philtay`.

Changes from 2.0.0b1:

- Fix serialization of ``None`` for `Time`, `TimeDelta`, and `Date` fields (a regression introduced in 2.0.0a1).

Includes bug fixes from 1.2.6.

2.0.0b1 (2015-04-26)
++++++++++++++++++++

Features:

- Errored fields will not appear in (de)serialized output dictionaries (:issue:`153`, :issue:`202`).
- Instantiate ``OPTIONS_CLASS`` in ``SchemaMeta``. This makes ``Schema.opts`` available in metaclass methods. It also causes validation to occur earlier (upon ``Schema`` class declaration rather than instantiation).
- Add ``SchemaMeta.get_declared_fields`` class method to support adding additional declared fields.

Deprecation/Removals:

- Remove ``allow_null`` parameter of ``fields.Nested`` (:issue:`203`).

Changes from 2.0.0a1:

- Fix serialization of `None` for ``fields.Email``.

2.0.0a1 (2015-04-25)
++++++++++++++++++++

Features:

- *Backwards-incompatible*: When ``many=True``, the errors dictionary returned by ``dump`` and ``load`` will be keyed on the indices of invalid items in the (de)serialized collection (:issue:`75`). Add ``index_errors=False`` on a Schema's ``class Meta`` options to disable this behavior.
- *Backwards-incompatible*: By default, fields will raise a ValidationError if the input is ``None``. The ``allow_none`` parameter can override this behavior.
- *Backwards-incompatible*: A ``Field's`` ``default`` parameter is only used if explicitly set and the field's value is missing in the input to `Schema.dump`. If not set, the key will not be present in the serialized output for missing values . This is the behavior for *all* fields. ``fields.Str`` no longer defaults to ``''``, ``fields.Int`` no longer defaults to ``0``, etc. (:issue:`199`). Thanks :user:`jmcarp` for the feedback.
- In ``strict`` mode, a ``ValidationError`` is raised. Error messages are accessed via the ``ValidationError's`` ``messages`` attribute (:issue:`128`).
- Add ``allow_none`` parameter to ``fields.Field``. If ``False`` (the default), validation fails when the field's value is ``None`` (:issue:`76`, :issue:`111`). If ``allow_none`` is ``True``, ``None`` is considered valid and will deserialize to ``None``.
- Schema-level validators can store error messages for multiple fields (:issue:`118`). Thanks :user:`ksesong` for the suggestion.
- Add ``pre_load``, ``post_load``, ``pre_dump``, and ``post_dump`` Schema method decorators for defining pre- and post- processing routines (:issue:`153`, :issue:`179`). Thanks :user:`davidism`, :user:`taion`, and :user:`jmcarp` for the suggestions and feedback. Thanks :user:`taion` for the implementation.
- Error message for ``required`` validation is configurable. (:issue:`78`). Thanks :user:`svenstaro` for the suggestion. Thanks :user:`0xDCA` for the implementation.
- Add ``load_from`` parameter to fields (:issue:`125`). Thanks :user:`hakjoon`.
- Add ``load_only`` and ``dump_only`` parameters to fields (:issue:`61`, :issue:`87`). Thanks :user:`philtay`.
- Add `missing` parameter to fields (:issue:`115`). Thanks :user:`philtay`.
- Schema validators can take an optional ``raw_data`` argument which contains raw input data, incl. data not specified in the schema (:issue:`127`). Thanks :user:`ryanlowe0`.
- Add ``validate.OneOf`` (:issue:`135`) and ``validate.ContainsOnly`` (:issue:`149`) validators. Thanks :user:`philtay`.
- Error messages for validators can be interpolated with `{input}` and other values (depending on the validator).
- ``fields.TimeDelta`` always serializes to an integer value in order to avoid rounding errors (:issue:`105`). Thanks :user:`philtay`.
- Add ``include`` class Meta option to support field names which are Python keywords (:issue:`139`). Thanks :user:`nickretallack` for the suggestion.
- ``exclude`` parameter is respected when used together with ``only`` parameter (:issue:`165`). Thanks :user:`lustdante` for the catch and patch.
- ``fields.List`` works as expected with generators and sets (:issue:`185`). Thanks :user:`sergey-aganezov-jr`.

Deprecation/Removals:

- ``MarshallingError`` and ``UnmarshallingError`` error are deprecated in favor of a single ``ValidationError`` (:issue:`160`).
- ``context`` argument passed to Method fields is deprecated. Use ``self.context`` instead (:issue:`184`).
- Remove ``ForcedError``.
- Remove support for generator functions that yield validators (:issue:`74`). Plain generators of validators are still supported.
- The ``Select/Enum`` field is deprecated in favor of using `validate.OneOf` validator (:issue:`135`).
- Remove legacy, pre-1.0 API (``Schema.data`` and ``Schema.errors`` properties) (:issue:`73`).
- Remove ``null`` value.

Other changes:

- ``Marshaller``, ``Unmarshaller`` were moved to ``marshmallow.marshalling``. These should be considered private API (:issue:`129`).
- Make ``allow_null=True`` the default for ``Nested`` fields. This will make ``None`` serialize to ``None`` rather than a dictionary with empty values (:issue:`132`). Thanks :user:`nickrellack` for the suggestion.

1.2.6 (2015-05-03)
++++++++++++++++++

Bug fixes:

- Fix validation error message for ``fields.Decimal``.
- Allow error message for ``fields.Boolean`` to be customized with the ``error`` parameter (like other fields).

1.2.5 (2015-04-25)
++++++++++++++++++

Bug fixes:

- Fix validation of invalid types passed to a ``Nested`` field when ``many=True`` (:issue:`188`). Thanks :user:`juanrossi` for reporting.

Support:

- Fix pep8 dev dependency for flake8. Thanks :user:`taion`.

1.2.4 (2015-03-22)
++++++++++++++++++

Bug fixes:

- Fix behavior of ``as_string`` on ``fields.Integer`` (:issue:`173`). Thanks :user:`taion` for the catch and patch.

Other changes:

- Remove dead code from ``fields.Field``. Thanks :user:`taion`.

Support:

- Correction to ``_postprocess`` method in docs. Thanks again :user:`taion`.

1.2.3 (2015-03-15)
++++++++++++++++++

Bug fixes:

- Fix inheritance of ``ordered`` class Meta option (:issue:`162`). Thanks :user:`stephenfin` for reporting.

1.2.2 (2015-02-23)
++++++++++++++++++

Bug fixes:

- Fix behavior of ``skip_missing`` and ``accessor`` options when ``many=True`` (:issue:`137`). Thanks :user:`3rdcycle`.
- Fix bug that could cause an ``AttributeError`` when nesting schemas with schema-level validators (:issue:`144`). Thanks :user:`vovanbo` for reporting.

1.2.1 (2015-01-11)
++++++++++++++++++

Bug fixes:

- A ``Schema's`` ``error_handler``--if defined--will execute if ``Schema.validate`` returns validation errors (:issue:`121`).
- Deserializing `None` returns `None` rather than raising an ``AttributeError`` (:issue:`123`). Thanks :user:`RealSalmon` for the catch and patch.

1.2.0 (2014-12-22)
++++++++++++++++++

Features:

- Add ``QuerySelect`` and ``QuerySelectList`` fields (:issue:`84`).
- Convert validators in ``marshmallow.validate`` into class-based callables to make them easier to use when declaring fields (:issue:`85`).
- Add ``Decimal`` field which is safe to use when dealing with precise numbers (:issue:`86`).

Thanks :user:`philtay` for these contributions.

Bug fixes:

- ``Date`` fields correctly deserializes to a ``datetime.date`` object when ``python-dateutil`` is not installed (:issue:`79`). Thanks :user:`malexer` for the catch and patch.
- Fix bug that raised an ``AttributeError`` when using a class-based validator.
- Fix ``as_string`` behavior of Number fields when serializing to default value.
- Deserializing ``None`` or the empty string with either a ``DateTime``, ``Date``, ``Time`` or ``TimeDelta`` results in the correct unmarshalling errors (:issue:`96`). Thanks :user:`svenstaro` for reporting and helping with this.
- Fix error handling when deserializing invalid UUIDs (:issue:`106`). Thanks :user:`vesauimonen` for the catch and patch.
- ``Schema.loads`` correctly defaults to use the value of ``self.many`` rather than defaulting to ``False`` (:issue:`108`). Thanks :user:`davidism` for the catch and patch.
- Validators, data handlers, and preprocessors are no longer shared between schema subclasses (:issue:`88`). Thanks :user:`amikholap` for reporting.
- Fix error handling when passing a ``dict`` or ``list`` to a ``ValidationError`` (:issue:`110`). Thanks :user:`ksesong` for reporting.

Deprecation:

- The validator functions in the ``validate`` module are deprecated in favor of the class-based validators (:issue:`85`).
- The ``Arbitrary``, ``Price``, and ``Fixed`` fields are deprecated in favor of the ``Decimal`` field (:issue:`86`).

Support:

- Update docs theme.
- Update contributing docs (:issue:`77`).
- Fix namespacing example in "Extending Schema" docs. Thanks :user:`Ch00k`.
- Exclude virtualenv directories from syntax checking (:issue:`99`). Thanks :user:`svenstaro`.


1.1.0 (2014-12-02)
++++++++++++++++++

Features:

- Add ``Schema.validate`` method which validates input data against a schema. Similar to ``Schema.load``, but does not call ``make_object`` and only returns the errors dictionary.
- Add several validation functions to the ``validate`` module. Thanks :user:`philtay`.
- Store field name and instance on exceptions raised in ``strict`` mode.

Bug fixes:

- Fix serializing dictionaries when field names are methods of ``dict`` (e.g. ``"items"``). Thanks :user:`rozenm` for reporting.
- If a Nested field is passed ``many=True``, ``None`` serializes to an empty list. Thanks :user:`nickretallack` for reporting.
- Fix behavior of ``many`` argument passed to ``dump`` and ``load``. Thanks :user:`svenstaro` for reporting and helping with this.
- Fix ``skip_missing`` behavior for ``String`` and ``List`` fields. Thanks :user:`malexer` for reporting.
- Fix compatibility with python-dateutil 2.3.
- More consistent error messages across DateTime, TimeDelta, Date, and Time fields.

Support:

- Update Flask and Peewee examples.

1.0.1 (2014-11-18)
++++++++++++++++++

Hotfix release.

- Ensure that errors dictionary is correctly cleared on each call to Schema.dump and Schema.load.

1.0.0 (2014-11-16)
++++++++++++++++++

Adds new features, speed improvements, better error handling, and updated documentation.

- Add ``skip_missing`` ``class Meta`` option.
- A field's ``default`` may be a callable.
- Allow accessor function to be configured via the ``Schema.accessor`` decorator or the ``__accessor__`` class member.
- ``URL`` and ``Email`` fields are validated upon serialization.
- ``dump`` and ``load`` can receive the ``many`` argument.
- Move a number of utility functions from fields.py to utils.py.
- More useful ``repr`` for ``Field`` classes.
- If a field's default is ``fields.missing`` and its serialized value is ``None``, it will not be included in the final serialized result.
- Schema.dumps no longer coerces its result to a binary string on Python 3.
- *Backwards-incompatible*: Schema output is no longer an ``OrderedDict`` by default. If you want ordered field output, you must explicitly set the ``ordered`` option to ``True``.
- *Backwards-incompatible*: `error` parameter of the `Field` constructor is deprecated. Raise a `ValidationError` instead.
- Expanded test coverage.
- Updated docs.

1.0.0-a (2014-10-19)
++++++++++++++++++++

Major reworking and simplification of the public API, centered around support for deserialization, improved validation, and a less stateful ``Schema`` class.

* Rename ``Serializer`` to ``Schema``.
* Support for deserialization.
* Use the ``Schema.dump`` and ``Schema.load`` methods for serializing and deserializing, respectively.
* *Backwards-incompatible*: Remove ``Serializer.json`` and ``Serializer.to_json``. Use ``Schema.dumps`` instead.
* Reworked fields interface.
* *Backwards-incompatible*: ``Field`` classes implement ``_serialize`` and ``_deserialize`` methods. ``serialize`` and ``deserialize`` comprise the public API for a ``Field``. ``Field.format`` and ``Field.output`` have been removed.
* Add ``exceptions.ForcedError`` which allows errors to be raised during serialization (instead of storing errors in the ``errors`` dict).
* *Backwards-incompatible*: ``DateTime`` field serializes to ISO8601 format by default (instead of RFC822).
* *Backwards-incompatible*: Remove ``Serializer.factory`` method. It is no longer necessary with the ``dump`` method.
* *Backwards-incompatible*: Allow nesting a serializer within itself recursively. Use ``exclude`` or ``only`` to prevent infinite recursion.
* *Backwards-incompatible*: Multiple errors can be stored for a single field. The errors dictionary returned by ``load`` and ``dump`` have lists of error messages keyed by field name.
* Remove ``validated`` decorator. Validation occurs within ``Field`` methods.
* ``Function`` field raises a ``ValueError`` if an uncallable object is passed to its constructor.
* ``Nested`` fields inherit context from their parent.
* Add ``Schema.preprocessor`` and ``Schema.validator`` decorators for registering preprocessing and schema-level validation functions respectively.
* Custom error messages can be specified by raising a ``ValidationError`` within a validation function.
* Extra keyword arguments passed to a Field are stored as metadata.
* Fix ordering of field output.
* Fix behavior of the ``required`` parameter on ``Nested`` fields.
* Fix serializing keyed tuple types (e.g. ``namedtuple``) with ``class Meta`` options.
* Fix default value for ``Fixed`` and ``Price`` fields.
* Fix serialization of binary strings.
* ``Schemas`` can inherit fields from non-``Schema`` base classes (e.g. mixins). Also, fields are inherited according to the MRO (rather than recursing over base classes). Thanks :user:`jmcarp`.
* Add ``Str``, ``Bool``, and ``Int`` field class aliases.

0.7.0 (2014-06-22)
++++++++++++++++++

* Add ``Serializer.error_handler`` decorator that registers a custom error handler.
* Add ``Serializer.data_handler`` decorator that registers data post-processing callbacks.
* *Backwards-incompatible*: ``process_data`` method is deprecated. Use the ``data_handler`` decorator instead.
* Fix bug that raised error when passing ``extra`` data together with ``many=True``. Thanks :user:`buttsicles` for reporting.
* If ``required=True`` validation is violated for a given ``Field``, it will raise an error message that is different from the message specified by the ``error`` argument. Thanks :user:`asteinlein`.
* More generic error message raised when required field is missing.
* ``validated`` decorator should only wrap a ``Field`` class's ``output`` method.

0.6.0 (2014-06-03)
++++++++++++++++++

* Fix bug in serializing keyed tuple types, e.g. ``namedtuple`` and ``KeyedTuple``.
* Nested field can load a serializer by its class name as a string. This makes it easier to implement 2-way nesting.
* Make Serializer.data override-able.

0.5.5 (2014-05-02)
++++++++++++++++++

* Add ``Serializer.factory`` for creating a factory function that returns a Serializer instance.
* ``MarshallingError`` stores its underlying exception as an instance variable. This is useful for inspecting errors.
* ``fields.Select`` is aliased to ``fields.Enum``.
* Add ``fields.__all__`` and ``marshmallow.__all__`` so that the modules can be more easily extended.
* Expose ``Serializer.OPTIONS_CLASS`` as a class variable so that options defaults can be overridden.
* Add ``Serializer.process_data`` hook that allows subclasses to manipulate the final output data.

0.5.4 (2014-04-17)
++++++++++++++++++

* Add ``json_module`` class Meta option.
* Add ``required`` option to fields . Thanks :user:`DeaconDesperado`.
* Tested on Python 3.4 and PyPy.

0.5.3 (2014-03-02)
++++++++++++++++++

* Fix ``Integer`` field default. It is now ``0`` instead of ``0.0``. Thanks :user:`kalasjocke`.
* Add ``context`` param to ``Serializer``. Allows accessing arbitrary objects in ``Function`` and ``Method`` fields.
* ``Function`` and ``Method`` fields raise ``MarshallingError`` if their argument is uncallable.


0.5.2 (2014-02-10)
++++++++++++++++++

* Enable custom field validation via the ``validate`` parameter.
* Add ``utils.from_rfc`` for parsing RFC datestring to Python datetime object.

0.5.1 (2014-02-02)
++++++++++++++++++

* Avoid unnecessary attribute access in ``utils.to_marshallable_type`` for improved performance.
* Fix RFC822 formatting for localized datetimes.

0.5.0 (2013-12-29)
++++++++++++++++++

* Can customize validation error messages by passing the ``error`` parameter to a field.
* *Backwards-incompatible*: Rename ``fields.NumberField`` -> ``fields.Number``.
* Add ``fields.Select``. Thanks :user:`ecarreras`.
* Support nesting a Serializer within itself by passing ``"self"`` into ``fields.Nested`` (only up to depth=1).
* *Backwards-incompatible*: No implicit serializing of collections. Must set ``many=True`` if serializing to a list. This ensures that marshmallow handles singular objects correctly, even if they are iterable.
* If Nested field ``only`` parameter is a field name, only return a single value for the nested object (instead of a dict) or a flat list of values.
* Improved performance and stability.

0.4.1 (2013-12-01)
++++++++++++++++++

* An object's ``__marshallable__`` method, if defined, takes precedence over ``__getitem__``.
* Generator expressions can be passed to a serializer.
* Better support for serializing list-like collections (e.g. ORM querysets).
* Other minor bugfixes.

0.4.0 (2013-11-24)
++++++++++++++++++

* Add ``additional`` `class Meta` option.
* Add ``dateformat`` `class Meta` option.
* Support for serializing UUID, date, time, and timedelta objects.
* Remove ``Serializer.to_data`` method. Just use ``Serialize.data`` property.
* String field defaults to empty string instead of ``None``.
* *Backwards-incompatible*: ``isoformat`` and ``rfcformat`` functions moved to utils.py.
* *Backwards-incompatible*: Validation functions moved to validate.py.
* *Backwards-incompatible*: Remove types.py.
* Reorder parameters to ``DateTime`` field (first parameter is dateformat).
* Ensure that ``to_json`` returns bytestrings.
* Fix bug with including an object property in ``fields`` Meta option.
* Fix bug with passing ``None`` to a serializer.

0.3.1 (2013-11-16)
++++++++++++++++++

* Fix bug with serializing dictionaries.
* Fix error raised when serializing empty list.
* Add ``only`` and ``exclude`` parameters to Serializer constructor.
* Add ``strict`` parameter and option: causes Serializer to raise an error if invalid data are passed in, rather than storing errors.
* Updated Flask + SQLA example in docs.

0.3.0 (2013-11-14)
++++++++++++++++++

* Declaring Serializers just got easier. The *class Meta* paradigm allows you to specify fields more concisely. Can specify ``fields`` and ``exclude`` options.
* Allow date formats to be changed by passing ``format`` parameter to ``DateTime`` field constructor. Can either be ``"rfc"`` (default), ``"iso"``, or a date format string.
* More useful error message when declaring fields as classes (instead of an instance, which is the correct usage).
* Rename MarshallingException -> MarshallingError.
* Rename marshmallow.core -> marshmallow.serializer.

0.2.1 (2013-11-12)
++++++++++++++++++

* Allow prefixing field names.
* Fix storing errors on Nested Serializers.
* Python 2.6 support.

0.2.0 (2013-11-11)
++++++++++++++++++

* Field-level validation.
* Add ``fields.Method``.
* Add ``fields.Function``.
* Allow binding of extra data to a serialized object by passing the ``extra`` param when initializing a ``Serializer``.
* Add ``relative`` paramater to ``fields.Url`` that allows for relative URLs.

0.1.0 (2013-11-10)
++++++++++++++++++

* First release.<|MERGE_RESOLUTION|>--- conflicted
+++ resolved
@@ -1,13 +1,8 @@
 Changelog
 ---------
 
-<<<<<<< HEAD
-3.0.0b3 (unreleased)
-++++++++++++++++++++
-=======
 3.0.0b11 (unreleased)
 +++++++++++++++++++++
->>>>>>> 08bd3705
 
 Features:
 
@@ -15,7 +10,8 @@
 * Minor performance improvement from simplifying ``utils.get_value`` (:issue:`811`). Thanks again :user:`taion`.
 * Add ``require_tld`` argument to ``fields.URL`` (:issue:`749`). Thanks
   :user:`DenerKup` for reporting and thanks :user:`surik00` for the PR.
-
+* ``fields.UUID`` deserializes ``bytes`` strings using ``UUID(bytes=b'...')`` (:issue:`625`). 
+  Thanks :user:`JeffBerger` for the suggestion and the PR.
 
 3.0.0b10 (2018-05-10)
 +++++++++++++++++++++
@@ -143,13 +139,8 @@
 Features:
 
 - Add ``valid_data`` attribute to ``ValidationError``.
-<<<<<<< HEAD
-- ``fields.UUID`` deserializes ``bytes`` strings using ``UUID(bytes=b'...')`` (:issue:`625`). 
-  Thanks :user:`JeffBerger` for the suggestion and the PR.
-=======
 - Add ``strict`` parameter to ``Integer`` (:issue:`667`). Thanks
   :user:`yoichi`.
->>>>>>> 08bd3705
 
 Deprecations/Removals:
 
