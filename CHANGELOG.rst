Changelog
---------

<<<<<<< HEAD
3.0.0b3 (unreleaased)
+++++++++++++++++++++

Features:

- Add ``valid_data`` attribute to ``ValidationError``.

Deprecations/Removals:

- Deprecate ``json_module`` option in favor of ``render_module`` (:issue:`364`, :issue:`130`). Thanks :user:`justanr` for the suggestion.

3.0.0b2 (2017-03-19)
++++++++++++++++++++

Features:

- Add ``truthy`` and ``falsy`` params to ``fields.Boolean`` (:issue:`580`). Thanks :user:`zwack` for the PR.

Other changes:

- *Backwards-incompatible*: ``validate.ContainsOnly`` allows empty and duplicate values (:issue:`516`, :issue:`603`). Thanks :user:`maximkulkin` for the suggestion and thanks :user:`lafrech` for the PR.

Bug fixes:

- Includes bug fixes from release 2.13.4.

3.0.0b1 (2017-03-10)
++++++++++++++++++++

Features:

- ``fields.Nested`` respects ``only='field'`` when deserializing (:issue:`307`). Thanks :user:`erlingbo` for the suggestion and the PR.
- ``fields.Boolean`` parses ``"on"``/``"off"`` (:issue:`580`). Thanks :user:`marcellarius` for the suggestion.


Other changes:

- Includes changes from release 2.13.2.
- *Backwards-incompatible*: ``skip_on_field_errors`` defaults to ``True`` for ``validates_schema`` (:issue:`352`).


3.0.0a1 (2017-02-26)
++++++++++++++++++++

Features:

- ``dump_only`` and ``load_only`` for ``Function`` and ``Method`` are set based on ``serialize`` and ``deserialize`` arguments (:issue:`328`).

Other changes:

- *Backwards-incompatible*: ``fields.Method`` and ``fields.Function`` no longer swallow ``AttributeErrors`` (:issue:`395`). Thanks :user:`bereal` for the suggestion.
- *Backwards-incompatible*: ``validators.Length`` is no longer a subclass of ``validators.Range`` (:issue:`458`). Thanks :user:`deckar01` for the catch and patch.
- *Backwards-incompatible*: ``utils.get_func_args`` no longer returns bound arguments. This is consistent with the behavior of ``inspect.signature``. This change prevents a DeprecationWarning on Python 3.5 (:issue:`415`, :issue:`479`). Thanks :user:`deckar01` for the PR.
- *Backwards-incompatible*: Change the signature of ``utils.get_value`` and ``Schema.get_attribute`` for consistency with Python builtins (e.g. ``getattr``) (:issue:`341`). Thanks :user:`stas` for reporting and thanks :user:`deckar01` for the PR.
- *Backwards-incompatible*: Don't unconditionally call callable attributes (:issue:`430`, reverts :issue:`242`). Thanks :user:`mirko` for the suggestion.
- Drop support for Python 2.6 and 3.3.

Deprecation/Removals:

- Remove ``__error_handler__``, ``__accessor__``, ``@Schema.error_handler``, and ``@Schema.accessor``. Override ``Schema.handle_error`` and ``Schema.get_attribute`` instead.
- Remove ``func`` parameter of ``fields.Function``. Remove ``method_name`` parameter of ``fields.Method`` (issue:`325`). Use the ``serialize`` parameter instead.
- Remove ``extra`` parameter from ``Schema``. Use a ``@post_dump`` method to add additional data.
=======
2.13.5 (2017-04-12)
+++++++++++++++++++

Bug fixes:

- Fix validation of iso8601-formatted dates (:issue:`556`). Thanks :user:`lafrech` for reporting.
>>>>>>> 4d98843f

2.13.4 (2017-03-19)
+++++++++++++++++++

Bug fixes:

- Fix symmetry of serialization and deserialization behavior when passing a dot-delimited path to the ``attribute`` parameter of fields (:issue:`450`). Thanks :user:`itajaja` for reporting.

2.13.3 (2017-03-11)
+++++++++++++++++++

Bug fixes:

- Restore backwards-compatibility of ``SchemaOpts`` constructor (:issue:`597`). Thanks :user:`Wesmania` for reporting and thanks :user:`frol` for the fix.

2.13.2 (2017-03-10)
+++++++++++++++++++

Bug fixes:

- Fix inheritance of ``ordered`` option when ``Schema`` subclasses define ``class Meta`` (:issue:`593`). Thanks :user:`frol`.

Support:

- Update contributing docs.

2.13.1 (2017-03-04)
+++++++++++++++++++

Bug fixes:

- Fix sorting on Schema subclasses when ``ordered=True`` (:issue:`592`). Thanks :user:`frol`.

2.13.0 (2017-02-18)
+++++++++++++++++++

Features:

- Minor optimizations (:issue:`577`). Thanks :user:`rowillia` for the PR.

2.12.2 (2017-01-30)
+++++++++++++++++++

Bug fixes:

- Unbound fields return `None` rather returning the field itself. This fixes a corner case introduced in :issue:`572`. Thanks :user:`touilleMan` for reporting and :user:`YuriHeupa` for the fix.

2.12.1 (2017-01-23)
+++++++++++++++++++

Bug fixes:

- Fix behavior when a ``Nested`` field is composed within a ``List`` field (:issue:`572`). Thanks :user:`avish` for reporting and :user:`YuriHeupa` for the PR.

2.12.0 (2017-01-22)
+++++++++++++++++++

Features:

- Allow passing nested attributes (e.g. ``'child.field'``) to the ``dump_only`` and ``load_only`` parameters of ``Schema`` (:issue:`572`). Thanks :user:`YuriHeupa` for the PR.
- Add ``schemes`` parameter to ``fields.URL`` (:issue:`574`). Thanks :user:`mosquito` for the PR.

2.11.1 (2017-01-08)
+++++++++++++++++++

Bug fixes:

- Allow ``strict`` class Meta option to be overriden by constructor (:issue:`550`). Thanks :user:`douglas-treadwell` for reporting and thanks :user:`podhmo` for the PR.

2.11.0 (2017-01-08)
+++++++++++++++++++

Features:

- Import ``marshmallow.fields`` in ``marshmallow/__init__.py`` to save an import when importing the ``marshmallow`` module (:issue:`557`). Thanks :user:`mindojo-victor`.

Support:

- Documentation: Improve example in "Validating Original Input Data" (:issue:`558`). Thanks :user:`altaurog`.
- Test against Python 3.6.

2.10.5 (2016-12-19)
+++++++++++++++++++

Bug fixes:

- Reset user-defined kwargs passed to ``ValidationError`` on each ``Schema.load`` call (:issue:`565`). Thanks :user:`jbasko` for the catch and patch.

Support:

- Tests: Fix redefinition of ``test_utils.test_get_value()`` (:issue:`562`). Thanks :user:`nelfin`.

2.10.4 (2016-11-18)
+++++++++++++++++++

Bug fixes:

- `Function` field works with callables that use Python 3 type annotations (:issue:`540`). Thanks :user:`martinstein` for reporting and thanks :user:`sabinem`, :user:`lafrech`, and :user:`maximkulkin` for the work on the PR.

2.10.3 (2016-10-02)
+++++++++++++++++++

Bug fixes:

- Fix behavior for serializing missing data with ``Number`` fields when ``as_string=True`` is passed (:issue:`538`). Thanks :user:`jessemyers` for reporting.

2.10.2 (2016-09-25)
+++++++++++++++++++

Bug fixes:

- Use fixed-point notation rather than engineering notation when serializing with ``Decimal`` (:issue:`534`). Thanks :user:`gdub`.
- Fix UUID validation on serialization and deserialization of ``uuid.UUID`` objects (:issue:`532`). Thanks :user:`pauljz`.

2.10.1 (2016-09-14)
+++++++++++++++++++

Bug fixes:

- Fix behavior when using ``validate.Equal(False)`` (:issue:`484`). Thanks :user:`pktangyue` for reporting and thanks :user:`tuukkamustonen` for the fix.
- Fix ``strict`` behavior when errors are raised in ``pre_dump``/``post_dump`` processors (:issue:`521`). Thanks :user:`tvuotila` for the catch and patch.
- Fix validation of nested fields on dumping (:issue:`528`). Thanks again :user:`tvuotila`.

2.10.0 (2016-09-05)
+++++++++++++++++++

Features:

- Errors raised by pre/post-load/dump methods will be added to a schema's errors dictionary (:issue:`472`). Thanks :user:`dbertouille` for the suggestion and for the PR.

2.9.1 (2016-07-21)
++++++++++++++++++

Bug fixes:

- Fix serialization of ``datetime.time`` objects with microseconds (:issue:`464`). Thanks :user:`Tim-Erwin` for reporting and thanks :user:`vuonghv` for the fix.
- Make ``@validates`` consistent with field validator behavior: if validation fails, the field will not be included in the deserialized output (:issue:`391`). Thanks :user:`martinstein` for reporting and thanks :user:`vuonghv` for the fix.

2.9.0 (2016-07-06)
++++++++++++++++++

- ``Decimal`` field coerces input values to a string before deserializing to a `decimal.Decimal` object in order to avoid transformation of float values under 12 significant digits (:issue:`434`, :issue:`435`). Thanks :user:`davidthornton` for the PR.

2.8.0 (2016-06-23)
++++++++++++++++++

Features:

- Allow ``only`` and ``exclude`` parameters to take nested fields, using dot-delimited syntax (e.g. ``only=['blog.author.email']``) (:issue:`402`). Thanks :user:`Tim-Erwin` and :user:`deckar01` for the discussion and implementation.

Support:

- Update tasks.py for compatibility with invoke>=0.13.0. Thanks :user:`deckar01`.

2.7.3 (2016-05-05)
++++++++++++++++++

- Make ``field.parent`` and ``field.name`` accessible to ``on_bind_field`` (:issue:`449`). Thanks :user:`immerrr`.

2.7.2 (2016-04-27)
++++++++++++++++++

No code changes in this release. This is a reupload in order to distribute an sdist for the last hotfix release. See :issue:`443`.

Support:

- Update license entry in setup.py to fix RPM distributions (:issue:`433`). Thanks :user:`rrajaravi` for reporting.

2.7.1 (2016-04-08)
++++++++++++++++++

Bug fixes:

- Only add Schemas to class registry if a class name is provided. This allows Schemas to be
  constructed dynamically using the ``type`` constructor without getting added to the class registry (which is useful for saving memory).

2.7.0 (2016-04-04)
++++++++++++++++++

Features:

- Make context available to ``Nested`` field's ``on_bind_field`` method (:issue:`408`). Thanks :user:`immerrr` for the PR.
- Pass through user ``ValidationError`` kwargs (:issue:`418`). Thanks :user:`russelldavies` for helping implement this.

Other changes:

- Remove unused attributes ``root``, ``parent``, and ``name`` from ``SchemaABC`` (:issue:`410`). Thanks :user:`Tim-Erwin` for the PR.

2.6.1 (2016-03-17)
++++++++++++++++++

Bug fixes:

- Respect `load_from` when reporting errors for nested required fields (:issue:`414`). Thanks :user:`yumike`.

2.6.0 (2016-02-01)
++++++++++++++++++

Features:

- Add ``partial`` argument to ``Schema.validate`` (:issue:`379`). Thanks :user:`tdevelioglu` for the PR.
- Add ``equal`` argument to ``validate.Length``. Thanks :user:`daniloakamine`.
- Collect all validation errors for each item deserialized by a ``List`` field (:issue:`345`). Thanks :user:`maximkulkin` for the report and the PR.

2.5.0 (2016-01-16)
++++++++++++++++++

Features:

- Allow a tuple of field names to be passed as the ``partial`` argument to ``Schema.load`` (:issue:`369`). Thanks :user:`tdevelioglu` for the PR.
- Add ``schemes`` argument to ``validate.URL`` (:issue:`356`).

2.4.2 (2015-12-08)
++++++++++++++++++

Bug fixes:

- Prevent duplicate error messages when validating nested collections (:issue:`360`). Thanks :user:`alexmorken` for the catch and patch.

2.4.1 (2015-12-07)
++++++++++++++++++

Bug fixes:

- Serializing an iterator will not drop the first item (:issue:`343`, :issue:`353`). Thanks :user:`jmcarp` for the patch. Thanks :user:`edgarallang` and :user:`jmcarp` for reporting.

2.4.0 (2015-12-06)
++++++++++++++++++

Features:

- Add ``skip_on_field_errors`` parameter to ``validates_schema`` (:issue:`323`). Thanks :user:`jjvattamattom` for the suggestion and :user:`d-sutherland` for the PR.

Bug fixes:

- Fix ``FormattedString`` serialization (:issue:`348`). Thanks :user:`acaird` for reporting.
- Fix ``@validates`` behavior when used when ``attribute`` is specified and ``strict=True`` (:issue:`350`). Thanks :user:`density` for reporting.

2.3.0 (2015-11-22)
++++++++++++++++++

Features:

- Add ``dump_to`` parameter to fields (:issue:`310`). Thanks :user:`ShayanArmanPercolate` for the suggestion. Thanks :user:`franciscod` and :user:`ewang` for the PRs.
- The ``deserialize`` function passed to ``fields.Function`` can optionally receive a ``context`` argument (:issue:`324`). Thanks :user:`DamianHeard`.
- The ``serialize`` function passed to ``fields.Function`` is optional (:issue:`325`). Thanks again :user:`DamianHeard`.
- The ``serialize`` function passed to ``fields.Method`` is optional (:issue:`329`). Thanks :user:`justanr`.

Deprecation/Removal:

- The ``func`` argument of ``fields.Function`` has been renamed to ``serialize``.
- The ``method_name`` argument of ``fields.Method`` has been renamed to ``serialize``.

``func`` and ``method_name`` are still present for backwards-compatibility, but they will both be removed in marshmallow 3.0.

2.2.1 (2015-11-11)
++++++++++++++++++

Bug fixes:

- Skip field validators for fields that aren't included in ``only`` (:issue:`320`). Thanks :user:`carlos-alberto` for reporting and :user:`eprikazc` for the PR.

2.2.0 (2015-10-26)
++++++++++++++++++

Features:

- Add support for partial deserialization with the ``partial`` argument to ``Schema`` and ``Schema.load`` (:issue:`290`). Thanks :user:`taion`.

Deprecation/Removals:

- ``Query`` and ``QuerySelect`` fields are removed.
- Passing of strings to ``required`` and ``allow_none`` is removed. Pass the ``error_messages`` argument instead.

Support:

- Add example of Schema inheritance in docs (:issue:`225`). Thanks :user:`martinstein` for the suggestion and :user:`juanrossi` for the PR.
- Add "Customizing Error Messages" section to custom fields docs.

2.1.3 (2015-10-18)
++++++++++++++++++

Bug fixes:

- Fix serialization of collections for which `iter` will modify position, e.g. Pymongo cursors (:issue:`303`). Thanks :user:`Mise` for the catch and patch.

2.1.2 (2015-10-14)
++++++++++++++++++

Bug fixes:

- Fix passing data to schema validator when using ``@validates_schema(many=True)`` (:issue:`297`). Thanks :user:`d-sutherland` for reporting.
- Fix usage of ``@validates`` with a nested field when ``many=True`` (:issue:`298`). Thanks :user:`nelfin` for the catch and patch.

2.1.1 (2015-10-07)
++++++++++++++++++

Bug fixes:

- ``Constant`` field deserializes to its value regardless of whether its field name is present in input data (:issue:`291`). Thanks :user:`fayazkhan` for reporting.

2.1.0 (2015-09-30)
++++++++++++++++++

Features:

- Add ``Dict`` field for arbitrary mapping data (:issue:`251`). Thanks :user:`dwieeb` for adding this and :user:`Dowwie` for the suggestion.
- Add ``Field.root`` property, which references the field's Schema.

Deprecation/Removals:

- The ``extra`` param of ``Schema`` is deprecated. Add extra data in a ``post_load`` method instead.
- ``UnmarshallingError`` and ``MarshallingError`` are removed.

Bug fixes:

- Fix storing multiple schema-level validation errors (:issue:`287`). Thanks :user:`evgeny-sureev` for the patch.
- If ``missing=None`` on a field, ``allow_none`` will be set to ``True``.

Other changes:

- A ``List's`` inner field will have the list field set as its parent. Use ``root`` to access the ``Schema``.

2.0.0 (2015-09-25)
++++++++++++++++++

Features:

- Make error messages configurable at the class level and instance level (``Field.default_error_messages`` attribute and ``error_messages`` parameter, respectively).

Deprecation/Removals:

- Remove ``make_object``. Use a ``post_load`` method instead (:issue:`277`).
- Remove the ``error`` parameter and attribute of ``Field``.
- Passing string arguments to ``required`` and ``allow_none`` is deprecated. Pass the ``error_messages`` argument instead. **This API will be removed in version 2.2**.
- Remove ``Arbitrary``, ``Fixed``, and ``Price`` fields (:issue:`86`). Use ``Decimal`` instead.
- Remove ``Select`` / ``Enum`` fields (:issue:`135`). Use the ``OneOf`` validator instead.

Bug fixes:

- Fix error format for ``Nested`` fields when ``many=True``. Thanks :user:`alexmorken`.
- ``pre_dump`` methods are invoked before implicit field creation. Thanks :user:`makmanalp` for reporting.
- Return correct "required" error message for ``Nested`` field.
- The ``only`` argument passed to a ``Schema`` is bounded by the ``fields`` option (:issue:`183`). Thanks :user:`lustdante` for the suggestion.

Changes from 2.0.0rc2:

- ``error_handler`` and ``accessor`` options are replaced with the ``handle_error`` and ``get_attribute`` methods :issue:`284`.
- Remove ``marshmallow.compat.plain_function`` since it is no longer used.
- Non-collection values are invalid input for ``List`` field (:issue:`231`). Thanks :user:`density` for reporting.
- Bug fix: Prevent infinite loop when validating a required, self-nested field. Thanks :user:`Bachmann1234` for the fix.

2.0.0rc2 (2015-09-16)
+++++++++++++++++++++

Deprecation/Removals:

- ``make_object`` is deprecated. Use a ``post_load`` method instead (:issue:`277`). **This method will be removed in the final 2.0 release**.
- ``Schema.accessor`` and ``Schema.error_handler`` decorators are deprecated. Define the ``accessor`` and ``error_handler`` class Meta options instead.

Bug fixes:

- Allow non-field names to be passed to ``ValidationError`` (:issue:`273`). Thanks :user:`evgeny-sureev` for the catch and patch.

Changes from 2.0.0rc1:

- The ``raw`` parameter of the ``pre_*``, ``post_*``, ``validates_schema`` decorators was renamed to ``pass_many`` (:issue:`276`).
- Add ``pass_original`` parameter to ``post_load`` and ``post_dump`` (:issue:`216`).
- Methods decorated with the ``pre_*``, ``post_*``, and ``validates_*`` decorators must be instance methods. Class methods and instance methods are not supported at this time.

2.0.0rc1 (2015-09-13)
+++++++++++++++++++++

Features:

- *Backwards-incompatible*: ``fields.Field._deserialize`` now takes ``attr`` and ``data`` as arguments (:issue:`172`). Thanks :user:`alexmic` and :user:`kevinastone` for the suggestion.
- Allow a ``Field's`` ``attribute`` to be modified during deserialization (:issue:`266`). Thanks :user:`floqqi`.
- Allow partially-valid data to be returned for ``Nested`` fields (:issue:`269`). Thanks :user:`jomag` for the suggestion.
- Add ``Schema.on_bind_field`` hook which allows a ``Schema`` to modify its fields when they are bound.
- Stricter validation of string, boolean, and number fields (:issue:`231`). Thanks :user:`touilleMan` for the suggestion.
- Improve consistency of error messages.

Deprecation/Removals:

- ``Schema.validator``, ``Schema.preprocessor``, and ``Schema.data_handler`` are removed. Use ``validates_schema``, ``pre_load``, and ``post_dump`` instead.
- ``QuerySelect``  and ``QuerySelectList`` are deprecated (:issue:`227`). **These fields will be removed in version 2.1.**
- ``utils.get_callable_name`` is removed.

Bug fixes:

- If a date format string is passed to a ``DateTime`` field, it is always used for deserialization (:issue:`248`). Thanks :user:`bartaelterman` and :user:`praveen-p`.

Support:

- Documentation: Add "Using Context" section to "Extending Schemas" page (:issue:`224`).
- Include tests and docs in release tarballs (:issue:`201`).
- Test against Python 3.5.

2.0.0b5 (2015-08-23)
++++++++++++++++++++

Features:

- If a field corresponds to a callable attribute, it will be called upon serialization. Thanks :user:`alexmorken`.
- Add ``load_only`` and ``dump_only`` class Meta options. Thanks :user:`kelvinhammond`.
- If a ``Nested`` field is required, recursively validate any required fields in the nested schema (:issue:`235`). Thanks :user:`max-orhai`.
- Improve error message if a list of dicts is not passed to a ``Nested`` field for which ``many=True``. Thanks again :user:`max-orhai`.

Bug fixes:

- `make_object` is only called after all validators and postprocessors have finished (:issue:`253`). Thanks :user:`sunsongxp` for reporting.
- If an invalid type is passed to ``Schema`` and ``strict=False``, store a ``_schema`` error in the errors dict rather than raise an exception (:issue:`261`). Thanks :user:`density` for reporting.

Other changes:

- ``make_object`` is only called when input data are completely valid (:issue:`243`). Thanks :user:`kissgyorgy` for reporting.
- Change default error messages for ``URL`` and ``Email`` validators so that they don't include user input (:issue:`255`).
- ``Email`` validator permits email addresses with non-ASCII characters, as per RFC 6530 (:issue:`221`). Thanks :user:`lextoumbourou` for reporting and :user:`mwstobo` for sending the patch.

2.0.0b4 (2015-07-07)
++++++++++++++++++++

Features:

- ``List`` field respects the ``attribute`` argument of the inner field. Thanks :user:`jmcarp`.
- The ``container`` field ``List`` field has access to its parent ``Schema`` via its ``parent`` attribute. Thanks again :user:`jmcarp`.

Deprecation/Removals:

- Legacy validator functions have been removed (:issue:`73`). Use the class-based validators in ``marshmallow.validate`` instead.

Bug fixes:

- ``fields.Nested`` correctly serializes nested ``sets`` (:issue:`233`). Thanks :user:`traut`.

Changes from 2.0.0b3:

- If ``load_from`` is used on deserialization, the value of ``load_from`` is used as the key in the errors dict (:issue:`232`). Thanks :user:`alexmorken`.

2.0.0b3 (2015-06-14)
+++++++++++++++++++++

Features:

- Add ``marshmallow.validates_schema`` decorator for defining schema-level validators (:issue:`116`).
- Add ``marshmallow.validates`` decorator for defining field validators as Schema methods (:issue:`116`). Thanks :user:`philtay`.
- Performance improvements.
- Defining ``__marshallable__`` on complex objects is no longer necessary.
- Add ``fields.Constant``. Thanks :user:`kevinastone`.

Deprecation/Removals:

- Remove ``skip_missing`` class Meta option. By default, missing inputs are excluded from serialized output (:issue:`211`).
- Remove optional ``context`` parameter that gets passed to methods for ``Method`` fields.
- ``Schema.validator`` is deprecated. Use ``marshmallow.validates_schema`` instead.
- ``utils.get_func_name`` is removed. Use ``utils.get_callable_name`` instead.

Bug fixes:

- Fix serializing values from keyed tuple types (regression of :issue:`28`). Thanks :user:`makmanalp` for reporting.

Other changes:

- Remove unnecessary call to ``utils.get_value`` for ``Function`` and ``Method`` fields (:issue:`208`). Thanks :user:`jmcarp`.
- Serializing a collection without passing ``many=True`` will not result in an error. Be very careful to pass the ``many`` argument when necessary.

Support:

- Documentation: Update Flask and Peewee examples. Update Quickstart.

Changes from 2.0.0b2:

- ``Boolean`` field serializes ``None`` to ``None``, for consistency with other fields (:issue:`213`). Thanks :user:`cmanallen` for reporting.
- Bug fix: ``load_only`` fields do not get validated during serialization.
- Implicit passing of original, raw data to Schema validators is removed. Use ``@marshmallow.validates_schema(pass_original=True)`` instead.

2.0.0b2 (2015-05-03)
++++++++++++++++++++

Features:

- Add useful ``__repr__`` methods to validators (:issue:`204`). Thanks :user:`philtay`.
- *Backwards-incompatible*: By default, ``NaN``, ``Infinity``, and ``-Infinity`` are invalid values for ``fields.Decimal``. Pass ``allow_nan=True`` to allow these values. Thanks :user:`philtay`.

Changes from 2.0.0b1:

- Fix serialization of ``None`` for `Time`, `TimeDelta`, and `Date` fields (a regression introduced in 2.0.0a1).

Includes bug fixes from 1.2.6.

2.0.0b1 (2015-04-26)
++++++++++++++++++++

Features:

- Errored fields will not appear in (de)serialized output dictionaries (:issue:`153`, :issue:`202`).
- Instantiate ``OPTIONS_CLASS`` in ``SchemaMeta``. This makes ``Schema.opts`` available in metaclass methods. It also causes validation to occur earlier (upon ``Schema`` class declaration rather than instantiation).
- Add ``SchemaMeta.get_declared_fields`` class method to support adding additional declared fields.

Deprecation/Removals:

- Remove ``allow_null`` parameter of ``fields.Nested`` (:issue:`203`).

Changes from 2.0.0a1:

- Fix serialization of `None` for ``fields.Email``.

2.0.0a1 (2015-04-25)
++++++++++++++++++++

Features:

- *Backwards-incompatible*: When ``many=True``, the errors dictionary returned by ``dump`` and ``load`` will be keyed on the indices of invalid items in the (de)serialized collection (:issue:`75`). Add ``index_errors=False`` on a Schema's ``class Meta`` options to disable this behavior.
- *Backwards-incompatible*: By default, fields will raise a ValidationError if the input is ``None``. The ``allow_none`` parameter can override this behavior.
- *Backwards-incompatible*: A ``Field's`` ``default`` parameter is only used if explicitly set and the field's value is missing in the input to `Schema.dump`. If not set, the key will not be present in the serialized output for missing values . This is the behavior for *all* fields. ``fields.Str`` no longer defaults to ``''``, ``fields.Int`` no longer defaults to ``0``, etc. (:issue:`199`). Thanks :user:`jmcarp` for the feedback.
- In ``strict`` mode, a ``ValidationError`` is raised. Error messages are accessed via the ``ValidationError's`` ``messages`` attribute (:issue:`128`).
- Add ``allow_none`` parameter to ``fields.Field``. If ``False`` (the default), validation fails when the field's value is ``None`` (:issue:`76`, :issue:`111`). If ``allow_none`` is ``True``, ``None`` is considered valid and will deserialize to ``None``.
- Schema-level validators can store error messages for multiple fields (:issue:`118`). Thanks :user:`ksesong` for the suggestion.
- Add ``pre_load``, ``post_load``, ``pre_dump``, and ``post_dump`` Schema method decorators for defining pre- and post- processing routines (:issue:`153`, :issue:`179`). Thanks :user:`davidism`, :user:`taion`, and :user:`jmcarp` for the suggestions and feedback. Thanks :user:`taion` for the implementation.
- Error message for ``required`` validation is configurable. (:issue:`78`). Thanks :user:`svenstaro` for the suggestion. Thanks :user:`0xDCA` for the implementation.
- Add ``load_from`` parameter to fields (:issue:`125`). Thanks :user:`hakjoon`.
- Add ``load_only`` and ``dump_only`` parameters to fields (:issue:`61`, :issue:`87`). Thanks :user:`philtay`.
- Add `missing` parameter to fields (:issue:`115`). Thanks :user:`philtay`.
- Schema validators can take an optional ``raw_data`` argument which contains raw input data, incl. data not specified in the schema (:issue:`127`). Thanks :user:`ryanlowe0`.
- Add ``validate.OneOf`` (:issue:`135`) and ``validate.ContainsOnly`` (:issue:`149`) validators. Thanks :user:`philtay`.
- Error messages for validators can be interpolated with `{input}` and other values (depending on the validator).
- ``fields.TimeDelta`` always serializes to an integer value in order to avoid rounding errors (:issue:`105`). Thanks :user:`philtay`.
- Add ``include`` class Meta option to support field names which are Python keywords (:issue:`139`). Thanks :user:`nickretallack` for the suggestion.
- ``exclude`` parameter is respected when used together with ``only`` parameter (:issue:`165`). Thanks :user:`lustdante` for the catch and patch.
- ``fields.List`` works as expected with generators and sets (:issue:`185`). Thanks :user:`sergey-aganezov-jr`.

Deprecation/Removals:

- ``MarshallingError`` and ``UnmarshallingError`` error are deprecated in favor of a single ``ValidationError`` (:issue:`160`).
- ``context`` argument passed to Method fields is deprecated. Use ``self.context`` instead (:issue:`184`).
- Remove ``ForcedError``.
- Remove support for generator functions that yield validators (:issue:`74`). Plain generators of validators are still supported.
- The ``Select/Enum`` field is deprecated in favor of using `validate.OneOf` validator (:issue:`135`).
- Remove legacy, pre-1.0 API (``Schema.data`` and ``Schema.errors`` properties) (:issue:`73`).
- Remove ``null`` value.

Other changes:

- ``Marshaller``, ``Unmarshaller`` were moved to ``marshmallow.marshalling``. These should be considered private API (:issue:`129`).
- Make ``allow_null=True`` the default for ``Nested`` fields. This will make ``None`` serialize to ``None`` rather than a dictionary with empty values (:issue:`132`). Thanks :user:`nickrellack` for the suggestion.

1.2.6 (2015-05-03)
++++++++++++++++++

Bug fixes:

- Fix validation error message for ``fields.Decimal``.
- Allow error message for ``fields.Boolean`` to be customized with the ``error`` parameter (like other fields).

1.2.5 (2015-04-25)
++++++++++++++++++

Bug fixes:

- Fix validation of invalid types passed to a ``Nested`` field when ``many=True`` (:issue:`188`). Thanks :user:`juanrossi` for reporting.

Support:

- Fix pep8 dev dependency for flake8. Thanks :user:`taion`.

1.2.4 (2015-03-22)
++++++++++++++++++

Bug fixes:

- Fix behavior of ``as_string`` on ``fields.Integer`` (:issue:`173`). Thanks :user:`taion` for the catch and patch.

Other changes:

- Remove dead code from ``fields.Field``. Thanks :user:`taion`.

Support:

- Correction to ``_postprocess`` method in docs. Thanks again :user:`taion`.

1.2.3 (2015-03-15)
++++++++++++++++++

Bug fixes:

- Fix inheritance of ``ordered`` class Meta option (:issue:`162`). Thanks :user:`stephenfin` for reporting.

1.2.2 (2015-02-23)
++++++++++++++++++

Bug fixes:

- Fix behavior of ``skip_missing`` and ``accessor`` options when ``many=True`` (:issue:`137`). Thanks :user:`3rdcycle`.
- Fix bug that could cause an ``AttributeError`` when nesting schemas with schema-level validators (:issue:`144`). Thanks :user:`vovanbo` for reporting.

1.2.1 (2015-01-11)
++++++++++++++++++

Bug fixes:

- A ``Schema's`` ``error_handler``--if defined--will execute if ``Schema.validate`` returns validation errors (:issue:`121`).
- Deserializing `None` returns `None` rather than raising an ``AttributeError`` (:issue:`123`). Thanks :user:`RealSalmon` for the catch and patch.

1.2.0 (2014-12-22)
++++++++++++++++++

Features:

- Add ``QuerySelect`` and ``QuerySelectList`` fields (:issue:`84`).
- Convert validators in ``marshmallow.validate`` into class-based callables to make them easier to use when declaring fields (:issue:`85`).
- Add ``Decimal`` field which is safe to use when dealing with precise numbers (:issue:`86`).

Thanks :user:`philtay` for these contributions.

Bug fixes:

- ``Date`` fields correctly deserializes to a ``datetime.date`` object when ``python-dateutil`` is not installed (:issue:`79`). Thanks :user:`malexer` for the catch and patch.
- Fix bug that raised an ``AttributeError`` when using a class-based validator.
- Fix ``as_string`` behavior of Number fields when serializing to default value.
- Deserializing ``None`` or the empty string with either a ``DateTime``, ``Date``, ``Time`` or ``TimeDelta`` results in the correct unmarshalling errors (:issue:`96`). Thanks :user:`svenstaro` for reporting and helping with this.
- Fix error handling when deserializing invalid UUIDs (:issue:`106`). Thanks :user:`vesauimonen` for the catch and patch.
- ``Schema.loads`` correctly defaults to use the value of ``self.many`` rather than defaulting to ``False`` (:issue:`108`). Thanks :user:`davidism` for the catch and patch.
- Validators, data handlers, and preprocessors are no longer shared between schema subclasses (:issue:`88`). Thanks :user:`amikholap` for reporting.
- Fix error handling when passing a ``dict`` or ``list`` to a ``ValidationError`` (:issue:`110`). Thanks :user:`ksesong` for reporting.

Deprecation:

- The validator functions in the ``validate`` module are deprecated in favor of the class-based validators (:issue:`85`).
- The ``Arbitrary``, ``Price``, and ``Fixed`` fields are deprecated in favor of the ``Decimal`` field (:issue:`86`).

Support:

- Update docs theme.
- Update contributing docs (:issue:`77`).
- Fix namespacing example in "Extending Schema" docs. Thanks :user:`Ch00k`.
- Exclude virtualenv directories from syntax checking (:issue:`99`). Thanks :user:`svenstaro`.


1.1.0 (2014-12-02)
++++++++++++++++++

Features:

- Add ``Schema.validate`` method which validates input data against a schema. Similar to ``Schema.load``, but does not call ``make_object`` and only returns the errors dictionary.
- Add several validation functions to the ``validate`` module. Thanks :user:`philtay`.
- Store field name and instance on exceptions raised in ``strict`` mode.

Bug fixes:

- Fix serializing dictionaries when field names are methods of ``dict`` (e.g. ``"items"``). Thanks :user:`rozenm` for reporting.
- If a Nested field is passed ``many=True``, ``None`` serializes to an empty list. Thanks :user:`nickretallack` for reporting.
- Fix behavior of ``many`` argument passed to ``dump`` and ``load``. Thanks :user:`svenstaro` for reporting and helping with this.
- Fix ``skip_missing`` behavior for ``String`` and ``List`` fields. Thanks :user:`malexer` for reporting.
- Fix compatibility with python-dateutil 2.3.
- More consistent error messages across DateTime, TimeDelta, Date, and Time fields.

Support:

- Update Flask and Peewee examples.

1.0.1 (2014-11-18)
++++++++++++++++++

Hotfix release.

- Ensure that errors dictionary is correctly cleared on each call to Schema.dump and Schema.load.

1.0.0 (2014-11-16)
++++++++++++++++++

Adds new features, speed improvements, better error handling, and updated documentation.

- Add ``skip_missing`` ``class Meta`` option.
- A field's ``default`` may be a callable.
- Allow accessor function to be configured via the ``Schema.accessor`` decorator or the ``__accessor__`` class member.
- ``URL`` and ``Email`` fields are validated upon serialization.
- ``dump`` and ``load`` can receive the ``many`` argument.
- Move a number of utility functions from fields.py to utils.py.
- More useful ``repr`` for ``Field`` classes.
- If a field's default is ``fields.missing`` and its serialized value is ``None``, it will not be included in the final serialized result.
- Schema.dumps no longer coerces its result to a binary string on Python 3.
- *Backwards-incompatible*: Schema output is no longer an ``OrderedDict`` by default. If you want ordered field output, you must explicitly set the ``ordered`` option to ``True``.
- *Backwards-incompatible*: `error` parameter of the `Field` constructor is deprecated. Raise a `ValidationError` instead.
- Expanded test coverage.
- Updated docs.

1.0.0-a (2014-10-19)
++++++++++++++++++++

Major reworking and simplification of the public API, centered around support for deserialization, improved validation, and a less stateful ``Schema`` class.

* Rename ``Serializer`` to ``Schema``.
* Support for deserialization.
* Use the ``Schema.dump`` and ``Schema.load`` methods for serializing and deserializing, respectively.
* *Backwards-incompatible*: Remove ``Serializer.json`` and ``Serializer.to_json``. Use ``Schema.dumps`` instead.
* Reworked fields interface.
* *Backwards-incompatible*: ``Field`` classes implement ``_serialize`` and ``_deserialize`` methods. ``serialize`` and ``deserialize`` comprise the public API for a ``Field``. ``Field.format`` and ``Field.output`` have been removed.
* Add ``exceptions.ForcedError`` which allows errors to be raised during serialization (instead of storing errors in the ``errors`` dict).
* *Backwards-incompatible*: ``DateTime`` field serializes to ISO8601 format by default (instead of RFC822).
* *Backwards-incompatible*: Remove ``Serializer.factory`` method. It is no longer necessary with the ``dump`` method.
* *Backwards-incompatible*: Allow nesting a serializer within itself recursively. Use ``exclude`` or ``only`` to prevent infinite recursion.
* *Backwards-incompatible*: Multiple errors can be stored for a single field. The errors dictionary returned by ``load`` and ``dump`` have lists of error messages keyed by field name.
* Remove ``validated`` decorator. Validation occurs within ``Field`` methods.
* ``Function`` field raises a ``ValueError`` if an uncallable object is passed to its constructor.
* ``Nested`` fields inherit context from their parent.
* Add ``Schema.preprocessor`` and ``Schema.validator`` decorators for registering preprocessing and schema-level validation functions respectively.
* Custom error messages can be specified by raising a ``ValidationError`` within a validation function.
* Extra keyword arguments passed to a Field are stored as metadata.
* Fix ordering of field output.
* Fix behavior of the ``required`` parameter on ``Nested`` fields.
* Fix serializing keyed tuple types (e.g. ``namedtuple``) with ``class Meta`` options.
* Fix default value for ``Fixed`` and ``Price`` fields.
* Fix serialization of binary strings.
* ``Schemas`` can inherit fields from non-``Schema`` base classes (e.g. mixins). Also, fields are inherited according to the MRO (rather than recursing over base classes). Thanks :user:`jmcarp`.
* Add ``Str``, ``Bool``, and ``Int`` field class aliases.

0.7.0 (2014-06-22)
++++++++++++++++++

* Add ``Serializer.error_handler`` decorator that registers a custom error handler.
* Add ``Serializer.data_handler`` decorator that registers data post-processing callbacks.
* *Backwards-incompatible*: ``process_data`` method is deprecated. Use the ``data_handler`` decorator instead.
* Fix bug that raised error when passing ``extra`` data together with ``many=True``. Thanks :user:`buttsicles` for reporting.
* If ``required=True`` validation is violated for a given ``Field``, it will raise an error message that is different from the message specified by the ``error`` argument. Thanks :user:`asteinlein`.
* More generic error message raised when required field is missing.
* ``validated`` decorator should only wrap a ``Field`` class's ``output`` method.

0.6.0 (2014-06-03)
++++++++++++++++++

* Fix bug in serializing keyed tuple types, e.g. ``namedtuple`` and ``KeyedTuple``.
* Nested field can load a serializer by its class name as a string. This makes it easier to implement 2-way nesting.
* Make Serializer.data override-able.

0.5.5 (2014-05-02)
++++++++++++++++++

* Add ``Serializer.factory`` for creating a factory function that returns a Serializer instance.
* ``MarshallingError`` stores its underlying exception as an instance variable. This is useful for inspecting errors.
* ``fields.Select`` is aliased to ``fields.Enum``.
* Add ``fields.__all__`` and ``marshmallow.__all__`` so that the modules can be more easily extended.
* Expose ``Serializer.OPTIONS_CLASS`` as a class variable so that options defaults can be overridden.
* Add ``Serializer.process_data`` hook that allows subclasses to manipulate the final output data.

0.5.4 (2014-04-17)
++++++++++++++++++

* Add ``json_module`` class Meta option.
* Add ``required`` option to fields . Thanks :user:`DeaconDesperado`.
* Tested on Python 3.4 and PyPy.

0.5.3 (2014-03-02)
++++++++++++++++++

* Fix ``Integer`` field default. It is now ``0`` instead of ``0.0``. Thanks :user:`kalasjocke`.
* Add ``context`` param to ``Serializer``. Allows accessing arbitrary objects in ``Function`` and ``Method`` fields.
* ``Function`` and ``Method`` fields raise ``MarshallingError`` if their argument is uncallable.


0.5.2 (2014-02-10)
++++++++++++++++++

* Enable custom field validation via the ``validate`` parameter.
* Add ``utils.from_rfc`` for parsing RFC datestring to Python datetime object.

0.5.1 (2014-02-02)
++++++++++++++++++

* Avoid unnecessary attribute access in ``utils.to_marshallable_type`` for improved performance.
* Fix RFC822 formatting for localized datetimes.

0.5.0 (2013-12-29)
++++++++++++++++++

* Can customize validation error messages by passing the ``error`` parameter to a field.
* *Backwards-incompatible*: Rename ``fields.NumberField`` -> ``fields.Number``.
* Add ``fields.Select``. Thanks :user:`ecarreras`.
* Support nesting a Serializer within itself by passing ``"self"`` into ``fields.Nested`` (only up to depth=1).
* *Backwards-incompatible*: No implicit serializing of collections. Must set ``many=True`` if serializing to a list. This ensures that marshmallow handles singular objects correctly, even if they are iterable.
* If Nested field ``only`` parameter is a field name, only return a single value for the nested object (instead of a dict) or a flat list of values.
* Improved performance and stability.

0.4.1 (2013-12-01)
++++++++++++++++++

* An object's ``__marshallable__`` method, if defined, takes precedence over ``__getitem__``.
* Generator expressions can be passed to a serializer.
* Better support for serializing list-like collections (e.g. ORM querysets).
* Other minor bugfixes.

0.4.0 (2013-11-24)
++++++++++++++++++

* Add ``additional`` `class Meta` option.
* Add ``dateformat`` `class Meta` option.
* Support for serializing UUID, date, time, and timedelta objects.
* Remove ``Serializer.to_data`` method. Just use ``Serialize.data`` property.
* String field defaults to empty string instead of ``None``.
* *Backwards-incompatible*: ``isoformat`` and ``rfcformat`` functions moved to utils.py.
* *Backwards-incompatible*: Validation functions moved to validate.py.
* *Backwards-incompatible*: Remove types.py.
* Reorder parameters to ``DateTime`` field (first parameter is dateformat).
* Ensure that ``to_json`` returns bytestrings.
* Fix bug with including an object property in ``fields`` Meta option.
* Fix bug with passing ``None`` to a serializer.

0.3.1 (2013-11-16)
++++++++++++++++++

* Fix bug with serializing dictionaries.
* Fix error raised when serializing empty list.
* Add ``only`` and ``exclude`` parameters to Serializer constructor.
* Add ``strict`` parameter and option: causes Serializer to raise an error if invalid data are passed in, rather than storing errors.
* Updated Flask + SQLA example in docs.

0.3.0 (2013-11-14)
++++++++++++++++++

* Declaring Serializers just got easier. The *class Meta* paradigm allows you to specify fields more concisely. Can specify ``fields`` and ``exclude`` options.
* Allow date formats to be changed by passing ``format`` parameter to ``DateTime`` field constructor. Can either be ``"rfc"`` (default), ``"iso"``, or a date format string.
* More useful error message when declaring fields as classes (instead of an instance, which is the correct usage).
* Rename MarshallingException -> MarshallingError.
* Rename marshmallow.core -> marshmallow.serializer.

0.2.1 (2013-11-12)
++++++++++++++++++

* Allow prefixing field names.
* Fix storing errors on Nested Serializers.
* Python 2.6 support.

0.2.0 (2013-11-11)
++++++++++++++++++

* Field-level validation.
* Add ``fields.Method``.
* Add ``fields.Function``.
* Allow binding of extra data to a serialized object by passing the ``extra`` param when initializing a ``Serializer``.
* Add ``relative`` paramater to ``fields.Url`` that allows for relative URLs.

0.1.0 (2013-11-10)
++++++++++++++++++

* First release.<|MERGE_RESOLUTION|>--- conflicted
+++ resolved
@@ -1,7 +1,6 @@
 Changelog
 ---------
 
-<<<<<<< HEAD
 3.0.0b3 (unreleaased)
 +++++++++++++++++++++
 
@@ -12,6 +11,11 @@
 Deprecations/Removals:
 
 - Deprecate ``json_module`` option in favor of ``render_module`` (:issue:`364`, :issue:`130`). Thanks :user:`justanr` for the suggestion.
+
+
+Bug fixes:
+
+- Includes bug fixes from release 2.13.5.
 
 3.0.0b2 (2017-03-19)
 ++++++++++++++++++++
@@ -64,14 +68,13 @@
 - Remove ``__error_handler__``, ``__accessor__``, ``@Schema.error_handler``, and ``@Schema.accessor``. Override ``Schema.handle_error`` and ``Schema.get_attribute`` instead.
 - Remove ``func`` parameter of ``fields.Function``. Remove ``method_name`` parameter of ``fields.Method`` (issue:`325`). Use the ``serialize`` parameter instead.
 - Remove ``extra`` parameter from ``Schema``. Use a ``@post_dump`` method to add additional data.
-=======
+
 2.13.5 (2017-04-12)
 +++++++++++++++++++
 
 Bug fixes:
 
 - Fix validation of iso8601-formatted dates (:issue:`556`). Thanks :user:`lafrech` for reporting.
->>>>>>> 4d98843f
 
 2.13.4 (2017-03-19)
 +++++++++++++++++++
