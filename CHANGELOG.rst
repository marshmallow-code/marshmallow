Changelog
---------

<<<<<<< HEAD
3.0.0b13 (unreleased)
+++++++++++++++++++++

Bug fixes:

- Errors reported by a schema-level validator for a field in a ``Nested`` field
  are stored under corresponding field name, not ``_schema`` key (:pr:`862`).

Other changes:

- *Backwards-incompatible*: The ``unknown`` option now defaults to ``RAISE``
  (`#524 (comment) <https://github.com/marshmallow-code/marshmallow/issues/524#issuecomment-397165731>`_,
  :issue:`851`).
- *Backwards-incompatible*: When a schema error is raised with a ``dict`` as
  payload, the ``dict`` overwrites any existing error list. Before this change,
  it would be appended to the list.

3.0.0b12 (2018-07-04)
+++++++++++++++++++++

Features:

- The behavior to apply when encountering unknown fields while deserializing
  can be controlled with the ``unknown`` option (:issue:`524`,
  :issue:`747`, :issue:`127`).
  It makes it possible to either "include", "exclude", or "raise".
  Thanks :user:`tuukkamustonen` for the suggestion and thanks
  :user:`ramnes` for the PR.

.. warning::

  The default for ``unknown`` will be changed to ``RAISE`` in the
  next release.

Other changes:

- *Backwards-incompatible*: Pre/Post-processors MUST return modified data.
  Returning ``None`` does not imply data were mutated (:issue:`347`). Thanks
  :user:`tdevelioglu` for reporting.
- *Backwards-incompatible*: ``only`` and ``exclude`` are bound by
  declared and additional fields. A ``ValueError`` is raised if invalid
  fields are passed (:issue:`636`). Thanks :user:`jan-23` for reporting.
  Thanks :user:`ikilledthecat` and :user:`deckar01` for the PRs.
- Format code using pre-commit (:pr:`855`).

Deprecations/Removals:

- ``ValidationError.fields`` is removed (:issue:`840`). Access field
  instances from ``Schema.fields``.

3.0.0b11 (2018-05-20)
+++++++++++++++++++++

Features:

- Clean up code for schema hooks (:pr:`814`). Thanks :user:`taion`.
- Minor performance improvement from simplifying ``utils.get_value`` (:pr:`811`). Thanks again :user:`taion`.
- Add ``require_tld`` argument to ``fields.URL`` (:issue:`749`). Thanks
  :user:`DenerKup` for reporting and thanks :user:`surik00` for the PR.
- ``fields.UUID`` deserializes ``bytes`` strings using ``UUID(bytes=b'...')`` (:pr:`625`).
  Thanks :user:`JeffBerger` for the suggestion and the PR.

Bug fixes:

- Fields nested within ``Dict`` correctly inherit context from their
  parent schema (:issue:`820`). Thanks :user:`RosanneZe` for reporting
  and :user:`deckar01` for the PR.
- Includes bug fix from 2.15.3.


3.0.0b10 (2018-05-10)
+++++++++++++++++++++

Bug fixes:

- Includes bugfixes from 2.15.2.

3.0.0b9 (2018-04-25)
++++++++++++++++++++

Features:

- *Backwards-incompatible*: ``missing`` and ``default`` values are
  passed in deserialized form (:issue:`378`). Thanks :user:`chadrik` for
  the suggestion and thanks :user:`lafrech` for the PR.

Bug fixes:

- Includes the bugfix from 2.15.1.

3.0.0b8 (2018-03-24)
++++++++++++++++++++

Features:

- *Backwards-incompatible*: Add ``data_key`` parameter to fields for
  specifying the key in the input and output data dict. This
  parameter replaces both ``load_from`` and ``dump_to`` (:issue:`717`).
  Thanks :user:`lafrech`.
- *Backwards-incompatible*: When `pass_original=True` is passed to one
  of the decorators and a collection is being (de)serialized, the
  `original_data` argument will be a single object unless
  `pass_many=True` is also passed to the decorator (:issue:`315`,
  :issue:`743`). Thanks :user:`stj` for the PR.
- *Backwards-incompatible*: Don't recursively check nested required
  fields when the Nested field's key is missing (:issue:`319`). This
  reverts :pr:`235`. Thanks :user:`chekunkov` reporting and thanks
  :user:`lafrech` for the PR.
- *Backwards-incompatible*: Change error message collection for `Dict` field (:issue:`730`). Note:
  this is backwards-incompatible with previous 3.0.0bX versions.
  Thanks :user:`shabble` for the report and thanks :user:`lafrech` for the PR.

3.0.0b7 (2018-02-03)
++++++++++++++++++++

Features:

- *Backwards-incompatible*: Schemas are always strict (:issue:`377`).
  The ``strict`` parameter is removed.
- *Backwards-incompatible*: `Schema().load` and `Schema().dump` return ``data`` instead of a
  ``(data, errors)`` tuple (:issue:`598`).
- *Backwards-incomaptible*: `Schema().load(None)` raises a
  `ValidationError` (:issue:`511`).

See :ref:`upgrading_3_0` for a guide on updating your code.

Thanks :user:`lafrech` for implementing these changes.
Special thanks to :user:`MichalKononenko`, :user:`douglas-treadwell`, and
:user:`maximkulkin` for the discussions on these changes.


Other changes:

- *Backwards-incompatible*: Field name is not checked when ``load_from``
  is specified (:pr:`714`). Thanks :user:`lafrech`.

Support:

- Add `Code of Conduct <http://marshmallow.readthedocs.io/en/dev/code_of_conduct.html>`_.


3.0.0b6 (2018-01-02)
++++++++++++++++++++

Bug fixes:

- Fixes `ValidationError.valid_data` when a nested field contains errors
  (:issue:`710`). This bug was introduced in 3.0.0b3. Thanks
  :user:`lafrech`.

Other changes:

- *Backwards-incompatible*: ``Email`` and ``URL`` fields don't validate
  on serialization (:issue:`608`). This makes them more consistent with the other
  fields and improves serialization performance. Thanks again :user:`lafrech`.
- ``validate.URL`` requires square brackets around IPv6 URLs (:issue:`707`). Thanks :user:`harlov`.

3.0.0b5 (2017-12-30)
++++++++++++++++++++

Features:

- Add support for structured dictionaries by providing values and keys arguments to the
  ``Dict`` field's constructor. This mirrors the ``List``
  field's ability to validate its items (:issue:`483`). Thanks :user:`deckar01`.

Other changes:

- *Backwards-incompatible*: ``utils.from_iso`` is deprecated in favor of
  ``utils.from_iso_datetime`` (:issue:`694`). Thanks :user:`sklarsa`.

3.0.0b4 (2017-10-23)
++++++++++++++++++++

Features:

- Add support for millisecond, minute, hour, and week precisions to
  ``fields.TimeDelta`` (:issue:`537`). Thanks :user:`Fedalto` for the
  suggestion and the PR.
- Includes features from release 2.14.0.


Support:

- Copyright year in docs uses CHANGELOG.rst's modified date for
  reproducible builds (:issue:`679`). Thanks :user:`bmwiedemann`.
- Test against Python 3.6 in tox. Thanks :user:`Fedalto`.
- Fix typo in exception message (:issue:`659`). Thanks :user:`wonderbeyond`
  for reporting and thanks :user:`yoichi` for the PR.

3.0.0b3 (2017-08-20)
++++++++++++++++++++

Features:

- Add ``valid_data`` attribute to ``ValidationError``.
- Add ``strict`` parameter to ``Integer`` (:issue:`667`). Thanks
  :user:`yoichi`.

Deprecations/Removals:

- Deprecate ``json_module`` option in favor of ``render_module`` (:issue:`364`, :issue:`130`). Thanks :user:`justanr` for the suggestion.

Bug fixes:

- Includes bug fixes from releases 2.13.5 and 2.13.6.
- *Backwards-incompatible* : ``Number`` fields don't accept booleans as valid input (:issue:`623`). Thanks :user:`tuukkamustonen` for the suggestion and thanks :user:`rowillia` for the PR.

Support:

- Add benchmark script. Thanks :user:`rowillia`.

3.0.0b2 (2017-03-19)
++++++++++++++++++++

Features:

- Add ``truthy`` and ``falsy`` params to ``fields.Boolean`` (:issue:`580`). Thanks :user:`zwack` for the PR. Note: This is potentially a breaking change if your code passes the `default` parameter positionally. Pass `default` as a keyword argument instead, e.g. ``fields.Boolean(default=True)``.

Other changes:

- *Backwards-incompatible*: ``validate.ContainsOnly`` allows empty and duplicate values (:issue:`516`, :issue:`603`). Thanks :user:`maximkulkin` for the suggestion and thanks :user:`lafrech` for the PR.

Bug fixes:

- Includes bug fixes from release 2.13.4.

3.0.0b1 (2017-03-10)
++++++++++++++++++++

Features:

- ``fields.Nested`` respects ``only='field'`` when deserializing (:issue:`307`). Thanks :user:`erlingbo` for the suggestion and the PR.
- ``fields.Boolean`` parses ``"on"``/``"off"`` (:issue:`580`). Thanks :user:`marcellarius` for the suggestion.


Other changes:

- Includes changes from release 2.13.2.
- *Backwards-incompatible*: ``skip_on_field_errors`` defaults to ``True`` for ``validates_schema`` (:issue:`352`).


3.0.0a1 (2017-02-26)
++++++++++++++++++++

Features:

- ``dump_only`` and ``load_only`` for ``Function`` and ``Method`` are set based on ``serialize`` and ``deserialize`` arguments (:issue:`328`).

Other changes:

- *Backwards-incompatible*: ``fields.Method`` and ``fields.Function`` no longer swallow ``AttributeErrors`` (:issue:`395`). Thanks :user:`bereal` for the suggestion.
- *Backwards-incompatible*: ``validators.Length`` is no longer a subclass of ``validators.Range`` (:issue:`458`). Thanks :user:`deckar01` for the catch and patch.
- *Backwards-incompatible*: ``utils.get_func_args`` no longer returns bound arguments. This is consistent with the behavior of ``inspect.signature``. This change prevents a DeprecationWarning on Python 3.5 (:issue:`415`, :issue:`479`). Thanks :user:`deckar01` for the PR.
- *Backwards-incompatible*: Change the signature of ``utils.get_value`` and ``Schema.get_attribute`` for consistency with Python builtins (e.g. ``getattr``) (:issue:`341`). Thanks :user:`stas` for reporting and thanks :user:`deckar01` for the PR.
- *Backwards-incompatible*: Don't unconditionally call callable attributes (:issue:`430`, reverts :issue:`242`). Thanks :user:`mirko` for the suggestion.
- Drop support for Python 2.6 and 3.3.

Deprecation/Removals:

- Remove ``__error_handler__``, ``__accessor__``, ``@Schema.error_handler``, and ``@Schema.accessor``. Override ``Schema.handle_error`` and ``Schema.get_attribute`` instead.
- Remove ``func`` parameter of ``fields.Function``. Remove ``method_name`` parameter of ``fields.Method`` (issue:`325`). Use the ``serialize`` parameter instead.
- Remove ``extra`` parameter from ``Schema``. Use a ``@post_dump`` method to add additional data.
=======
2.15.4 (2018-08-04)
+++++++++++++++++++

Bug fixes:

- Respect ``load_from`` when reporting errors for ``@validates('field_name')`` 
  (:issue:`748`). Thanks :user:`m-novikov` for the catch and patch.
>>>>>>> b0ebaf6f

2.15.3 (2018-05-20)
+++++++++++++++++++

Bug fixes:

- Fix passing ``only`` as a string to ``nested`` when the passed field
  defines ``dump_to`` (:issue:`800`, :issue:`822`). Thanks
  :user:`deckar01` for the catch and patch.

2.15.2 (2018-05-10)
+++++++++++++++++++

Bug fixes:

- Fix a race condition in validation when concurrent threads use the
  same ``Schema`` instance (:issue:`783`). Thanks :user:`yupeng0921` and
  :user:`lafrech` for the fix.
- Fix serialization behavior of
  ``fields.List(fields.Integer(as_string=True))`` (:issue:`788`). Thanks
  :user:`cactus` for reporting and :user:`lafrech` for the fix.
- Fix behavior of ``exclude`` parameter when passed from parent to
  nested schemas (:issue:`728`). Thanks :user:`timc13` for reporting and
  :user:`deckar01` for the fix.

2.15.1 (2018-04-25)
+++++++++++++++++++

Bug fixes:

- Fix behavior when an empty list is passed as the ``only`` argument
  (:issue:`772`). Thanks :user:`deckar01` for reporting and thanks
  :user:`lafrech` for the fix.

2.15.0 (2017-12-02)
+++++++++++++++++++

Bug fixes:

- Handle ``UnicodeDecodeError`` when deserializing ``bytes`` with a
  ``String`` field (:issue:`650`). Thanks :user:`dan-blanchard` for the
  suggestion and thanks :user:`4lissonsilveira` for the PR.

2.14.0 (2017-10-23)
+++++++++++++++++++

Features:

- Add ``require_tld`` parameter to ``validate.URL`` (:issue:`664`).
  Thanks :user:`sduthil` for the suggestion and the PR.

2.13.6 (2017-08-16)
+++++++++++++++++++

Bug fixes:

- Fix serialization of types that implement `__getitem__`
  (:issue:`669`). Thanks :user:`MichalKononenko`.

2.13.5 (2017-04-12)
+++++++++++++++++++

Bug fixes:

- Fix validation of iso8601-formatted dates (:issue:`556`). Thanks :user:`lafrech` for reporting.

2.13.4 (2017-03-19)
+++++++++++++++++++

Bug fixes:

- Fix symmetry of serialization and deserialization behavior when passing a dot-delimited path to the ``attribute`` parameter of fields (:issue:`450`). Thanks :user:`itajaja` for reporting.

2.13.3 (2017-03-11)
+++++++++++++++++++

Bug fixes:

- Restore backwards-compatibility of ``SchemaOpts`` constructor (:issue:`597`). Thanks :user:`Wesmania` for reporting and thanks :user:`frol` for the fix.

2.13.2 (2017-03-10)
+++++++++++++++++++

Bug fixes:

- Fix inheritance of ``ordered`` option when ``Schema`` subclasses define ``class Meta`` (:issue:`593`). Thanks :user:`frol`.

Support:

- Update contributing docs.

2.13.1 (2017-03-04)
+++++++++++++++++++

Bug fixes:

- Fix sorting on Schema subclasses when ``ordered=True`` (:issue:`592`). Thanks :user:`frol`.

2.13.0 (2017-02-18)
+++++++++++++++++++

Features:

- Minor optimizations (:issue:`577`). Thanks :user:`rowillia` for the PR.

2.12.2 (2017-01-30)
+++++++++++++++++++

Bug fixes:

- Unbound fields return `None` rather returning the field itself. This fixes a corner case introduced in :issue:`572`. Thanks :user:`touilleMan` for reporting and :user:`YuriHeupa` for the fix.

2.12.1 (2017-01-23)
+++++++++++++++++++

Bug fixes:

- Fix behavior when a ``Nested`` field is composed within a ``List`` field (:issue:`572`). Thanks :user:`avish` for reporting and :user:`YuriHeupa` for the PR.

2.12.0 (2017-01-22)
+++++++++++++++++++

Features:

- Allow passing nested attributes (e.g. ``'child.field'``) to the ``dump_only`` and ``load_only`` parameters of ``Schema`` (:issue:`572`). Thanks :user:`YuriHeupa` for the PR.
- Add ``schemes`` parameter to ``fields.URL`` (:issue:`574`). Thanks :user:`mosquito` for the PR.

2.11.1 (2017-01-08)
+++++++++++++++++++

Bug fixes:

- Allow ``strict`` class Meta option to be overriden by constructor (:issue:`550`). Thanks :user:`douglas-treadwell` for reporting and thanks :user:`podhmo` for the PR.

2.11.0 (2017-01-08)
+++++++++++++++++++

Features:

- Import ``marshmallow.fields`` in ``marshmallow/__init__.py`` to save an import when importing the ``marshmallow`` module (:issue:`557`). Thanks :user:`mindojo-victor`.

Support:

- Documentation: Improve example in "Validating Original Input Data" (:issue:`558`). Thanks :user:`altaurog`.
- Test against Python 3.6.

2.10.5 (2016-12-19)
+++++++++++++++++++

Bug fixes:

- Reset user-defined kwargs passed to ``ValidationError`` on each ``Schema.load`` call (:issue:`565`). Thanks :user:`jbasko` for the catch and patch.

Support:

- Tests: Fix redefinition of ``test_utils.test_get_value()`` (:issue:`562`). Thanks :user:`nelfin`.

2.10.4 (2016-11-18)
+++++++++++++++++++

Bug fixes:

- `Function` field works with callables that use Python 3 type annotations (:issue:`540`). Thanks :user:`martinstein` for reporting and thanks :user:`sabinem`, :user:`lafrech`, and :user:`maximkulkin` for the work on the PR.

2.10.3 (2016-10-02)
+++++++++++++++++++

Bug fixes:

- Fix behavior for serializing missing data with ``Number`` fields when ``as_string=True`` is passed (:issue:`538`). Thanks :user:`jessemyers` for reporting.

2.10.2 (2016-09-25)
+++++++++++++++++++

Bug fixes:

- Use fixed-point notation rather than engineering notation when serializing with ``Decimal`` (:issue:`534`). Thanks :user:`gdub`.
- Fix UUID validation on serialization and deserialization of ``uuid.UUID`` objects (:issue:`532`). Thanks :user:`pauljz`.

2.10.1 (2016-09-14)
+++++++++++++++++++

Bug fixes:

- Fix behavior when using ``validate.Equal(False)`` (:issue:`484`). Thanks :user:`pktangyue` for reporting and thanks :user:`tuukkamustonen` for the fix.
- Fix ``strict`` behavior when errors are raised in ``pre_dump``/``post_dump`` processors (:issue:`521`). Thanks :user:`tvuotila` for the catch and patch.
- Fix validation of nested fields on dumping (:issue:`528`). Thanks again :user:`tvuotila`.

2.10.0 (2016-09-05)
+++++++++++++++++++

Features:

- Errors raised by pre/post-load/dump methods will be added to a schema's errors dictionary (:issue:`472`). Thanks :user:`dbertouille` for the suggestion and for the PR.

2.9.1 (2016-07-21)
++++++++++++++++++

Bug fixes:

- Fix serialization of ``datetime.time`` objects with microseconds (:issue:`464`). Thanks :user:`Tim-Erwin` for reporting and thanks :user:`vuonghv` for the fix.
- Make ``@validates`` consistent with field validator behavior: if validation fails, the field will not be included in the deserialized output (:issue:`391`). Thanks :user:`martinstein` for reporting and thanks :user:`vuonghv` for the fix.

2.9.0 (2016-07-06)
++++++++++++++++++

- ``Decimal`` field coerces input values to a string before deserializing to a `decimal.Decimal` object in order to avoid transformation of float values under 12 significant digits (:issue:`434`, :issue:`435`). Thanks :user:`davidthornton` for the PR.

2.8.0 (2016-06-23)
++++++++++++++++++

Features:

- Allow ``only`` and ``exclude`` parameters to take nested fields, using dot-delimited syntax (e.g. ``only=['blog.author.email']``) (:issue:`402`). Thanks :user:`Tim-Erwin` and :user:`deckar01` for the discussion and implementation.

Support:

- Update tasks.py for compatibility with invoke>=0.13.0. Thanks :user:`deckar01`.

2.7.3 (2016-05-05)
++++++++++++++++++

- Make ``field.parent`` and ``field.name`` accessible to ``on_bind_field`` (:issue:`449`). Thanks :user:`immerrr`.

2.7.2 (2016-04-27)
++++++++++++++++++

No code changes in this release. This is a reupload in order to distribute an sdist for the last hotfix release. See :issue:`443`.

Support:

- Update license entry in setup.py to fix RPM distributions (:issue:`433`). Thanks :user:`rrajaravi` for reporting.

2.7.1 (2016-04-08)
++++++++++++++++++

Bug fixes:

- Only add Schemas to class registry if a class name is provided. This allows Schemas to be
  constructed dynamically using the ``type`` constructor without getting added to the class registry (which is useful for saving memory).

2.7.0 (2016-04-04)
++++++++++++++++++

Features:

- Make context available to ``Nested`` field's ``on_bind_field`` method (:issue:`408`). Thanks :user:`immerrr` for the PR.
- Pass through user ``ValidationError`` kwargs (:issue:`418`). Thanks :user:`russelldavies` for helping implement this.

Other changes:

- Remove unused attributes ``root``, ``parent``, and ``name`` from ``SchemaABC`` (:issue:`410`). Thanks :user:`Tim-Erwin` for the PR.

2.6.1 (2016-03-17)
++++++++++++++++++

Bug fixes:

- Respect `load_from` when reporting errors for nested required fields (:issue:`414`). Thanks :user:`yumike`.

2.6.0 (2016-02-01)
++++++++++++++++++

Features:

- Add ``partial`` argument to ``Schema.validate`` (:issue:`379`). Thanks :user:`tdevelioglu` for the PR.
- Add ``equal`` argument to ``validate.Length``. Thanks :user:`daniloakamine`.
- Collect all validation errors for each item deserialized by a ``List`` field (:issue:`345`). Thanks :user:`maximkulkin` for the report and the PR.

2.5.0 (2016-01-16)
++++++++++++++++++

Features:

- Allow a tuple of field names to be passed as the ``partial`` argument to ``Schema.load`` (:issue:`369`). Thanks :user:`tdevelioglu` for the PR.
- Add ``schemes`` argument to ``validate.URL`` (:issue:`356`).

2.4.2 (2015-12-08)
++++++++++++++++++

Bug fixes:

- Prevent duplicate error messages when validating nested collections (:issue:`360`). Thanks :user:`alexmorken` for the catch and patch.

2.4.1 (2015-12-07)
++++++++++++++++++

Bug fixes:

- Serializing an iterator will not drop the first item (:issue:`343`, :issue:`353`). Thanks :user:`jmcarp` for the patch. Thanks :user:`edgarallang` and :user:`jmcarp` for reporting.

2.4.0 (2015-12-06)
++++++++++++++++++

Features:

- Add ``skip_on_field_errors`` parameter to ``validates_schema`` (:issue:`323`). Thanks :user:`jjvattamattom` for the suggestion and :user:`d-sutherland` for the PR.

Bug fixes:

- Fix ``FormattedString`` serialization (:issue:`348`). Thanks :user:`acaird` for reporting.
- Fix ``@validates`` behavior when used when ``attribute`` is specified and ``strict=True`` (:issue:`350`). Thanks :user:`density` for reporting.

2.3.0 (2015-11-22)
++++++++++++++++++

Features:

- Add ``dump_to`` parameter to fields (:issue:`310`). Thanks :user:`ShayanArmanPercolate` for the suggestion. Thanks :user:`franciscod` and :user:`ewang` for the PRs.
- The ``deserialize`` function passed to ``fields.Function`` can optionally receive a ``context`` argument (:issue:`324`). Thanks :user:`DamianHeard`.
- The ``serialize`` function passed to ``fields.Function`` is optional (:issue:`325`). Thanks again :user:`DamianHeard`.
- The ``serialize`` function passed to ``fields.Method`` is optional (:issue:`329`). Thanks :user:`justanr`.

Deprecation/Removal:

- The ``func`` argument of ``fields.Function`` has been renamed to ``serialize``.
- The ``method_name`` argument of ``fields.Method`` has been renamed to ``serialize``.

``func`` and ``method_name`` are still present for backwards-compatibility, but they will both be removed in marshmallow 3.0.

2.2.1 (2015-11-11)
++++++++++++++++++

Bug fixes:

- Skip field validators for fields that aren't included in ``only`` (:issue:`320`). Thanks :user:`carlos-alberto` for reporting and :user:`eprikazc` for the PR.

2.2.0 (2015-10-26)
++++++++++++++++++

Features:

- Add support for partial deserialization with the ``partial`` argument to ``Schema`` and ``Schema.load`` (:issue:`290`). Thanks :user:`taion`.

Deprecation/Removals:

- ``Query`` and ``QuerySelect`` fields are removed.
- Passing of strings to ``required`` and ``allow_none`` is removed. Pass the ``error_messages`` argument instead.

Support:

- Add example of Schema inheritance in docs (:issue:`225`). Thanks :user:`martinstein` for the suggestion and :user:`juanrossi` for the PR.
- Add "Customizing Error Messages" section to custom fields docs.

2.1.3 (2015-10-18)
++++++++++++++++++

Bug fixes:

- Fix serialization of collections for which `iter` will modify position, e.g. Pymongo cursors (:issue:`303`). Thanks :user:`Mise` for the catch and patch.

2.1.2 (2015-10-14)
++++++++++++++++++

Bug fixes:

- Fix passing data to schema validator when using ``@validates_schema(many=True)`` (:issue:`297`). Thanks :user:`d-sutherland` for reporting.
- Fix usage of ``@validates`` with a nested field when ``many=True`` (:issue:`298`). Thanks :user:`nelfin` for the catch and patch.

2.1.1 (2015-10-07)
++++++++++++++++++

Bug fixes:

- ``Constant`` field deserializes to its value regardless of whether its field name is present in input data (:issue:`291`). Thanks :user:`fayazkhan` for reporting.

2.1.0 (2015-09-30)
++++++++++++++++++

Features:

- Add ``Dict`` field for arbitrary mapping data (:issue:`251`). Thanks :user:`dwieeb` for adding this and :user:`Dowwie` for the suggestion.
- Add ``Field.root`` property, which references the field's Schema.

Deprecation/Removals:

- The ``extra`` param of ``Schema`` is deprecated. Add extra data in a ``post_load`` method instead.
- ``UnmarshallingError`` and ``MarshallingError`` are removed.

Bug fixes:

- Fix storing multiple schema-level validation errors (:issue:`287`). Thanks :user:`evgeny-sureev` for the patch.
- If ``missing=None`` on a field, ``allow_none`` will be set to ``True``.

Other changes:

- A ``List's`` inner field will have the list field set as its parent. Use ``root`` to access the ``Schema``.

2.0.0 (2015-09-25)
++++++++++++++++++

Features:

- Make error messages configurable at the class level and instance level (``Field.default_error_messages`` attribute and ``error_messages`` parameter, respectively).

Deprecation/Removals:

- Remove ``make_object``. Use a ``post_load`` method instead (:issue:`277`).
- Remove the ``error`` parameter and attribute of ``Field``.
- Passing string arguments to ``required`` and ``allow_none`` is deprecated. Pass the ``error_messages`` argument instead. **This API will be removed in version 2.2**.
- Remove ``Arbitrary``, ``Fixed``, and ``Price`` fields (:issue:`86`). Use ``Decimal`` instead.
- Remove ``Select`` / ``Enum`` fields (:issue:`135`). Use the ``OneOf`` validator instead.

Bug fixes:

- Fix error format for ``Nested`` fields when ``many=True``. Thanks :user:`alexmorken`.
- ``pre_dump`` methods are invoked before implicit field creation. Thanks :user:`makmanalp` for reporting.
- Return correct "required" error message for ``Nested`` field.
- The ``only`` argument passed to a ``Schema`` is bounded by the ``fields`` option (:issue:`183`). Thanks :user:`lustdante` for the suggestion.

Changes from 2.0.0rc2:

- ``error_handler`` and ``accessor`` options are replaced with the ``handle_error`` and ``get_attribute`` methods :issue:`284`.
- Remove ``marshmallow.compat.plain_function`` since it is no longer used.
- Non-collection values are invalid input for ``List`` field (:issue:`231`). Thanks :user:`density` for reporting.
- Bug fix: Prevent infinite loop when validating a required, self-nested field. Thanks :user:`Bachmann1234` for the fix.

2.0.0rc2 (2015-09-16)
+++++++++++++++++++++

Deprecation/Removals:

- ``make_object`` is deprecated. Use a ``post_load`` method instead (:issue:`277`). **This method will be removed in the final 2.0 release**.
- ``Schema.accessor`` and ``Schema.error_handler`` decorators are deprecated. Define the ``accessor`` and ``error_handler`` class Meta options instead.

Bug fixes:

- Allow non-field names to be passed to ``ValidationError`` (:issue:`273`). Thanks :user:`evgeny-sureev` for the catch and patch.

Changes from 2.0.0rc1:

- The ``raw`` parameter of the ``pre_*``, ``post_*``, ``validates_schema`` decorators was renamed to ``pass_many`` (:issue:`276`).
- Add ``pass_original`` parameter to ``post_load`` and ``post_dump`` (:issue:`216`).
- Methods decorated with the ``pre_*``, ``post_*``, and ``validates_*`` decorators must be instance methods. Class methods and instance methods are not supported at this time.

2.0.0rc1 (2015-09-13)
+++++++++++++++++++++

Features:

- *Backwards-incompatible*: ``fields.Field._deserialize`` now takes ``attr`` and ``data`` as arguments (:issue:`172`). Thanks :user:`alexmic` and :user:`kevinastone` for the suggestion.
- Allow a ``Field's`` ``attribute`` to be modified during deserialization (:issue:`266`). Thanks :user:`floqqi`.
- Allow partially-valid data to be returned for ``Nested`` fields (:issue:`269`). Thanks :user:`jomag` for the suggestion.
- Add ``Schema.on_bind_field`` hook which allows a ``Schema`` to modify its fields when they are bound.
- Stricter validation of string, boolean, and number fields (:issue:`231`). Thanks :user:`touilleMan` for the suggestion.
- Improve consistency of error messages.

Deprecation/Removals:

- ``Schema.validator``, ``Schema.preprocessor``, and ``Schema.data_handler`` are removed. Use ``validates_schema``, ``pre_load``, and ``post_dump`` instead.
- ``QuerySelect``  and ``QuerySelectList`` are deprecated (:issue:`227`). **These fields will be removed in version 2.1.**
- ``utils.get_callable_name`` is removed.

Bug fixes:

- If a date format string is passed to a ``DateTime`` field, it is always used for deserialization (:issue:`248`). Thanks :user:`bartaelterman` and :user:`praveen-p`.

Support:

- Documentation: Add "Using Context" section to "Extending Schemas" page (:issue:`224`).
- Include tests and docs in release tarballs (:issue:`201`).
- Test against Python 3.5.

2.0.0b5 (2015-08-23)
++++++++++++++++++++

Features:

- If a field corresponds to a callable attribute, it will be called upon serialization. Thanks :user:`alexmorken`.
- Add ``load_only`` and ``dump_only`` class Meta options. Thanks :user:`kelvinhammond`.
- If a ``Nested`` field is required, recursively validate any required fields in the nested schema (:issue:`235`). Thanks :user:`max-orhai`.
- Improve error message if a list of dicts is not passed to a ``Nested`` field for which ``many=True``. Thanks again :user:`max-orhai`.

Bug fixes:

- `make_object` is only called after all validators and postprocessors have finished (:issue:`253`). Thanks :user:`sunsongxp` for reporting.
- If an invalid type is passed to ``Schema`` and ``strict=False``, store a ``_schema`` error in the errors dict rather than raise an exception (:issue:`261`). Thanks :user:`density` for reporting.

Other changes:

- ``make_object`` is only called when input data are completely valid (:issue:`243`). Thanks :user:`kissgyorgy` for reporting.
- Change default error messages for ``URL`` and ``Email`` validators so that they don't include user input (:issue:`255`).
- ``Email`` validator permits email addresses with non-ASCII characters, as per RFC 6530 (:issue:`221`). Thanks :user:`lextoumbourou` for reporting and :user:`mwstobo` for sending the patch.

2.0.0b4 (2015-07-07)
++++++++++++++++++++

Features:

- ``List`` field respects the ``attribute`` argument of the inner field. Thanks :user:`jmcarp`.
- The ``container`` field ``List`` field has access to its parent ``Schema`` via its ``parent`` attribute. Thanks again :user:`jmcarp`.

Deprecation/Removals:

- Legacy validator functions have been removed (:issue:`73`). Use the class-based validators in ``marshmallow.validate`` instead.

Bug fixes:

- ``fields.Nested`` correctly serializes nested ``sets`` (:issue:`233`). Thanks :user:`traut`.

Changes from 2.0.0b3:

- If ``load_from`` is used on deserialization, the value of ``load_from`` is used as the key in the errors dict (:issue:`232`). Thanks :user:`alexmorken`.

2.0.0b3 (2015-06-14)
+++++++++++++++++++++

Features:

- Add ``marshmallow.validates_schema`` decorator for defining schema-level validators (:issue:`116`).
- Add ``marshmallow.validates`` decorator for defining field validators as Schema methods (:issue:`116`). Thanks :user:`philtay`.
- Performance improvements.
- Defining ``__marshallable__`` on complex objects is no longer necessary.
- Add ``fields.Constant``. Thanks :user:`kevinastone`.

Deprecation/Removals:

- Remove ``skip_missing`` class Meta option. By default, missing inputs are excluded from serialized output (:issue:`211`).
- Remove optional ``context`` parameter that gets passed to methods for ``Method`` fields.
- ``Schema.validator`` is deprecated. Use ``marshmallow.validates_schema`` instead.
- ``utils.get_func_name`` is removed. Use ``utils.get_callable_name`` instead.

Bug fixes:

- Fix serializing values from keyed tuple types (regression of :issue:`28`). Thanks :user:`makmanalp` for reporting.

Other changes:

- Remove unnecessary call to ``utils.get_value`` for ``Function`` and ``Method`` fields (:issue:`208`). Thanks :user:`jmcarp`.
- Serializing a collection without passing ``many=True`` will not result in an error. Be very careful to pass the ``many`` argument when necessary.

Support:

- Documentation: Update Flask and Peewee examples. Update Quickstart.

Changes from 2.0.0b2:

- ``Boolean`` field serializes ``None`` to ``None``, for consistency with other fields (:issue:`213`). Thanks :user:`cmanallen` for reporting.
- Bug fix: ``load_only`` fields do not get validated during serialization.
- Implicit passing of original, raw data to Schema validators is removed. Use ``@marshmallow.validates_schema(pass_original=True)`` instead.

2.0.0b2 (2015-05-03)
++++++++++++++++++++

Features:

- Add useful ``__repr__`` methods to validators (:issue:`204`). Thanks :user:`philtay`.
- *Backwards-incompatible*: By default, ``NaN``, ``Infinity``, and ``-Infinity`` are invalid values for ``fields.Decimal``. Pass ``allow_nan=True`` to allow these values. Thanks :user:`philtay`.

Changes from 2.0.0b1:

- Fix serialization of ``None`` for `Time`, `TimeDelta`, and `Date` fields (a regression introduced in 2.0.0a1).

Includes bug fixes from 1.2.6.

2.0.0b1 (2015-04-26)
++++++++++++++++++++

Features:

- Errored fields will not appear in (de)serialized output dictionaries (:issue:`153`, :issue:`202`).
- Instantiate ``OPTIONS_CLASS`` in ``SchemaMeta``. This makes ``Schema.opts`` available in metaclass methods. It also causes validation to occur earlier (upon ``Schema`` class declaration rather than instantiation).
- Add ``SchemaMeta.get_declared_fields`` class method to support adding additional declared fields.

Deprecation/Removals:

- Remove ``allow_null`` parameter of ``fields.Nested`` (:issue:`203`).

Changes from 2.0.0a1:

- Fix serialization of `None` for ``fields.Email``.

2.0.0a1 (2015-04-25)
++++++++++++++++++++

Features:

- *Backwards-incompatible*: When ``many=True``, the errors dictionary returned by ``dump`` and ``load`` will be keyed on the indices of invalid items in the (de)serialized collection (:issue:`75`). Add ``index_errors=False`` on a Schema's ``class Meta`` options to disable this behavior.
- *Backwards-incompatible*: By default, fields will raise a ValidationError if the input is ``None``. The ``allow_none`` parameter can override this behavior.
- *Backwards-incompatible*: A ``Field's`` ``default`` parameter is only used if explicitly set and the field's value is missing in the input to `Schema.dump`. If not set, the key will not be present in the serialized output for missing values . This is the behavior for *all* fields. ``fields.Str`` no longer defaults to ``''``, ``fields.Int`` no longer defaults to ``0``, etc. (:issue:`199`). Thanks :user:`jmcarp` for the feedback.
- In ``strict`` mode, a ``ValidationError`` is raised. Error messages are accessed via the ``ValidationError's`` ``messages`` attribute (:issue:`128`).
- Add ``allow_none`` parameter to ``fields.Field``. If ``False`` (the default), validation fails when the field's value is ``None`` (:issue:`76`, :issue:`111`). If ``allow_none`` is ``True``, ``None`` is considered valid and will deserialize to ``None``.
- Schema-level validators can store error messages for multiple fields (:issue:`118`). Thanks :user:`ksesong` for the suggestion.
- Add ``pre_load``, ``post_load``, ``pre_dump``, and ``post_dump`` Schema method decorators for defining pre- and post- processing routines (:issue:`153`, :issue:`179`). Thanks :user:`davidism`, :user:`taion`, and :user:`jmcarp` for the suggestions and feedback. Thanks :user:`taion` for the implementation.
- Error message for ``required`` validation is configurable. (:issue:`78`). Thanks :user:`svenstaro` for the suggestion. Thanks :user:`0xDCA` for the implementation.
- Add ``load_from`` parameter to fields (:issue:`125`). Thanks :user:`hakjoon`.
- Add ``load_only`` and ``dump_only`` parameters to fields (:issue:`61`, :issue:`87`). Thanks :user:`philtay`.
- Add `missing` parameter to fields (:issue:`115`). Thanks :user:`philtay`.
- Schema validators can take an optional ``raw_data`` argument which contains raw input data, incl. data not specified in the schema (:issue:`127`). Thanks :user:`ryanlowe0`.
- Add ``validate.OneOf`` (:issue:`135`) and ``validate.ContainsOnly`` (:issue:`149`) validators. Thanks :user:`philtay`.
- Error messages for validators can be interpolated with `{input}` and other values (depending on the validator).
- ``fields.TimeDelta`` always serializes to an integer value in order to avoid rounding errors (:issue:`105`). Thanks :user:`philtay`.
- Add ``include`` class Meta option to support field names which are Python keywords (:issue:`139`). Thanks :user:`nickretallack` for the suggestion.
- ``exclude`` parameter is respected when used together with ``only`` parameter (:issue:`165`). Thanks :user:`lustdante` for the catch and patch.
- ``fields.List`` works as expected with generators and sets (:issue:`185`). Thanks :user:`sergey-aganezov-jr`.

Deprecation/Removals:

- ``MarshallingError`` and ``UnmarshallingError`` error are deprecated in favor of a single ``ValidationError`` (:issue:`160`).
- ``context`` argument passed to Method fields is deprecated. Use ``self.context`` instead (:issue:`184`).
- Remove ``ForcedError``.
- Remove support for generator functions that yield validators (:issue:`74`). Plain generators of validators are still supported.
- The ``Select/Enum`` field is deprecated in favor of using `validate.OneOf` validator (:issue:`135`).
- Remove legacy, pre-1.0 API (``Schema.data`` and ``Schema.errors`` properties) (:issue:`73`).
- Remove ``null`` value.

Other changes:

- ``Marshaller``, ``Unmarshaller`` were moved to ``marshmallow.marshalling``. These should be considered private API (:issue:`129`).
- Make ``allow_null=True`` the default for ``Nested`` fields. This will make ``None`` serialize to ``None`` rather than a dictionary with empty values (:issue:`132`). Thanks :user:`nickrellack` for the suggestion.

1.2.6 (2015-05-03)
++++++++++++++++++

Bug fixes:

- Fix validation error message for ``fields.Decimal``.
- Allow error message for ``fields.Boolean`` to be customized with the ``error`` parameter (like other fields).

1.2.5 (2015-04-25)
++++++++++++++++++

Bug fixes:

- Fix validation of invalid types passed to a ``Nested`` field when ``many=True`` (:issue:`188`). Thanks :user:`juanrossi` for reporting.

Support:

- Fix pep8 dev dependency for flake8. Thanks :user:`taion`.

1.2.4 (2015-03-22)
++++++++++++++++++

Bug fixes:

- Fix behavior of ``as_string`` on ``fields.Integer`` (:issue:`173`). Thanks :user:`taion` for the catch and patch.

Other changes:

- Remove dead code from ``fields.Field``. Thanks :user:`taion`.

Support:

- Correction to ``_postprocess`` method in docs. Thanks again :user:`taion`.

1.2.3 (2015-03-15)
++++++++++++++++++

Bug fixes:

- Fix inheritance of ``ordered`` class Meta option (:issue:`162`). Thanks :user:`stephenfin` for reporting.

1.2.2 (2015-02-23)
++++++++++++++++++

Bug fixes:

- Fix behavior of ``skip_missing`` and ``accessor`` options when ``many=True`` (:issue:`137`). Thanks :user:`3rdcycle`.
- Fix bug that could cause an ``AttributeError`` when nesting schemas with schema-level validators (:issue:`144`). Thanks :user:`vovanbo` for reporting.

1.2.1 (2015-01-11)
++++++++++++++++++

Bug fixes:

- A ``Schema's`` ``error_handler``--if defined--will execute if ``Schema.validate`` returns validation errors (:issue:`121`).
- Deserializing `None` returns `None` rather than raising an ``AttributeError`` (:issue:`123`). Thanks :user:`RealSalmon` for the catch and patch.

1.2.0 (2014-12-22)
++++++++++++++++++

Features:

- Add ``QuerySelect`` and ``QuerySelectList`` fields (:issue:`84`).
- Convert validators in ``marshmallow.validate`` into class-based callables to make them easier to use when declaring fields (:issue:`85`).
- Add ``Decimal`` field which is safe to use when dealing with precise numbers (:issue:`86`).

Thanks :user:`philtay` for these contributions.

Bug fixes:

- ``Date`` fields correctly deserializes to a ``datetime.date`` object when ``python-dateutil`` is not installed (:issue:`79`). Thanks :user:`malexer` for the catch and patch.
- Fix bug that raised an ``AttributeError`` when using a class-based validator.
- Fix ``as_string`` behavior of Number fields when serializing to default value.
- Deserializing ``None`` or the empty string with either a ``DateTime``, ``Date``, ``Time`` or ``TimeDelta`` results in the correct unmarshalling errors (:issue:`96`). Thanks :user:`svenstaro` for reporting and helping with this.
- Fix error handling when deserializing invalid UUIDs (:issue:`106`). Thanks :user:`vesauimonen` for the catch and patch.
- ``Schema.loads`` correctly defaults to use the value of ``self.many`` rather than defaulting to ``False`` (:issue:`108`). Thanks :user:`davidism` for the catch and patch.
- Validators, data handlers, and preprocessors are no longer shared between schema subclasses (:issue:`88`). Thanks :user:`amikholap` for reporting.
- Fix error handling when passing a ``dict`` or ``list`` to a ``ValidationError`` (:issue:`110`). Thanks :user:`ksesong` for reporting.

Deprecation:

- The validator functions in the ``validate`` module are deprecated in favor of the class-based validators (:issue:`85`).
- The ``Arbitrary``, ``Price``, and ``Fixed`` fields are deprecated in favor of the ``Decimal`` field (:issue:`86`).

Support:

- Update docs theme.
- Update contributing docs (:issue:`77`).
- Fix namespacing example in "Extending Schema" docs. Thanks :user:`Ch00k`.
- Exclude virtualenv directories from syntax checking (:issue:`99`). Thanks :user:`svenstaro`.


1.1.0 (2014-12-02)
++++++++++++++++++

Features:

- Add ``Schema.validate`` method which validates input data against a schema. Similar to ``Schema.load``, but does not call ``make_object`` and only returns the errors dictionary.
- Add several validation functions to the ``validate`` module. Thanks :user:`philtay`.
- Store field name and instance on exceptions raised in ``strict`` mode.

Bug fixes:

- Fix serializing dictionaries when field names are methods of ``dict`` (e.g. ``"items"``). Thanks :user:`rozenm` for reporting.
- If a Nested field is passed ``many=True``, ``None`` serializes to an empty list. Thanks :user:`nickretallack` for reporting.
- Fix behavior of ``many`` argument passed to ``dump`` and ``load``. Thanks :user:`svenstaro` for reporting and helping with this.
- Fix ``skip_missing`` behavior for ``String`` and ``List`` fields. Thanks :user:`malexer` for reporting.
- Fix compatibility with python-dateutil 2.3.
- More consistent error messages across DateTime, TimeDelta, Date, and Time fields.

Support:

- Update Flask and Peewee examples.

1.0.1 (2014-11-18)
++++++++++++++++++

Hotfix release.

- Ensure that errors dictionary is correctly cleared on each call to Schema.dump and Schema.load.

1.0.0 (2014-11-16)
++++++++++++++++++

Adds new features, speed improvements, better error handling, and updated documentation.

- Add ``skip_missing`` ``class Meta`` option.
- A field's ``default`` may be a callable.
- Allow accessor function to be configured via the ``Schema.accessor`` decorator or the ``__accessor__`` class member.
- ``URL`` and ``Email`` fields are validated upon serialization.
- ``dump`` and ``load`` can receive the ``many`` argument.
- Move a number of utility functions from fields.py to utils.py.
- More useful ``repr`` for ``Field`` classes.
- If a field's default is ``fields.missing`` and its serialized value is ``None``, it will not be included in the final serialized result.
- Schema.dumps no longer coerces its result to a binary string on Python 3.
- *Backwards-incompatible*: Schema output is no longer an ``OrderedDict`` by default. If you want ordered field output, you must explicitly set the ``ordered`` option to ``True``.
- *Backwards-incompatible*: `error` parameter of the `Field` constructor is deprecated. Raise a `ValidationError` instead.
- Expanded test coverage.
- Updated docs.

1.0.0-a (2014-10-19)
++++++++++++++++++++

Major reworking and simplification of the public API, centered around support for deserialization, improved validation, and a less stateful ``Schema`` class.

* Rename ``Serializer`` to ``Schema``.
* Support for deserialization.
* Use the ``Schema.dump`` and ``Schema.load`` methods for serializing and deserializing, respectively.
* *Backwards-incompatible*: Remove ``Serializer.json`` and ``Serializer.to_json``. Use ``Schema.dumps`` instead.
* Reworked fields interface.
* *Backwards-incompatible*: ``Field`` classes implement ``_serialize`` and ``_deserialize`` methods. ``serialize`` and ``deserialize`` comprise the public API for a ``Field``. ``Field.format`` and ``Field.output`` have been removed.
* Add ``exceptions.ForcedError`` which allows errors to be raised during serialization (instead of storing errors in the ``errors`` dict).
* *Backwards-incompatible*: ``DateTime`` field serializes to ISO8601 format by default (instead of RFC822).
* *Backwards-incompatible*: Remove ``Serializer.factory`` method. It is no longer necessary with the ``dump`` method.
* *Backwards-incompatible*: Allow nesting a serializer within itself recursively. Use ``exclude`` or ``only`` to prevent infinite recursion.
* *Backwards-incompatible*: Multiple errors can be stored for a single field. The errors dictionary returned by ``load`` and ``dump`` have lists of error messages keyed by field name.
* Remove ``validated`` decorator. Validation occurs within ``Field`` methods.
* ``Function`` field raises a ``ValueError`` if an uncallable object is passed to its constructor.
* ``Nested`` fields inherit context from their parent.
* Add ``Schema.preprocessor`` and ``Schema.validator`` decorators for registering preprocessing and schema-level validation functions respectively.
* Custom error messages can be specified by raising a ``ValidationError`` within a validation function.
* Extra keyword arguments passed to a Field are stored as metadata.
* Fix ordering of field output.
* Fix behavior of the ``required`` parameter on ``Nested`` fields.
* Fix serializing keyed tuple types (e.g. ``namedtuple``) with ``class Meta`` options.
* Fix default value for ``Fixed`` and ``Price`` fields.
* Fix serialization of binary strings.
* ``Schemas`` can inherit fields from non-``Schema`` base classes (e.g. mixins). Also, fields are inherited according to the MRO (rather than recursing over base classes). Thanks :user:`jmcarp`.
* Add ``Str``, ``Bool``, and ``Int`` field class aliases.

0.7.0 (2014-06-22)
++++++++++++++++++

* Add ``Serializer.error_handler`` decorator that registers a custom error handler.
* Add ``Serializer.data_handler`` decorator that registers data post-processing callbacks.
* *Backwards-incompatible*: ``process_data`` method is deprecated. Use the ``data_handler`` decorator instead.
* Fix bug that raised error when passing ``extra`` data together with ``many=True``. Thanks :user:`buttsicles` for reporting.
* If ``required=True`` validation is violated for a given ``Field``, it will raise an error message that is different from the message specified by the ``error`` argument. Thanks :user:`asteinlein`.
* More generic error message raised when required field is missing.
* ``validated`` decorator should only wrap a ``Field`` class's ``output`` method.

0.6.0 (2014-06-03)
++++++++++++++++++

* Fix bug in serializing keyed tuple types, e.g. ``namedtuple`` and ``KeyedTuple``.
* Nested field can load a serializer by its class name as a string. This makes it easier to implement 2-way nesting.
* Make Serializer.data override-able.

0.5.5 (2014-05-02)
++++++++++++++++++

* Add ``Serializer.factory`` for creating a factory function that returns a Serializer instance.
* ``MarshallingError`` stores its underlying exception as an instance variable. This is useful for inspecting errors.
* ``fields.Select`` is aliased to ``fields.Enum``.
* Add ``fields.__all__`` and ``marshmallow.__all__`` so that the modules can be more easily extended.
* Expose ``Serializer.OPTIONS_CLASS`` as a class variable so that options defaults can be overridden.
* Add ``Serializer.process_data`` hook that allows subclasses to manipulate the final output data.

0.5.4 (2014-04-17)
++++++++++++++++++

* Add ``json_module`` class Meta option.
* Add ``required`` option to fields . Thanks :user:`DeaconDesperado`.
* Tested on Python 3.4 and PyPy.

0.5.3 (2014-03-02)
++++++++++++++++++

* Fix ``Integer`` field default. It is now ``0`` instead of ``0.0``. Thanks :user:`kalasjocke`.
* Add ``context`` param to ``Serializer``. Allows accessing arbitrary objects in ``Function`` and ``Method`` fields.
* ``Function`` and ``Method`` fields raise ``MarshallingError`` if their argument is uncallable.


0.5.2 (2014-02-10)
++++++++++++++++++

* Enable custom field validation via the ``validate`` parameter.
* Add ``utils.from_rfc`` for parsing RFC datestring to Python datetime object.

0.5.1 (2014-02-02)
++++++++++++++++++

* Avoid unnecessary attribute access in ``utils.to_marshallable_type`` for improved performance.
* Fix RFC822 formatting for localized datetimes.

0.5.0 (2013-12-29)
++++++++++++++++++

* Can customize validation error messages by passing the ``error`` parameter to a field.
* *Backwards-incompatible*: Rename ``fields.NumberField`` -> ``fields.Number``.
* Add ``fields.Select``. Thanks :user:`ecarreras`.
* Support nesting a Serializer within itself by passing ``"self"`` into ``fields.Nested`` (only up to depth=1).
* *Backwards-incompatible*: No implicit serializing of collections. Must set ``many=True`` if serializing to a list. This ensures that marshmallow handles singular objects correctly, even if they are iterable.
* If Nested field ``only`` parameter is a field name, only return a single value for the nested object (instead of a dict) or a flat list of values.
* Improved performance and stability.

0.4.1 (2013-12-01)
++++++++++++++++++

* An object's ``__marshallable__`` method, if defined, takes precedence over ``__getitem__``.
* Generator expressions can be passed to a serializer.
* Better support for serializing list-like collections (e.g. ORM querysets).
* Other minor bugfixes.

0.4.0 (2013-11-24)
++++++++++++++++++

* Add ``additional`` `class Meta` option.
* Add ``dateformat`` `class Meta` option.
* Support for serializing UUID, date, time, and timedelta objects.
* Remove ``Serializer.to_data`` method. Just use ``Serialize.data`` property.
* String field defaults to empty string instead of ``None``.
* *Backwards-incompatible*: ``isoformat`` and ``rfcformat`` functions moved to utils.py.
* *Backwards-incompatible*: Validation functions moved to validate.py.
* *Backwards-incompatible*: Remove types.py.
* Reorder parameters to ``DateTime`` field (first parameter is dateformat).
* Ensure that ``to_json`` returns bytestrings.
* Fix bug with including an object property in ``fields`` Meta option.
* Fix bug with passing ``None`` to a serializer.

0.3.1 (2013-11-16)
++++++++++++++++++

* Fix bug with serializing dictionaries.
* Fix error raised when serializing empty list.
* Add ``only`` and ``exclude`` parameters to Serializer constructor.
* Add ``strict`` parameter and option: causes Serializer to raise an error if invalid data are passed in, rather than storing errors.
* Updated Flask + SQLA example in docs.

0.3.0 (2013-11-14)
++++++++++++++++++

* Declaring Serializers just got easier. The *class Meta* paradigm allows you to specify fields more concisely. Can specify ``fields`` and ``exclude`` options.
* Allow date formats to be changed by passing ``format`` parameter to ``DateTime`` field constructor. Can either be ``"rfc"`` (default), ``"iso"``, or a date format string.
* More useful error message when declaring fields as classes (instead of an instance, which is the correct usage).
* Rename MarshallingException -> MarshallingError.
* Rename marshmallow.core -> marshmallow.serializer.

0.2.1 (2013-11-12)
++++++++++++++++++

* Allow prefixing field names.
* Fix storing errors on Nested Serializers.
* Python 2.6 support.

0.2.0 (2013-11-11)
++++++++++++++++++

* Field-level validation.
* Add ``fields.Method``.
* Add ``fields.Function``.
* Allow binding of extra data to a serialized object by passing the ``extra`` param when initializing a ``Serializer``.
* Add ``relative`` paramater to ``fields.Url`` that allows for relative URLs.

0.1.0 (2013-11-10)
++++++++++++++++++

* First release.<|MERGE_RESOLUTION|>--- conflicted
+++ resolved
@@ -1,7 +1,6 @@
 Changelog
 ---------
 
-<<<<<<< HEAD
 3.0.0b13 (unreleased)
 +++++++++++++++++++++
 
@@ -265,15 +264,14 @@
 - Remove ``__error_handler__``, ``__accessor__``, ``@Schema.error_handler``, and ``@Schema.accessor``. Override ``Schema.handle_error`` and ``Schema.get_attribute`` instead.
 - Remove ``func`` parameter of ``fields.Function``. Remove ``method_name`` parameter of ``fields.Method`` (issue:`325`). Use the ``serialize`` parameter instead.
 - Remove ``extra`` parameter from ``Schema``. Use a ``@post_dump`` method to add additional data.
-=======
+
 2.15.4 (2018-08-04)
 +++++++++++++++++++
 
 Bug fixes:
 
-- Respect ``load_from`` when reporting errors for ``@validates('field_name')`` 
+- Respect ``load_from`` when reporting errors for ``@validates('field_name')``
   (:issue:`748`). Thanks :user:`m-novikov` for the catch and patch.
->>>>>>> b0ebaf6f
 
 2.15.3 (2018-05-20)
 +++++++++++++++++++
