--- conflicted
+++ resolved
@@ -1,11 +1,13 @@
 Changelog
 ---------
 
-<<<<<<< HEAD
-3.9.0 (Unreleased)
-=======
 3.12.0 (unreleased)
 *******************
+
+Features:
+
+- Add fields.Iterable as a base class for collection field types (:issue:`1263`).
+  Thanks :user:`Fongshway` for  (:pr:`1643`).
 
 Other changes:
 
@@ -55,15 +57,10 @@
   value ``Field`` is specified (:pr:`1685`).
 
 3.9.0 (2020-10-31)
->>>>>>> 6f8ec72e
 ******************
 
 Features:
 
-<<<<<<< HEAD
-- Add fields.Iterable as a base class for collection field types (:issue:`1263`).
-  Thanks :user:`Fongshway` for the PR.
-=======
 - Add ``format`` argument to ``fields.Time`` and ``timeformat`` *class Meta* option (:issue:`686`).
   Thanks :user:`BennyAlex` for the suggestion and thanks :user:`infinityxxx` for the PR.
 
@@ -71,7 +68,6 @@
 
 - Remove usage of implicit ``typing.Optional`` (:issue:`1663`).
   Thanks :user:`nadega` for the PR.
->>>>>>> 6f8ec72e
 
 3.8.0 (2020-09-16)
 ******************
