--- conflicted
+++ resolved
@@ -6,12 +6,9 @@
 
 Features:
 
-<<<<<<< HEAD
 - Add ``validate.And`` (:issue:`1768`).
   Thanks :user:`rugleb` for the suggestion.
-=======
 - Let ``Field``s be accessed by name as ``Schema`` attributes (:pr:`1631`).
->>>>>>> 1be1b0cd
 
 Other changes:
 
