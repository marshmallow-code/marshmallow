--- conflicted
+++ resolved
@@ -48,7 +48,6 @@
         def __init__(self):
             self._memoized = {}
 
-<<<<<<< HEAD
         def _regex_generator(self, relative: bool, require_tld: bool):
             return re.compile(
                 r"".join(
@@ -71,34 +70,13 @@
                         r")?"
                         if relative
                         else r"",  # host is optional, allow for relative URLs
-                        r"(?:/?|[/?]\S+)$",
+                        r"(?:/?|[/?]\S+)\Z",
                     )
                 ),
                 re.IGNORECASE,
             )
 
         def __call__(self, relative: bool, require_tld: bool) -> typing.Pattern:
-=======
-        def _regex_generator(self, relative, require_tld):
-            return re.compile(r''.join((
-                r'^',
-                r'(' if relative else r'',
-                r'(?:[a-z0-9\.\-\+]*)://',  # scheme is validated separately
-                r'(?:[^:@]+?(:[^:@]*?)?@|)',  # basic auth
-                r'(?:(?:[A-Z0-9](?:[A-Z0-9-]{0,61}[A-Z0-9])?\.)+',
-                r'(?:[A-Z]{2,6}\.?|[A-Z0-9-]{2,}\.?)|',  # domain...
-                r'localhost|',  # localhost...
-                (r'(?:[A-Z0-9](?:[A-Z0-9-]{0,61}[A-Z0-9])?\.?)|'
-                 if not require_tld else r''),  # allow dotless hostnames
-                r'\d{1,3}\.\d{1,3}\.\d{1,3}\.\d{1,3}|',  # ...or ipv4
-                r'\[?[A-F0-9]*:[A-F0-9:]+\]?)',  # ...or ipv6
-                r'(?::\d+)?',  # optional port
-                r')?' if relative else r'',  # host is optional, allow for relative URLs
-                r'(?:/?|[/?]\S+)\Z',
-            )), re.IGNORECASE)
-
-        def __call__(self, relative, require_tld):
->>>>>>> 5c49e093
             key = (relative, require_tld)
             if key not in self._memoized:
                 self._memoized[key] = self._regex_generator(relative, require_tld)
@@ -159,30 +137,18 @@
         r"(^[-!#$%&'*+/=?^`{}|~\w]+(\.[-!#$%&'*+/=?^`{}|~\w]+)*\Z"  # dot-atom
         # quoted-string
         r'|^"([\001-\010\013\014\016-\037!#-\[\]-\177]'
-<<<<<<< HEAD
-        r'|\\[\001-\011\013\014\016-\177])*"$)',
+        r'|\\[\001-\011\013\014\016-\177])*"\Z)',
         re.IGNORECASE | re.UNICODE,
     )
 
     DOMAIN_REGEX = re.compile(
         # domain
-        r"(?:[A-Z0-9](?:[A-Z0-9-]{0,61}[A-Z0-9])?\.)+" r"(?:[A-Z]{2,6}|[A-Z0-9-]{2,})$"
+        r"(?:[A-Z0-9](?:[A-Z0-9-]{0,61}[A-Z0-9])?\.)+" r"(?:[A-Z]{2,6}|[A-Z0-9-]{2,})\Z"
         # literal form, ipv4 address (SMTP 4.1.3)
         r"|^\[(25[0-5]|2[0-4]\d|[0-1]?\d?\d)"
-        r"(\.(25[0-5]|2[0-4]\d|[0-1]?\d?\d)){3}\]$",
+        r"(\.(25[0-5]|2[0-4]\d|[0-1]?\d?\d)){3}\]\Z",
         re.IGNORECASE | re.UNICODE,
     )
-=======
-        r'|\\[\001-\011\013\014\016-\177])*"\Z)', re.IGNORECASE | re.UNICODE)
-
-    DOMAIN_REGEX = re.compile(
-        # domain
-        r'(?:[A-Z0-9](?:[A-Z0-9-]{0,61}[A-Z0-9])?\.)+'
-        r'(?:[A-Z]{2,6}|[A-Z0-9-]{2,})\Z'
-        # literal form, ipv4 address (SMTP 4.1.3)
-        r'|^\[(25[0-5]|2[0-4]\d|[0-1]?\d?\d)'
-        r'(\.(25[0-5]|2[0-4]\d|[0-1]?\d?\d)){3}\]\Z', re.IGNORECASE | re.UNICODE)
->>>>>>> 5c49e093
 
     DOMAIN_WHITELIST = ("localhost",)
 
