"""The :class:`Schema` class, including its metaclass and options (class Meta)."""
from collections import defaultdict, OrderedDict
from collections.abc import Mapping
from functools import lru_cache
import datetime as dt
import uuid
import decimal
import copy
import inspect
import json
import warnings

from marshmallow import base, fields as ma_fields, class_registry
from marshmallow.error_store import ErrorStore
from marshmallow.exceptions import ValidationError, StringNotCollectionError
from marshmallow.orderedset import OrderedSet
from marshmallow.decorators import (
    POST_DUMP,
    POST_LOAD,
    PRE_DUMP,
    PRE_LOAD,
    VALIDATES,
    VALIDATES_SCHEMA,
)
from marshmallow.utils import (
    RAISE,
    EXCLUDE,
    INCLUDE,
    missing,
    set_value,
    get_value,
    is_collection,
    is_instance_or_subclass,
    is_iterable_but_not_string,
)


def _get_fields(attrs, field_class, pop=False, ordered=False):
    """Get fields from a class. If ordered=True, fields will sorted by creation index.

    :param attrs: Mapping of class attributes
    :param type field_class: Base field class
    :param bool pop: Remove matching fields
    """
    fields = [
        (field_name, field_value)
        for field_name, field_value in attrs.items()
        if is_instance_or_subclass(field_value, field_class)
    ]
    if pop:
        for field_name, _ in fields:
            del attrs[field_name]
    if ordered:
        fields.sort(key=lambda pair: pair[1]._creation_index)
    return fields


# This function allows Schemas to inherit from non-Schema classes and ensures
#   inheritance according to the MRO
def _get_fields_by_mro(klass, field_class, ordered=False):
    """Collect fields from a class, following its method resolution order. The
    class itself is excluded from the search; only its parents are checked. Get
    fields from ``_declared_fields`` if available, else use ``__dict__``.

    :param type klass: Class whose fields to retrieve
    :param type field_class: Base field class
    """
    mro = inspect.getmro(klass)
    # Loop over mro in reverse to maintain correct order of fields
    return sum(
        (
            _get_fields(
                getattr(base, "_declared_fields", base.__dict__),
                field_class,
                ordered=ordered,
            )
            for base in mro[:0:-1]
        ),
        [],
    )


class SchemaMeta(type):
    """Metaclass for the Schema class. Binds the declared fields to
    a ``_declared_fields`` attribute, which is a dictionary mapping attribute
    names to field objects. Also sets the ``opts`` class attribute, which is
    the Schema class's ``class Meta`` options.
    """

    def __new__(mcs, name, bases, attrs):
        meta = attrs.get("Meta")
        ordered = getattr(meta, "ordered", False)
        if not ordered:
            # Inherit 'ordered' option
            # Warning: We loop through bases instead of MRO because we don't
            # yet have access to the class object
            # (i.e. can't call super before we have fields)
            for base_ in bases:
                if hasattr(base_, "Meta") and hasattr(base_.Meta, "ordered"):
                    ordered = base_.Meta.ordered
                    break
            else:
                ordered = False
        cls_fields = _get_fields(attrs, base.FieldABC, pop=True, ordered=ordered)
        klass = super().__new__(mcs, name, bases, attrs)
        inherited_fields = _get_fields_by_mro(klass, base.FieldABC, ordered=ordered)

        meta = klass.Meta
        # Set klass.opts in __new__ rather than __init__ so that it is accessible in
        # get_declared_fields
        klass.opts = klass.OPTIONS_CLASS(meta, ordered=ordered)
        # Add fields specified in the `include` class Meta option
        cls_fields += list(klass.opts.include.items())

        dict_cls = OrderedDict if ordered else dict
        # Assign _declared_fields on class
        klass._declared_fields = mcs.get_declared_fields(
            klass=klass,
            cls_fields=cls_fields,
            inherited_fields=inherited_fields,
            dict_cls=dict_cls,
        )
        return klass

    @classmethod
    def get_declared_fields(mcs, klass, cls_fields, inherited_fields, dict_cls):
        """Returns a dictionary of field_name => `Field` pairs declard on the class.
        This is exposed mainly so that plugins can add additional fields, e.g. fields
        computed from class Meta options.

        :param type klass: The class object.
        :param list cls_fields: The fields declared on the class, including those added
            by the ``include`` class Meta option.
        :param list inherited_fields: Inherited fields.
        :param type dict_class: Either `dict` or `OrderedDict`, depending on the whether
            the user specified `ordered=True`.
        """
        return dict_cls(inherited_fields + cls_fields)

    def __init__(cls, name, bases, attrs):
        super().__init__(cls, bases, attrs)
        if name and cls.opts.register:
            class_registry.register(name, cls)
        cls._hooks = cls.resolve_hooks()

    def resolve_hooks(cls):
        """Add in the decorated processors

        By doing this after constructing the class, we let standard inheritance
        do all the hard work.
        """
        mro = inspect.getmro(cls)

        hooks = defaultdict(list)

        for attr_name in dir(cls):
            # Need to look up the actual descriptor, not whatever might be
            # bound to the class. This needs to come from the __dict__ of the
            # declaring class.
            for parent in mro:
                try:
                    attr = parent.__dict__[attr_name]
                except KeyError:
                    continue
                else:
                    break
            else:
                # In case we didn't find the attribute and didn't break above.
                # We should never hit this - it's just here for completeness
                # to exclude the possibility of attr being undefined.
                continue

            try:
                hook_config = attr.__marshmallow_hook__
            except AttributeError:
                pass
            else:
                for key in hook_config.keys():
                    # Use name here so we can get the bound method later, in
                    # case the processor was a descriptor or something.
                    hooks[key].append(attr_name)

        return hooks


class SchemaOpts:
    """class Meta options for the :class:`Schema`. Defines defaults."""

    def __init__(self, meta, ordered=False):
        self.fields = getattr(meta, "fields", ())
        if not isinstance(self.fields, (list, tuple)):
            raise ValueError("`fields` option must be a list or tuple.")
        self.additional = getattr(meta, "additional", ())
        if not isinstance(self.additional, (list, tuple)):
            raise ValueError("`additional` option must be a list or tuple.")
        if self.fields and self.additional:
            raise ValueError(
                "Cannot set both `fields` and `additional` options"
                " for the same Schema."
            )
        self.exclude = getattr(meta, "exclude", ())
        if not isinstance(self.exclude, (list, tuple)):
            raise ValueError("`exclude` must be a list or tuple.")
        self.dateformat = getattr(meta, "dateformat", None)
        self.datetimeformat = getattr(meta, "datetimeformat", None)
        if hasattr(meta, "json_module"):
            warnings.warn(
                "The json_module class Meta option is deprecated. Use render_module instead.",
                DeprecationWarning,
            )
            render_module = getattr(meta, "json_module", json)
        else:
            render_module = json
        self.render_module = getattr(meta, "render_module", render_module)
        self.ordered = getattr(meta, "ordered", ordered)
        self.index_errors = getattr(meta, "index_errors", True)
        self.include = getattr(meta, "include", {})
        self.load_only = getattr(meta, "load_only", ())
        self.dump_only = getattr(meta, "dump_only", ())
        self.unknown = getattr(meta, "unknown", RAISE)
        self.register = getattr(meta, "register", True)


class BaseSchema(base.SchemaABC):
    """Base schema class with which to define custom schemas.

    Example usage:

    .. code-block:: python

        import datetime as dt
        from marshmallow import Schema, fields

        class Album:
            def __init__(self, title, release_date):
                self.title = title
                self.release_date = release_date

        class AlbumSchema(Schema):
            title = fields.Str()
            release_date = fields.Date()

        # Or, equivalently
        class AlbumSchema2(Schema):
            class Meta:
                fields = ("title", "release_date")

        album = Album("Beggars Banquet", dt.date(1968, 12, 6))
        schema = AlbumSchema()
        data = schema.dump(album)
        data  # {'release_date': '1968-12-06', 'title': 'Beggars Banquet'}

    :param tuple|list only: Whitelist of the declared fields to select when
        instantiating the Schema. If None, all fields are used. Nested fields
        can be represented with dot delimiters.
    :param tuple|list exclude: Blacklist of the declared fields to exclude
        when instantiating the Schema. If a field appears in both `only` and
        `exclude`, it is not used. Nested fields can be represented with dot
        delimiters.
    :param bool many: Should be set to `True` if ``obj`` is a collection
        so that the object will be serialized to a list.
    :param dict context: Optional context passed to :class:`fields.Method` and
        :class:`fields.Function` fields.
    :param tuple|list load_only: Fields to skip during serialization (write-only fields)
    :param tuple|list dump_only: Fields to skip during deserialization (read-only fields)
    :param bool|tuple partial: Whether to ignore missing fields and not require
        any fields declared. Propagates down to ``Nested`` fields as well. If
        its value is an iterable, only missing fields listed in that iterable
        will be ignored. Use dot delimiters to specify nested fields.
    :param unknown: Whether to exclude, include, or raise an error for unknown
        fields in the data. Use `EXCLUDE`, `INCLUDE` or `RAISE`.

    .. versionchanged:: 3.0.0
        `prefix` parameter removed.

    .. versionchanged:: 2.0.0
        `__validators__`, `__preprocessors__`, and `__data_handlers__` are removed in favor of
        `marshmallow.decorators.validates_schema`,
        `marshmallow.decorators.pre_load` and `marshmallow.decorators.post_dump`.
        `__accessor__` and `__error_handler__` are deprecated. Implement the
        `handle_error` and `get_attribute` methods instead.
    """

    TYPE_MAPPING = {
        str: ma_fields.String,
        bytes: ma_fields.String,
        dt.datetime: ma_fields.DateTime,
        float: ma_fields.Float,
        bool: ma_fields.Boolean,
        tuple: ma_fields.Raw,
        list: ma_fields.Raw,
        set: ma_fields.Raw,
        int: ma_fields.Integer,
        uuid.UUID: ma_fields.UUID,
        dt.time: ma_fields.Time,
        dt.date: ma_fields.Date,
        dt.timedelta: ma_fields.TimeDelta,
        decimal.Decimal: ma_fields.Decimal,
    }
    #: Overrides for default schema-level error messages
    error_messages = {}

    _default_error_messages = {
        "type": "Invalid input type.",
        "unknown": "Unknown field.",
    }

    OPTIONS_CLASS = SchemaOpts

    class Meta:
        """Options object for a Schema.

        Example usage: ::

            class Meta:
                fields = ("id", "email", "date_created")
                exclude = ("password", "secret_attribute")

        Available options:

        - ``fields``: Tuple or list of fields to include in the serialized result.
        - ``additional``: Tuple or list of fields to include *in addition* to the
            explicitly declared fields. ``additional`` and ``fields`` are
            mutually-exclusive options.
        - ``include``: Dictionary of additional fields to include in the schema. It is
            usually better to define fields as class variables, but you may need to
            use this option, e.g., if your fields are Python keywords. May be an
            `OrderedDict`.
        - ``exclude``: Tuple or list of fields to exclude in the serialized result.
            Nested fields can be represented with dot delimiters.
        - ``dateformat``: Default format for `Date <fields.Date>` fields.
        - ``datetimeformat``: Default format for `DateTime <fields.DateTime>` fields.
        - ``render_module``: Module to use for `loads <Schema.loads>` and `dumps <Schema.dumps>`.
            Defaults to `json` from the standard library.
        - ``ordered``: If `True`, order serialization output according to the
            order in which fields were declared. Output of `Schema.dump` will be a
            `collections.OrderedDict`.
        - ``index_errors``: If `True`, errors dictionaries will include the index
            of invalid items in a collection.
        - ``load_only``: Tuple or list of fields to exclude from serialized results.
        - ``dump_only``: Tuple or list of fields to exclude from deserialization
        - ``unknown``: Whether to exclude, include, or raise an error for unknown
            fields in the data. Use `EXCLUDE`, `INCLUDE` or `RAISE`.
        - ``register``: Whether to register the `Schema` with marshmallow's internal
            class registry. Must be `True` if you intend to refer to this `Schema`
            by class name in `Nested` fields. Only set this to `False` when memory
            usage is critical. Defaults to `True`.
        """

        pass

    def __init__(
        self,
        *,
        only=None,
        exclude=(),
        many=False,
        context=None,
        load_only=(),
        dump_only=(),
        partial=False,
        unknown=None
    ):
        # Raise error if only or exclude is passed as string, not list of strings
        if only is not None and not is_collection(only):
            raise StringNotCollectionError('"only" should be a list of strings')
        if exclude is not None and not is_collection(exclude):
            raise StringNotCollectionError('"exclude" should be a list of strings')
        # copy declared fields from metaclass
        self.declared_fields = copy.deepcopy(self._declared_fields)
        self.many = many
        self.only = only
        self.exclude = set(self.opts.exclude) | set(exclude)
        self.ordered = self.opts.ordered
        self.load_only = set(load_only) or set(self.opts.load_only)
        self.dump_only = set(dump_only) or set(self.opts.dump_only)
        self.partial = partial
        self.unknown = unknown or self.opts.unknown
        self.context = context or {}
        self._normalize_nested_options()
        #: Dictionary mapping field_names -> :class:`Field` objects
        self.fields = self._init_fields()
        messages = {}
        messages.update(self._default_error_messages)
        for cls in reversed(self.__class__.__mro__):
            messages.update(getattr(cls, "error_messages", {}))
        messages.update(self.error_messages or {})
        self.error_messages = messages

    def __repr__(self):
        return "<{ClassName}(many={self.many})>".format(
            ClassName=self.__class__.__name__, self=self
        )

    @property
    def dict_class(self):
        return OrderedDict if self.ordered else dict

    @property
    def set_class(self):
        return OrderedSet if self.ordered else set

    ##### Override-able methods #####

    def handle_error(self, error, data, *, many, **kwargs):
        """Custom error handler function for the schema.

        :param ValidationError error: The `ValidationError` raised during (de)serialization.
        :param data: The original input data.
        :param bool many: Value of ``many`` on dump or load.
        :param bool partial: Value of ``partial`` on load.

        .. versionadded:: 2.0.0

        .. versionchanged:: 3.0.0rc9
            Receives `many` and `partial` (on deserialization) as keyword arguments.
        """
        pass

    def get_attribute(self, obj, attr, default):
        """Defines how to pull values from an object to serialize.

        .. versionadded:: 2.0.0

        .. versionchanged:: 3.0.0a1
            Changed position of ``obj`` and ``attr``.
        """
        return get_value(obj, attr, default)

    ##### Serialization/Deserialization API #####

    @staticmethod
    def _call_and_store(getter_func, data, *, field_name, error_store, index=None):
        """Call ``getter_func`` with ``data`` as its argument, and store any `ValidationErrors`.

        :param callable getter_func: Function for getting the serialized/deserialized
            value from ``data``.
        :param data: The data passed to ``getter_func``.
        :param str field_name: Field name.
        :param int index: Index of the item being validated, if validating a collection,
            otherwise `None`.
        """
        try:
            value = getter_func(data)
        except ValidationError as error:
            error_store.store_error(error.messages, field_name, index=index)
            # When a Nested field fails validation, the marshalled data is stored
            # on the ValidationError's valid_data attribute
            return error.valid_data or missing
        return value

    def _serialize(
        self, obj, fields_dict, *, many=False, accessor=None, dict_class=dict
    ):
        """Takes raw data (a dict, list, or other object) and a dict of
        fields to output and serializes the data based on those fields.

        :param obj: The actual object(s) from which the fields are taken from
        :param dict fields_dict: Mapping of field names to :class:`Field` objects.
        :param bool many: Set to `True` if ``data`` should be serialized as
            a collection.
        :param callable accessor: Function to use for getting values from ``obj``.
        :param type dict_class: Dictionary class used to construct the output.
        :return: A dictionary of the marshalled data

        .. versionchanged:: 1.0.0
            Renamed from ``marshal``.
        """
        if many and obj is not None:
            self._pending = True
            ret = [
                self._serialize(
                    d, fields_dict, many=False, dict_class=dict_class, accessor=accessor
                )
                for d in obj
            ]
            self._pending = False
            return ret
        ret = self.dict_class()
        for attr_name, field_obj in fields_dict.items():
            if getattr(field_obj, "load_only", False):
                continue
            value = field_obj.serialize(attr_name, obj, accessor=accessor)
            if value is missing:
                continue
<<<<<<< HEAD
            key = field_obj.data_key or attr_name
            items.append((key, value))
        ret = dict_class(items)
=======
            ret[key] = value
>>>>>>> c4d98d9d
        return ret

    def dump(self, obj, *, many=None):
        """Serialize an object to native Python data types according to this
        Schema's fields.

        :param obj: The object to serialize.
        :param bool many: Whether to serialize `obj` as a collection. If `None`, the value
            for `self.many` is used.
        :return: A dict of serialized data
        :rtype: dict

        .. versionadded:: 1.0.0
        .. versionchanged:: 3.0.0b7
            This method returns the serialized data rather than a ``(data, errors)`` duple.
            A :exc:`ValidationError <marshmallow.exceptions.ValidationError>` is raised
            if ``obj`` is invalid.
        """
        many = self.many if many is None else bool(many)
        if many and is_iterable_but_not_string(obj):
            obj = list(obj)

        if self._has_processors(PRE_DUMP):
            processed_obj = self._invoke_dump_processors(
                PRE_DUMP, obj, many=many, original_data=obj
            )
        else:
            processed_obj = obj

        result = self._serialize(
            processed_obj,
            fields_dict=self.fields,
            many=many,
            accessor=self.get_attribute,
            dict_class=self.dict_class,
        )

<<<<<<< HEAD
        if self._has_processors(POST_DUMP):
            result = self._invoke_dump_processors(
                POST_DUMP, result, many=many, original_data=obj
            )
=======
        if not errors and self._has_processors(POST_DUMP):
            try:
                result = self._invoke_dump_processors(
                    POST_DUMP, result, many=many, original_data=obj
                )
            except ValidationError as error:
                errors = error.normalized_messages()
        if errors:
            exc = ValidationError(errors, data=obj, valid_data=result)
            # User-defined error handler
            self.handle_error(exc, obj, many=many)
            raise exc
>>>>>>> c4d98d9d

        return result

    def dumps(self, obj, *args, many=None, **kwargs):
        """Same as :meth:`dump`, except return a JSON-encoded string.

        :param obj: The object to serialize.
        :param bool many: Whether to serialize `obj` as a collection. If `None`, the value
            for `self.many` is used.
        :return: A ``json`` string
        :rtype: str

        .. versionadded:: 1.0.0
        .. versionchanged:: 3.0.0b7
            This method returns the serialized data rather than a ``(data, errors)`` duple.
            A :exc:`ValidationError <marshmallow.exceptions.ValidationError>` is raised
            if ``obj`` is invalid.
        """
        serialized = self.dump(obj, many=many)
        return self.opts.render_module.dumps(serialized, *args, **kwargs)

    def _deserialize(
        self,
        data,
        fields_dict,
        *,
        error_store,
        many=False,
        partial=False,
        unknown=RAISE,
        dict_class=dict,
        index_errors=True,
        index=None
    ):
        """Deserialize ``data`` based on the schema defined by ``fields_dict``.

        :param dict data: The data to deserialize.
        :param dict fields_dict: Mapping of field names to :class:`Field` objects.
        :param ErrorStore error_store: Structure to store errors.
        :param bool many: Set to `True` if ``data`` should be deserialized as
            a collection.
        :param bool|tuple partial: Whether to ignore missing fields and not require
            any fields declared. Propagates down to ``Nested`` fields as well. If
            its value is an iterable, only missing fields listed in that iterable
            will be ignored. Use dot delimiters to specify nested fields.
        :param unknown: Whether to exclude, include, or raise an error for unknown
            fields in the data. Use `EXCLUDE`, `INCLUDE` or `RAISE`.
        :param type dict_class: Dictionary class used to construct the output.
        :param bool index_errors: Whether to store the index of invalid items in
            ``self.errors`` when ``many=True``.
        :param int index: Index of the item being serialized (for storing errors) if
            serializing a collection, otherwise `None`.
        :return: A dictionary of the deserialized data.
        """
        index = index if index_errors else None
        if many:
            if not is_collection(data):
                error_store.store_error([self.error_messages["type"]], index=index)
                ret = []
            else:
                self._pending = True
                ret = [
                    self._deserialize(
                        d,
                        fields_dict,
                        error_store=error_store,
                        many=False,
                        partial=partial,
                        unknown=unknown,
                        dict_class=dict_class,
                        index=idx,
                        index_errors=index_errors,
                    )
                    for idx, d in enumerate(data)
                ]
                self._pending = False
            return ret
        ret = dict_class()
        # Check data is a dict
        if not isinstance(data, Mapping):
            error_store.store_error([self.error_messages["type"]], index=index)
        else:
            partial_is_collection = is_collection(partial)
            for attr_name, field_obj in fields_dict.items():
                if field_obj.dump_only:
                    continue
                field_name = attr_name
                if field_obj.data_key:
                    field_name = field_obj.data_key
                raw_value = data.get(field_name, missing)
                if raw_value is missing:
                    # Ignore missing field if we're allowed to.
                    if partial is True or (
                        partial_is_collection and attr_name in partial
                    ):
                        continue
                d_kwargs = {}
                # Allow partial loading of nested schemas.
                if partial_is_collection:
                    prefix = field_name + "."
                    len_prefix = len(prefix)
                    sub_partial = [
                        f[len_prefix:] for f in partial if f.startswith(prefix)
                    ]
                    d_kwargs["partial"] = sub_partial
                else:
                    d_kwargs["partial"] = partial
                getter = lambda val: field_obj.deserialize(
                    val, field_name, data, **d_kwargs
                )
                value = self._call_and_store(
                    getter_func=getter,
                    data=raw_value,
                    field_name=field_name,
                    error_store=error_store,
                    index=index,
                )
                if value is not missing:
                    key = fields_dict[attr_name].attribute or attr_name
                    set_value(ret, key, value)
            if unknown != EXCLUDE:
                fields = {
                    field_obj.data_key or field_name
                    for field_name, field_obj in fields_dict.items()
                    if not field_obj.dump_only
                }
                for key in set(data) - fields:
                    value = data[key]
                    if unknown == INCLUDE:
                        set_value(ret, key, value)
                    elif unknown == RAISE:
                        error_store.store_error(
                            [self.error_messages["unknown"]],
                            key,
                            (index if index_errors else None),
                        )
        return ret

    def load(self, data, *, many=None, partial=None, unknown=None):
        """Deserialize a data structure to an object defined by this Schema's fields.

        :param dict data: The data to deserialize.
        :param bool many: Whether to deserialize `data` as a collection. If `None`, the
            value for `self.many` is used.
        :param bool|tuple partial: Whether to ignore missing fields and not require
            any fields declared. Propagates down to ``Nested`` fields as well. If
            its value is an iterable, only missing fields listed in that iterable
            will be ignored. Use dot delimiters to specify nested fields.
        :param unknown: Whether to exclude, include, or raise an error for unknown
            fields in the data. Use `EXCLUDE`, `INCLUDE` or `RAISE`.
            If `None`, the value for `self.unknown` is used.
        :return: A dict of deserialized data
        :rtype: dict

        .. versionadded:: 1.0.0
        .. versionchanged:: 3.0.0b7
            This method returns the deserialized data rather than a ``(data, errors)`` duple.
            A :exc:`ValidationError <marshmallow.exceptions.ValidationError>` is raised
            if invalid data are passed.
        """
        return self._do_load(
            data, many=many, partial=partial, unknown=unknown, postprocess=True
        )

    def loads(self, json_data, *, many=None, partial=None, unknown=None, **kwargs):
        """Same as :meth:`load`, except it takes a JSON string as input.

        :param str json_data: A JSON string of the data to deserialize.
        :param bool many: Whether to deserialize `obj` as a collection. If `None`, the
            value for `self.many` is used.
        :param bool|tuple partial: Whether to ignore missing fields and not require
            any fields declared. Propagates down to ``Nested`` fields as well. If
            its value is an iterable, only missing fields listed in that iterable
            will be ignored. Use dot delimiters to specify nested fields.
        :param unknown: Whether to exclude, include, or raise an error for unknown
            fields in the data. Use `EXCLUDE`, `INCLUDE` or `RAISE`.
            If `None`, the value for `self.unknown` is used.
        :return: A dict of deserialized data
        :rtype: dict

        .. versionadded:: 1.0.0
        .. versionchanged:: 3.0.0b7
            This method returns the deserialized data rather than a ``(data, errors)`` duple.
            A :exc:`ValidationError <marshmallow.exceptions.ValidationError>` is raised
            if invalid data are passed.
        """
        data = self.opts.render_module.loads(json_data, **kwargs)
        return self.load(data, many=many, partial=partial, unknown=unknown)

    def _run_validator(
        self,
        validator_func,
        output,
        *,
        original_data,
        fields_dict,
        error_store,
        many,
        partial,
        pass_original,
        index=None
    ):
        try:
            if pass_original:  # Pass original, raw data (before unmarshalling)
                validator_func(output, original_data, partial=partial, many=many)
            else:
                validator_func(output, partial=partial, many=many)
        except ValidationError as err:
            error_store.store_error(err.messages, err.field_name, index=index)

    def validate(self, data, *, many=None, partial=None):
        """Validate `data` against the schema, returning a dictionary of
        validation errors.

        :param dict data: The data to validate.
        :param bool many: Whether to validate `data` as a collection. If `None`, the
            value for `self.many` is used.
        :param bool|tuple partial: Whether to ignore missing fields and not require
            any fields declared. Propagates down to ``Nested`` fields as well. If
            its value is an iterable, only missing fields listed in that iterable
            will be ignored. Use dot delimiters to specify nested fields.
        :return: A dictionary of validation errors.
        :rtype: dict

        .. versionadded:: 1.1.0
        """
        try:
            self._do_load(data, many=many, partial=partial, postprocess=False)
        except ValidationError as exc:
            return exc.messages
        return {}

    ##### Private Helpers #####

    def _do_load(
        self, data, *, many=None, partial=None, unknown=None, postprocess=True
    ):
        """Deserialize `data`, returning the deserialized result.

        :param data: The data to deserialize.
        :param bool many: Whether to deserialize `data` as a collection. If `None`, the
            value for `self.many` is used.
        :param bool|tuple partial: Whether to validate required fields. If its
            value is an iterable, only fields listed in that iterable will be
            ignored will be allowed missing. If `True`, all fields will be allowed missing.
            If `None`, the value for `self.partial` is used.
        :param unknown: Whether to exclude, include, or raise an error for unknown
            fields in the data. Use `EXCLUDE`, `INCLUDE` or `RAISE`.
            If `None`, the value for `self.unknown` is used.
        :param bool postprocess: Whether to run post_load methods..
        :return: A dict of deserialized data
        :rtype: dict
        """
        error_store = ErrorStore()
        errors = {}
        many = self.many if many is None else bool(many)
        unknown = unknown or self.unknown
        if partial is None:
            partial = self.partial
        # Run preprocessors
        if self._has_processors(PRE_LOAD):
            try:
                processed_data = self._invoke_load_processors(
                    PRE_LOAD, data, many=many, original_data=data, partial=partial
                )
            except ValidationError as err:
                errors = err.normalized_messages()
                result = None
        else:
            processed_data = data
        if not errors:
            # Deserialize data
            result = self._deserialize(
                processed_data,
                fields_dict=self.fields,
                error_store=error_store,
                many=many,
                partial=partial,
                unknown=unknown,
                dict_class=self.dict_class,
                index_errors=self.opts.index_errors,
            )
            # Run field-level validation
            self._invoke_field_validators(
                error_store=error_store, data=result, many=many
            )
            # Run schema-level validation
            if self._has_processors(VALIDATES_SCHEMA):
                field_errors = bool(error_store.errors)
                self._invoke_schema_validators(
                    error_store=error_store,
                    pass_many=True,
                    data=result,
                    original_data=data,
                    many=many,
                    partial=partial,
                    field_errors=field_errors,
                )
                self._invoke_schema_validators(
                    error_store=error_store,
                    pass_many=False,
                    data=result,
                    original_data=data,
                    many=many,
                    partial=partial,
                    field_errors=field_errors,
                )
            errors = error_store.errors
            # Run post processors
            if not errors and postprocess and self._has_processors(POST_LOAD):
                try:
                    result = self._invoke_load_processors(
                        POST_LOAD,
                        result,
                        many=many,
                        original_data=data,
                        partial=partial,
                    )
                except ValidationError as err:
                    errors = err.normalized_messages()
        if errors:
            exc = ValidationError(errors, data=data, valid_data=result)
            self.handle_error(exc, data, many=many, partial=partial)
            raise exc

        return result

    def _normalize_nested_options(self):
        """Apply then flatten nested schema options"""
        if self.only is not None:
            # Apply the only option to nested fields.
            self.__apply_nested_option("only", self.only, "intersection")
            # Remove the child field names from the only option.
            self.only = self.set_class([field.split(".", 1)[0] for field in self.only])
        if self.exclude:
            # Apply the exclude option to nested fields.
            self.__apply_nested_option("exclude", self.exclude, "union")
            # Remove the parent field names from the exclude option.
            self.exclude = self.set_class(
                [field for field in self.exclude if "." not in field]
            )

    def __apply_nested_option(self, option_name, field_names, set_operation):
        """Apply nested options to nested fields"""
        # Split nested field names on the first dot.
        nested_fields = [name.split(".", 1) for name in field_names if "." in name]
        # Partition the nested field names by parent field.
        nested_options = defaultdict(list)
        for parent, nested_names in nested_fields:
            nested_options[parent].append(nested_names)
        # Apply the nested field options.
        for key, options in iter(nested_options.items()):
            new_options = self.set_class(options)
            original_options = getattr(self.declared_fields[key], option_name, ())
            if original_options:
                if set_operation == "union":
                    new_options |= self.set_class(original_options)
                if set_operation == "intersection":
                    new_options &= self.set_class(original_options)
            setattr(self.declared_fields[key], option_name, new_options)

    def _init_fields(self):
        """Update fields based on schema options."""
        if self.opts.fields:
            available_field_names = self.set_class(self.opts.fields)
        else:
            available_field_names = self.set_class(self.declared_fields.keys())
            if self.opts.additional:
                available_field_names |= self.set_class(self.opts.additional)

        invalid_fields = self.set_class()

        if self.only is not None:
            # Return only fields specified in only option
            field_names = self.set_class(self.only)

            invalid_fields |= field_names - available_field_names
        else:
            field_names = available_field_names

        # If "exclude" option or param is specified, remove those fields.
        if self.exclude:
            # Note that this isn't available_field_names, since we want to
            # apply "only" for the actual calculation.
            field_names = field_names - self.exclude
            invalid_fields |= self.exclude - available_field_names

        if invalid_fields:
            message = "Invalid fields for {}: {}.".format(self, invalid_fields)
            raise ValueError(message)

        fields_dict = self.dict_class()
        for field_name in field_names:
            field_obj = self.declared_fields.get(field_name, ma_fields.Inferred())
            self._bind_field(field_name, field_obj)
            fields_dict[field_name] = field_obj

        dump_data_keys = [
            obj.data_key or name
            for name, obj in fields_dict.items()
            if not obj.load_only
        ]
        if len(dump_data_keys) != len(set(dump_data_keys)):
            data_keys_duplicates = {
                x for x in dump_data_keys if dump_data_keys.count(x) > 1
            }
            raise ValueError(
                "The data_key argument for one or more fields collides "
                "with another field's name or data_key argument. "
                "Check the following field names and "
                "data_key arguments: {}".format(list(data_keys_duplicates))
            )

        load_attributes = [
            obj.attribute or name
            for name, obj in fields_dict.items()
            if not obj.dump_only
        ]
        if len(load_attributes) != len(set(load_attributes)):
            attributes_duplicates = {
                x for x in load_attributes if load_attributes.count(x) > 1
            }
            raise ValueError(
                "The attribute argument for one or more fields collides "
                "with another field's name or attribute argument. "
                "Check the following field names and "
                "attribute arguments: {}".format(list(attributes_duplicates))
            )

        return fields_dict

    def on_bind_field(self, field_name, field_obj):
        """Hook to modify a field when it is bound to the `Schema`.

        No-op by default.
        """
        return None

    def _bind_field(self, field_name, field_obj):
        """Bind field to the schema, setting any necessary attributes on the
        field (e.g. parent and name).

        Also set field load_only and dump_only values if field_name was
        specified in ``class Meta``.
        """
        try:
            if field_name in self.load_only:
                field_obj.load_only = True
            if field_name in self.dump_only:
                field_obj.dump_only = True
            field_obj._bind_to_schema(field_name, self)
            self.on_bind_field(field_name, field_obj)
        except TypeError as exc:
            # field declared as a class, not an instance
            if isinstance(field_obj, type) and issubclass(field_obj, base.FieldABC):
                msg = (
                    'Field for "{}" must be declared as a '
                    "Field instance, not a class. "
                    'Did you mean "fields.{}()"?'.format(field_name, field_obj.__name__)
                )
                raise TypeError(msg) from exc

    @lru_cache(maxsize=8)
    def _has_processors(self, tag):
        return self._hooks[(tag, True)] or self._hooks[(tag, False)]

    def _invoke_dump_processors(self, tag, data, *, many, original_data=None):
        # The pass_many post-dump processors may do things like add an envelope, so
        # invoke those after invoking the non-pass_many processors which will expect
        # to get a list of items.
        data = self._invoke_processors(
            tag, pass_many=False, data=data, many=many, original_data=original_data
        )
        data = self._invoke_processors(
            tag, pass_many=True, data=data, many=many, original_data=original_data
        )
        return data

    def _invoke_load_processors(self, tag, data, *, many, original_data, partial):
        # This has to invert the order of the dump processors, so run the pass_many
        # processors first.
        data = self._invoke_processors(
            tag,
            pass_many=True,
            data=data,
            many=many,
            original_data=original_data,
            partial=partial,
        )
        data = self._invoke_processors(
            tag,
            pass_many=False,
            data=data,
            many=many,
            original_data=original_data,
            partial=partial,
        )
        return data

    def _invoke_field_validators(self, *, error_store, data, many):
        for attr_name in self._hooks[VALIDATES]:
            validator = getattr(self, attr_name)
            validator_kwargs = validator.__marshmallow_hook__[VALIDATES]
            field_name = validator_kwargs["field_name"]

            try:
                field_obj = self.fields[field_name]
            except KeyError as exc:
                if field_name in self.declared_fields:
                    continue
                raise ValueError(
                    '"{}" field does not exist.'.format(field_name)
                ) from exc

            if many:
                for idx, item in enumerate(data):
                    try:
                        value = item[field_obj.attribute or field_name]
                    except KeyError:
                        pass
                    else:
                        validated_value = self._call_and_store(
                            getter_func=validator,
                            data=value,
                            field_name=field_obj.data_key or field_name,
                            error_store=error_store,
                            index=(idx if self.opts.index_errors else None),
                        )
                        if validated_value is missing:
                            data[idx].pop(field_name, None)
            else:
                try:
                    value = data[field_obj.attribute or field_name]
                except KeyError:
                    pass
                else:
                    validated_value = self._call_and_store(
                        getter_func=validator,
                        data=value,
                        field_name=field_obj.data_key or field_name,
                        error_store=error_store,
                    )
                    if validated_value is missing:
                        data.pop(field_name, None)

    def _invoke_schema_validators(
        self,
        *,
        error_store,
        pass_many,
        data,
        original_data,
        many,
        partial,
        field_errors=False
    ):
        for attr_name in self._hooks[(VALIDATES_SCHEMA, pass_many)]:
            validator = getattr(self, attr_name)
            validator_kwargs = validator.__marshmallow_hook__[
                (VALIDATES_SCHEMA, pass_many)
            ]
            if field_errors and validator_kwargs["skip_on_field_errors"]:
                continue
            pass_original = validator_kwargs.get("pass_original", False)

            if many and not pass_many:
                for idx, (item, orig) in enumerate(zip(data, original_data)):
                    self._run_validator(
                        validator,
                        item,
                        original_data=orig,
                        fields_dict=self.fields,
                        error_store=error_store,
                        many=many,
                        partial=partial,
                        index=idx,
                        pass_original=pass_original,
                    )
            else:
                self._run_validator(
                    validator,
                    data,
                    original_data=original_data,
                    fields_dict=self.fields,
                    error_store=error_store,
                    many=many,
                    pass_original=pass_original,
                    partial=partial,
                )

    def _invoke_processors(
        self, tag, *, pass_many, data, many, original_data=None, **kwargs
    ):
        key = (tag, pass_many)
        for attr_name in self._hooks[key]:
            # This will be a bound method.
            processor = getattr(self, attr_name)

            processor_kwargs = processor.__marshmallow_hook__[key]
            pass_original = processor_kwargs.get("pass_original", False)

            if pass_many:
                if pass_original:
                    data = processor(data, original_data, many=many, **kwargs)
                else:
                    data = processor(data, many=many, **kwargs)
            elif many:
                if pass_original:
                    data = [
                        processor(item, original, many=many, **kwargs)
                        for item, original in zip(data, original_data)
                    ]
                else:
                    data = [processor(item, many=many, **kwargs) for item in data]
            else:
                if pass_original:
                    data = processor(data, original_data, many=many, **kwargs)
                else:
                    data = processor(data, many=many, **kwargs)
        return data


class Schema(BaseSchema, metaclass=SchemaMeta):
    __doc__ = BaseSchema.__doc__<|MERGE_RESOLUTION|>--- conflicted
+++ resolved
@@ -483,13 +483,8 @@
             value = field_obj.serialize(attr_name, obj, accessor=accessor)
             if value is missing:
                 continue
-<<<<<<< HEAD
             key = field_obj.data_key or attr_name
-            items.append((key, value))
-        ret = dict_class(items)
-=======
             ret[key] = value
->>>>>>> c4d98d9d
         return ret
 
     def dump(self, obj, *, many=None):
@@ -527,25 +522,10 @@
             dict_class=self.dict_class,
         )
 
-<<<<<<< HEAD
         if self._has_processors(POST_DUMP):
             result = self._invoke_dump_processors(
                 POST_DUMP, result, many=many, original_data=obj
             )
-=======
-        if not errors and self._has_processors(POST_DUMP):
-            try:
-                result = self._invoke_dump_processors(
-                    POST_DUMP, result, many=many, original_data=obj
-                )
-            except ValidationError as error:
-                errors = error.normalized_messages()
-        if errors:
-            exc = ValidationError(errors, data=obj, valid_data=result)
-            # User-defined error handler
-            self.handle_error(exc, obj, many=many)
-            raise exc
->>>>>>> c4d98d9d
 
         return result
 
