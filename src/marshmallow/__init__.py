from marshmallow.schema import Schema, SchemaOpts

from . import fields
from marshmallow.decorators import (
    pre_dump,
    post_dump,
    pre_load,
    post_load,
    validates,
    validates_schema,
)
from marshmallow.utils import EXCLUDE, INCLUDE, RAISE, pprint, missing
from marshmallow.exceptions import ValidationError
from packaging.version import Version

<<<<<<< HEAD
__version__ = "3.14.0"
__parsed_version__ = Version(__version__)
__version_info__ = __parsed_version__.release
if __parsed_version__.pre:
    __version_info__ += __parsed_version__.pre
=======
__version__ = "3.14.1"
__version_info__ = tuple(LooseVersion(__version__).version)
>>>>>>> 41afdefd
__all__ = [
    "EXCLUDE",
    "INCLUDE",
    "RAISE",
    "Schema",
    "SchemaOpts",
    "fields",
    "validates",
    "validates_schema",
    "pre_dump",
    "post_dump",
    "pre_load",
    "post_load",
    "pprint",
    "ValidationError",
    "missing",
]<|MERGE_RESOLUTION|>--- conflicted
+++ resolved
@@ -13,16 +13,11 @@
 from marshmallow.exceptions import ValidationError
 from packaging.version import Version
 
-<<<<<<< HEAD
-__version__ = "3.14.0"
+__version__ = "3.14.1"
 __parsed_version__ = Version(__version__)
 __version_info__ = __parsed_version__.release
 if __parsed_version__.pre:
     __version_info__ += __parsed_version__.pre
-=======
-__version__ = "3.14.1"
-__version_info__ = tuple(LooseVersion(__version__).version)
->>>>>>> 41afdefd
 __all__ = [
     "EXCLUDE",
     "INCLUDE",
