--- conflicted
+++ resolved
@@ -480,13 +480,7 @@
 
     def __init__(
         self,
-<<<<<<< HEAD
-        nested: typing.Union[
-            SchemaABC, typing.Type[SchemaABC], str, typing.Callable[[], SchemaABC]
-        ],
-=======
-        nested: typing.Union[SchemaABC, type, str],
->>>>>>> e06e9ca3
+        nested: typing.Union[SchemaABC, type, str, typing.Callable[[], SchemaABC]],
         *,
         default: typing.Any = missing_,
         only: types.StrSequenceOrSet = None,
