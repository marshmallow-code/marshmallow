--- conflicted
+++ resolved
@@ -519,18 +519,13 @@
         if not self._schema:
             # Inherit context from parent.
             context = getattr(self.parent, "context", {})
-<<<<<<< HEAD
             if callable(self.nested) and not isinstance(self.nested, type):
                 nested = self.nested()
             else:
                 nested = self.nested
 
             if isinstance(nested, SchemaABC):
-                self._schema = nested
-=======
-            if isinstance(self.nested, SchemaABC):
-                self._schema = copy.deepcopy(self.nested)
->>>>>>> ad370f09
+                self._schema = copy.deepcopy(nested)
                 self._schema.context.update(context)
                 # Respect only and exclude passed from parent and re-initialize fields
                 set_class = self._schema.set_class
