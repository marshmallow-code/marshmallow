--- conflicted
+++ resolved
@@ -491,16 +491,7 @@
         schema = self.schema
         if nested_obj is None:
             return None
-<<<<<<< HEAD
         return schema.dump(nested_obj, many=self.many)
-=======
-        try:
-            return schema.dump(nested_obj, many=self.many)
-        except ValidationError as error:
-            raise ValidationError(
-                error.messages, valid_data=error.valid_data
-            ) from error
->>>>>>> c4d98d9d
 
     def _test_collection(self, value):
         if self.many and not utils.is_collection(value):
@@ -943,18 +934,12 @@
     # override Number
     def _validated(self, value):
         try:
-<<<<<<< HEAD
             num = super()._validated(value)
         except decimal.InvalidOperation:
-            self.fail("invalid")
+            self.make_error("invalid")
         if not self.allow_nan and (num.is_nan() or num.is_infinite()):
-            self.fail("special")
+            self.make_error("special")
         return num
-=======
-            return super()._validated(value)
-        except decimal.InvalidOperation as error:
-            raise self.make_error("invalid") from error
->>>>>>> c4d98d9d
 
     # override Number
     def _to_string(self, value):
@@ -1103,16 +1088,7 @@
         data_format = self.format or self.DEFAULT_FORMAT
         format_func = self.SERIALIZATION_FUNCS.get(data_format)
         if format_func:
-<<<<<<< HEAD
             return format_func(value)
-=======
-            try:
-                return format_func(value)
-            except (TypeError, AttributeError, ValueError) as error:
-                raise self.make_error(
-                    "format", input=value, obj_type=self.OBJ_TYPE
-                ) from error
->>>>>>> c4d98d9d
         else:
             return value.strftime(data_format)
 
@@ -1214,14 +1190,7 @@
     def _serialize(self, value, attr, obj, **kwargs):
         if value is None:
             return None
-<<<<<<< HEAD
         ret = value.isoformat()
-=======
-        try:
-            ret = value.isoformat()
-        except AttributeError as error:
-            raise self.make_error("format", input=value) from error
->>>>>>> c4d98d9d
         if value.microsecond:
             return ret[:15]
         return ret
@@ -1316,16 +1285,8 @@
     def _serialize(self, value, attr, obj, **kwargs):
         if value is None:
             return None
-<<<<<<< HEAD
         base_unit = dt.timedelta(**{self.precision: 1})
         return int(value.total_seconds() / base_unit.total_seconds())
-=======
-        try:
-            base_unit = dt.timedelta(**{self.precision: 1})
-            return int(value.total_seconds() / base_unit.total_seconds())
-        except AttributeError as error:
-            raise self.make_error("format", input=value) from error
->>>>>>> c4d98d9d
 
     def _deserialize(self, value, attr, data, **kwargs):
         try:
