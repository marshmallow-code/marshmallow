--- conflicted
+++ resolved
@@ -52,13 +52,8 @@
     PointClass(24, 42),
     {'x': 24, 'y': 42}
 ])
-<<<<<<< HEAD
-def test_get_value(obj):
+def test_get_value_from_object(obj):
     result = utils.get_value(obj, 'x')
-=======
-def test_get_value_from_object(obj):
-    result = utils.get_value('x', obj)
->>>>>>> 4457426e
     assert result == 24
     result2 = utils.get_value(obj, 'y')
     assert result2 == 42
@@ -90,13 +85,8 @@
     assert utils.get_value(d, 'keys') == ['baz', 'quux']
 
 def test_get_value():
-<<<<<<< HEAD
-    l = [1,2,3]
+    l = [1, 2, 3]
     assert utils.get_value(l, 1) == 2
-=======
-    l = [1, 2, 3]
-    assert utils.get_value(1, l) == 2
->>>>>>> 4457426e
 
     class MyInt(int):
         pass
