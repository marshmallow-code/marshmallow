#!/usr/bin/env python
# -*- coding: utf-8 -*-

import datetime as dt
import decimal
import random
from collections import namedtuple, OrderedDict

import simplejson as json

import pytest

from marshmallow import Schema, fields, utils, validates, validates_schema, \
    EXCLUDE, INCLUDE, RAISE
from marshmallow.exceptions import ValidationError, StringNotCollectionError

from tests.base import (
    assert_almost_equal,
    UserSchema,
    UserMetaSchema,
    UserRelativeUrlSchema,
    ExtendedUserSchema,
    UserIntSchema,
    UserFloatStringSchema,
    BlogSchema,
    BlogUserMetaSchema,
    BlogOnlySchema,
    UserExcludeSchema,
    UserAdditionalSchema,
    BlogSchemaExclude,
    BlogSchemaMeta,
    User,
    mockjson,
    Blog,
)


random.seed(1)

# Run tests with both verbose serializer and 'meta' option serializer
@pytest.mark.parametrize(
    'SchemaClass',
    [UserSchema, UserMetaSchema],
)
def test_serializing_basic_object(SchemaClass, user):
    s = SchemaClass()
    data = s.dump(user)
    assert data['name'] == user.name
    assert_almost_equal(data['age'], 42.3)
    assert data['registered']

def test_serializer_dump(user):
    s = UserSchema()
    result = s.dump(user)
    assert result['name'] == user.name
    bad_user = User(name='Monty', age='badage')
    with pytest.raises(ValidationError):
        s.dump(bad_user)

def test_dump_raises_with_dict_of_errors():
    s = UserSchema()
    bad_user = User(name='Monty', age='badage')
    with pytest.raises(ValidationError) as excinfo:
        s.dump(bad_user)
    errors = excinfo.value.messages
    assert 'age' in errors


@pytest.mark.parametrize(
    'SchemaClass',
    [
        UserSchema, UserMetaSchema,
    ],
)
def test_dump_mode_raises_error(SchemaClass):
    s = SchemaClass()
    bad_user = User(name='Monty', homepage='http://www.foo.bar', balance='dummy')
    with pytest.raises(ValidationError) as excinfo:
        s.dump(bad_user)
    exc = excinfo.value
    assert list(exc.messages.keys()) == ['balance']

    assert type(exc.messages) == dict
    assert exc.messages == {'balance': ['Not a valid number.']}

def test_dump_resets_errors():
    class MySchema(Schema):
        age = fields.Int()

    schema = MySchema()
    with pytest.raises(ValidationError) as excinfo:
        schema.dump(User('Joe', age='dummy'))
    errors = excinfo.value.messages
    assert len(errors['age']) == 1
    assert 'Not a valid integer.' in errors['age'][0]
    with pytest.raises(ValidationError) as excinfo:
        schema.dump(User('Steve', age='__dummy'))
    errors = excinfo.value.messages
    assert len(errors['age']) == 1
    assert 'Not a valid integer.' in errors['age'][0]

def test_load_resets_errors():
    class MySchema(Schema):
        email = fields.Email()

    schema = MySchema()
    with pytest.raises(ValidationError) as excinfo:
        schema.load({'name': 'Joe', 'email': 'notvalid'})
    errors = excinfo.value.messages
    assert len(errors['email']) == 1
    assert 'Not a valid email address.' in errors['email'][0]
    with pytest.raises(ValidationError) as excinfo:
        schema.load({'name': 'Joe', 'email': '__invalid'})
    errors = excinfo.value.messages
    assert len(errors['email']) == 1
    assert 'Not a valid email address.' in errors['email'][0]

def test_load_validation_error_stores_input_data_and_valid_data():
    class MySchema(Schema):
        always_valid = fields.DateTime()
        always_invalid = fields.Field(validate=[lambda v: False])

    schema = MySchema()
    input_data = {'always_valid': dt.datetime.utcnow().isoformat(), 'always_invalid': 24}
    try:
        schema.load(input_data)
    except ValidationError as err:
        # err.data is the raw input data
        assert err.data == input_data
        assert 'always_valid' in err.valid_data
        # err.valid_data contains valid, deserialized data
        assert isinstance(err.valid_data['always_valid'], dt.datetime)
        # excludes invalid data
        assert 'always_invalid' not in err.valid_data
    else:
        pytest.fail('Data is invalid. Expected a ValidationError to be raised.')

def test_dump_validation_error_stores_partially_valid_data():
    class FailOnDump(fields.Field):
        def _serialize(self, *args, **kwargs):
            raise ValidationError('fail')

    class MySchema(Schema):
        always_valid = fields.DateTime()
        always_invalid = FailOnDump()

    schema = MySchema()
    input_data = {'always_valid': dt.datetime.utcnow(), 'always_invalid': 24}
    try:
        schema.dump(input_data)
    except ValidationError as err:
        # err.data is the raw input data
        assert err.data == input_data
        assert 'always_valid' in err.valid_data
        # err.valid_data contains valid, serialized data
        assert isinstance(err.valid_data['always_valid'], str)
        # excludes invalid data
        assert 'always_invalid' not in err.valid_data
    else:
        pytest.fail('Data is invalid. Expected a ValidationError to be raised.')


def test_dump_resets_error_fields():
    class MySchema(Schema):
        age = fields.Int()

    schema = MySchema()
    with pytest.raises(ValidationError) as excinfo:
        schema.dump(User('Joe', age='dummy'))
    exc = excinfo.value
    assert len(exc.messages.keys()) == 1

    with pytest.raises(ValidationError) as excinfo:
        schema.dump(User('Joe', age='__dummy'))
    exc = excinfo.value
    assert len(exc.messages.keys()) == 1

def test_load_resets_error_fields():
    class MySchema(Schema):
        email = fields.Email()
        name = fields.Str()

    schema = MySchema()
    with pytest.raises(ValidationError) as excinfo:
        schema.load({'name': 'Joe', 'email': 'not-valid'})
    exc = excinfo.value
    assert len(exc.messages.keys()) == 1

    with pytest.raises(ValidationError) as excinfo:
        schema.load({'name': 12, 'email': 'mick@stones.com'})
    exc = excinfo.value
    assert len(exc.messages.keys()) == 1

<<<<<<< HEAD
def test_load_resets_error_kwargs():
    class MySchema(Schema):
        name = fields.String()

        @validates_schema
        def validate_all(self, data, **kwargs):
            if data:
                raise ValidationError('oops', custom_error_kwarg=data)
            else:
                raise ValidationError('oops')

    schema = MySchema()
    with pytest.raises(ValidationError) as excinfo:
        schema.load({'name': 'Joe'})

    exc = excinfo.value
    assert exc.kwargs['custom_error_kwarg'] == {'name': 'Joe'}

    with pytest.raises(ValidationError) as excinfo:
        schema.load({})

    exc = excinfo.value
    assert 'custom_error_kwarg' not in exc.kwargs

=======
>>>>>>> b68eeafe
def test_errored_fields_do_not_appear_in_output():

    class MyField(fields.Field):
        # Make sure validation fails during serialization
        def _serialize(self, val, attr, obj):
            raise ValidationError('oops')

    class MySchema(Schema):
        foo = MyField(validate=lambda x: False)

    sch = MySchema()
    with pytest.raises(ValidationError) as excinfo:
        sch.load({'foo': 2})
    data, errors = excinfo.value.valid_data, excinfo.value.messages

    assert 'foo' in errors
    assert 'foo' not in data

    with pytest.raises(ValidationError) as excinfo:
        sch.dump({'foo': 2})
    data, errors = excinfo.value.valid_data, excinfo.value.messages

    assert 'foo' in errors
    assert 'foo' not in data

def test_load_many_stores_error_indices():
    s = UserSchema()
    data = [
        {'name': 'Mick', 'email': 'mick@stones.com'},
        {'name': 'Keith', 'email': 'invalid-email', 'homepage': 'invalid-homepage'},
    ]
    with pytest.raises(ValidationError) as excinfo:
        s.load(data, many=True)
    errors = excinfo.value.messages
    assert 0 not in errors
    assert 1 in errors
    assert 'email' in errors[1]
    assert 'homepage' in errors[1]

def test_dump_many():
    s = UserSchema()
    u1, u2 = User('Mick'), User('Keith')
    data = s.dump([u1, u2], many=True)
    assert len(data) == 2
    assert data[0] == s.dump(u1)


def test_multiple_errors_can_be_stored_for_a_given_index():
    class MySchema(Schema):
        foo = fields.Str(validate=lambda x: len(x) > 3)
        bar = fields.Int(validate=lambda x: x > 3)

    sch = MySchema()
    valid = {'foo': 'loll', 'bar': 42}
    invalid = {'foo': 'lol', 'bar': 3}
    errors = sch.validate([valid, invalid], many=True)

    assert 1 in errors
    assert len(errors[1]) == 2
    assert 'foo' in errors[1]
    assert 'bar' in errors[1]

def test_dump_many_stores_error_indices():
    s = UserSchema()
    u1, u2 = User('Mick', balance=42), User('Keith', balance='dummy')

    with pytest.raises(ValidationError) as excinfo:
        s.dump([u1, u2], many=True)
    errors = excinfo.value.messages
    assert 1 in errors
    assert len(errors[1]) == 1

    assert 'balance' in errors[1]

def test_dump_many_doesnt_stores_error_indices_when_index_errors_is_false():
    class NoIndex(Schema):
        age = fields.Int()

        class Meta:
            index_errors = False

    s = NoIndex()
    u1, u2 = User('Mick', age=42), User('Keith', age='dummy')

    with pytest.raises(ValidationError) as excinfo:
        s.dump([u1, u2], many=True)
    errors = excinfo.value.messages
    assert 1 not in errors
    assert 'age' in errors

def test_dump_returns_a_dict(user):
    s = UserSchema()
    result = s.dump(user)
    assert type(result) == dict

def test_dumps_returns_a_string(user):
    s = UserSchema()
    result = s.dumps(user)
    assert type(result) == str

def test_dumping_single_object_with_collection_schema(user):
    s = UserSchema(many=True)
    result = s.dump(user, many=False)
    assert type(result) == dict
    assert result == UserSchema().dump(user)

def test_loading_single_object_with_collection_schema():
    s = UserSchema(many=True)
    in_data = {'name': 'Mick', 'email': 'mick@stones.com'}
    result = s.load(in_data, many=False)
    assert type(result) == User
    assert result.name == UserSchema().load(in_data).name

def test_dumps_many():
    s = UserSchema()
    u1, u2 = User('Mick'), User('Keith')
    json_result = s.dumps([u1, u2], many=True)
    data = json.loads(json_result)
    assert len(data) == 2
    assert data[0] == s.dump(u1)

def test_load_returns_an_object():
    s = UserSchema()
    result = s.load({'name': 'Monty'})
    assert type(result) == User

def test_load_many():
    s = UserSchema()
    in_data = [{'name': 'Mick'}, {'name': 'Keith'}]
    result = s.load(in_data, many=True)
    assert type(result) == list
    assert type(result[0]) == User
    assert result[0].name == 'Mick'

@pytest.mark.parametrize('val', (None, False, 1, 1.2, object(), [], set(), 'lol'))
def test_load_invalid_input_type(val):
    class Sch(Schema):
        name = fields.Str()

    with pytest.raises(ValidationError) as e:
        Sch().load(val)
    assert e.value.messages == {'_schema': ['Invalid input type.']}
    assert e.value.valid_data == {}

# regression test for https://github.com/marshmallow-code/marshmallow/issues/906
@pytest.mark.parametrize('val', (None, False, 1, 1.2, object(), {}, {'1': 2}, 'lol'))
def test_load_many_invalid_input_type(val):
    class Sch(Schema):
        name = fields.Str()

    with pytest.raises(ValidationError) as e:
        Sch(many=True).load(val)
    assert e.value.messages == {'_schema': ['Invalid input type.']}
    assert e.value.valid_data == []

@pytest.mark.parametrize('val', ([], set()))
def test_load_many_empty_collection(val):
    class Sch(Schema):
        name = fields.Str()

    assert Sch(many=True).load(val) == []

@pytest.mark.parametrize('val', (False, 1, 1.2, object(), {}, {'1': 2}, 'lol'))
def test_load_many_in_nested_invalid_input_type(val):
    class Inner(Schema):
        name = fields.String()

    class Outer(Schema):
        list1 = fields.List(fields.Nested(Inner))
        list2 = fields.Nested(Inner, many=True)

    with pytest.raises(ValidationError) as e:
        Outer().load({'list1': val, 'list2': val})
    # TODO: Error messages should be identical (#779)
    assert e.value.messages == {'list1': ['Not a valid list.'], 'list2': ['Invalid type.']}

@pytest.mark.parametrize('val', ([], set()))
def test_load_many_in_nested_empty_collection(val):
    class Inner(Schema):
        name = fields.String()

    class Outer(Schema):
        list1 = fields.List(fields.Nested(Inner))
        list2 = fields.Nested(Inner, many=True)

    assert Outer().load({'list1': val, 'list2': val}) == {'list1': [], 'list2': []}

def test_loads_returns_a_user():
    s = UserSchema()
    result = s.loads(json.dumps({'name': 'Monty'}))
    assert type(result) == User

def test_loads_many():
    s = UserSchema()
    in_data = [{'name': 'Mick'}, {'name': 'Keith'}]
    in_json_data = json.dumps(in_data)
    result = s.loads(in_json_data, many=True)
    assert type(result) == list
    assert result[0].name == 'Mick'

def test_loads_deserializes_from_json():
    user_dict = {'name': 'Monty', 'age': '42.3'}
    user_json = json.dumps(user_dict)
    result = UserSchema().loads(user_json)
    assert isinstance(result, User)
    assert result.name == 'Monty'
    assert_almost_equal(result.age, 42.3)

def test_serializing_none():
    class MySchema(Schema):
        id = fields.Str(default='no-id')
        num = fields.Int()
        name = fields.Str()
    data = UserSchema().dump(None)
    assert data == {'id': 'no-id'}

def test_default_many_symmetry():
    """The dump/load(s) methods should all default to the many value of the schema."""
    s_many = UserSchema(many=True, only=('name',))
    s_single = UserSchema(only=('name',))
    u1, u2 = User('King Arthur'), User('Sir Lancelot')
    s_single.load(s_single.dump(u1))
    s_single.loads(s_single.dumps(u1))
    s_many.load(s_many.dump([u1, u2]))
    s_many.loads(s_many.dumps([u1, u2]))


def test_on_bind_field_hook():
    class MySchema(Schema):
        foo = fields.Str()

        def on_bind_field(self, field_name, field_obj):
            assert field_obj.parent is self
            field_obj.metadata['fname'] = field_name

    schema = MySchema()
    assert schema.fields['foo'].metadata['fname'] == 'foo'


def test_nested_on_bind_field_hook():
    class MySchema(Schema):

        class NestedSchema(Schema):
            bar = fields.Str()

            def on_bind_field(self, field_name, field_obj):
                field_obj.metadata['fname'] = self.context['fname']

        foo = fields.Nested(NestedSchema)

    schema1 = MySchema(context={'fname': 'foobar'})
    schema2 = MySchema(context={'fname': 'quxquux'})

    assert schema1.fields['foo'].schema.fields['bar'].metadata['fname'] == 'foobar'
    assert schema2.fields['foo'].schema.fields['bar'].metadata['fname'] == 'quxquux'


class TestValidate:

    def test_validate_raises_with_errors_dict(self):
        s = UserSchema()
        errors = s.validate({'email': 'bad-email', 'name': 'Valid Name'})
        assert type(errors) is dict
        assert 'email' in errors
        assert 'name' not in errors

        valid_data = {'name': 'Valid Name', 'email': 'valid@email.com'}
        errors = s.validate(valid_data)
        assert errors == {}

    def test_validate_many(self):
        s = UserSchema(many=True)
        in_data = [
            {'name': 'Valid Name', 'email': 'validemail@hotmail.com'},
            {'name': 'Valid Name2', 'email': 'invalid'},
        ]
        errors = s.validate(in_data, many=True)
        assert 1 in errors
        assert 'email' in errors[1]

    def test_validate_many_doesnt_store_index_if_index_errors_option_is_false(self):
        class NoIndex(Schema):
            email = fields.Email()

            class Meta:
                index_errors = False
        s = NoIndex()
        in_data = [
            {'name': 'Valid Name', 'email': 'validemail@hotmail.com'},
            {'name': 'Valid Name2', 'email': 'invalid'},
        ]
        errors = s.validate(in_data, many=True)
        assert 1 not in errors
        assert 'email' in errors

    def test_validate(self):
        s = UserSchema()
        errors = s.validate({'email': 'bad-email'})
        assert errors == {'email': ['Not a valid email address.']}

    def test_validate_required(self):
        class MySchema(Schema):
            foo = fields.Field(required=True)

        s = MySchema()
        errors = s.validate({'bar': 42})
        assert 'foo' in errors
        assert 'required' in errors['foo'][0]

@pytest.mark.parametrize(
    'SchemaClass',
    [UserSchema, UserMetaSchema],
)
def test_fields_are_not_copies(SchemaClass):
    s = SchemaClass()
    s2 = SchemaClass()
    assert s.fields is not s2.fields


def test_dumps_returns_json(user):
    ser = UserSchema()
    serialized = ser.dump(user)
    json_data = ser.dumps(user)
    assert type(json_data) == str
    expected = json.dumps(serialized)
    assert json_data == expected

def test_naive_datetime_field(user, serialized_user):
    expected = utils.isoformat(user.created)
    assert serialized_user['created'] == expected

def test_datetime_formatted_field(user, serialized_user):
    result = serialized_user['created_formatted']
    assert result == user.created.strftime('%Y-%m-%d')

def test_datetime_iso_field(user, serialized_user):
    assert serialized_user['created_iso'] == utils.isoformat(user.created)

def test_tz_datetime_field(user, serialized_user):
    # Datetime is corrected back to GMT
    expected = utils.isoformat(user.updated)
    assert serialized_user['updated'] == expected

def test_local_datetime_field(user, serialized_user):
    expected = utils.isoformat(user.updated, localtime=True)
    assert serialized_user['updated_local'] == expected

def test_class_variable(serialized_user):
    assert serialized_user['species'] == 'Homo sapiens'

@pytest.mark.parametrize(
    'SchemaClass',
    [UserSchema, UserMetaSchema],
)
def test_serialize_many(SchemaClass):
    user1 = User(name='Mick', age=123)
    user2 = User(name='Keith', age=456)
    users = [user1, user2]
    serialized = SchemaClass(many=True).dump(users)
    assert len(serialized) == 2
    assert serialized[0]['name'] == 'Mick'
    assert serialized[1]['name'] == 'Keith'

def test_inheriting_schema(user):
    sch = ExtendedUserSchema()
    result = sch.dump(user)
    assert result['name'] == user.name
    user.is_old = True
    result = sch.dump(user)
    assert result['is_old'] is True

def test_custom_field(serialized_user, user):
    assert serialized_user['uppername'] == user.name.upper()

def test_url_field(serialized_user, user):
    assert serialized_user['homepage'] == user.homepage

def test_relative_url_field():
    u = {'name': 'John', 'homepage': '/foo'}
    UserRelativeUrlSchema().load(u)

@pytest.mark.parametrize(
    'SchemaClass',
    [UserSchema, UserMetaSchema],
)
def test_stores_invalid_url_error(SchemaClass):
    user = {'name': 'Steve', 'homepage': 'www.foo.com'}
    with pytest.raises(ValidationError) as excinfo:
        SchemaClass().load(user)
    errors = excinfo.value.messages
    assert 'homepage' in errors
    expected = ['Not a valid URL.']
    assert errors['homepage'] == expected

@pytest.mark.parametrize(
    'SchemaClass',
    [UserSchema, UserMetaSchema],
)
def test_email_field(SchemaClass):
    u = User('John', email='john@example.com')
    s = SchemaClass().dump(u)
    assert s['email'] == 'john@example.com'

def test_stored_invalid_email():
    u = {'name': 'John', 'email': 'johnexample.com'}
    with pytest.raises(ValidationError) as excinfo:
        UserSchema().load(u)
    errors = excinfo.value.messages
    assert 'email' in errors
    assert errors['email'][0] == 'Not a valid email address.'

def test_integer_field():
    u = User('John', age=42.3)
    serialized = UserIntSchema().dump(u)
    assert type(serialized['age']) == int
    assert serialized['age'] == 42

def test_as_string():
    u = User('John', age=42.3)
    serialized = UserFloatStringSchema().dump(u)
    assert type(serialized['age']) == str
    assert_almost_equal(float(serialized['age']), 42.3)

@pytest.mark.parametrize(
    'SchemaClass',
    [UserSchema, UserMetaSchema],
)
def test_method_field(SchemaClass, serialized_user):
    assert serialized_user['is_old'] is False
    u = User('Joe', age=81)
    assert SchemaClass().dump(u)['is_old'] is True

def test_function_field(serialized_user, user):
    assert serialized_user['lowername'] == user.name.lower()

def test_fields_must_be_declared_as_instances(user):
    class BadUserSchema(Schema):
        name = fields.String
    with pytest.raises(TypeError) as excinfo:
        BadUserSchema().dump(user)
    assert 'must be declared as a Field instance' in str(excinfo)

@pytest.mark.parametrize(
    'SchemaClass',
    [UserSchema, UserMetaSchema],
)
def test_serializing_generator(SchemaClass):
    users = [User('Foo'), User('Bar')]
    user_gen = (u for u in users)
    s = SchemaClass(many=True).dump(user_gen)
    assert len(s) == 2
    assert s[0] == SchemaClass().dump(users[0])


def test_serializing_empty_list_returns_empty_list():
    assert UserSchema(many=True).dump([]) == []
    assert UserMetaSchema(many=True).dump([]) == []


def test_serializing_dict():
    user = {'name': 'foo', 'email': 'foo@bar.com', 'age': 'badage', 'various_data': {'foo': 'bar'}}
    with pytest.raises(ValidationError) as excinfo:
        UserSchema().dump(user)
    data, errors = excinfo.value.valid_data, excinfo.value.messages
    assert data['name'] == 'foo'
    assert 'age' in errors
    assert 'age' not in data
    assert data['various_data'] == {'foo': 'bar'}


def test_serializing_dict_with_meta_fields():
    class MySchema(Schema):
        class Meta:
            fields = ('foo', 'bar')

    sch = MySchema()
    data = sch.dump({'foo': 42, 'bar': 24, 'baz': 424})
    assert data['foo'] == 42
    assert data['bar'] == 24
    assert 'baz' not in data

@pytest.mark.parametrize(
    'SchemaClass',
    [UserSchema, UserMetaSchema],
)
def test_exclude_in_init(SchemaClass, user):
    s = SchemaClass(exclude=('age', 'homepage')).dump(user)
    assert 'homepage' not in s
    assert 'age' not in s
    assert 'name' in s

@pytest.mark.parametrize(
    'SchemaClass',
    [UserSchema, UserMetaSchema],
)
def test_only_in_init(SchemaClass, user):
    s = SchemaClass(only=('name', 'age')).dump(user)
    assert 'homepage' not in s
    assert 'name' in s
    assert 'age' in s

def test_invalid_only_param(user):
    with pytest.raises(ValueError):
        UserSchema(only=('_invalid', 'name')).dump(user)

def test_can_serialize_uuid(serialized_user, user):
    assert serialized_user['uid'] == str(user.uid)

def test_can_serialize_time(user, serialized_user):
    expected = user.time_registered.isoformat()[:15]
    assert serialized_user['time_registered'] == expected

def test_invalid_time():
    u = User('Joe', time_registered='foo')
    with pytest.raises(ValidationError) as excinfo:
        UserSchema().dump(u)
    errors = excinfo.value.messages
    assert '"foo" cannot be formatted as a time.' in errors['time_registered']

def test_invalid_date():
    u = User('Joe', birthdate='foo')
    with pytest.raises(ValidationError) as excinfo:
        UserSchema().dump(u)
    errors = excinfo.value.messages
    assert '"foo" cannot be formatted as a date.' in errors['birthdate']

def test_invalid_dict_but_okay():
    u = User('Joe', various_data='baddict')
    UserSchema().dump(u)

def test_json_module_is_deprecated():
    with pytest.deprecated_call():
        class UserJSONSchema(Schema):
            name = fields.String()

            class Meta:
                json_module = mockjson

    user = User('Joe')
    s = UserJSONSchema()
    result = s.dumps(user)
    assert result == mockjson.dumps('val')

def test_render_module():
    class UserJSONSchema(Schema):
        name = fields.String()

        class Meta:
            render_module = mockjson

    user = User('Joe')
    s = UserJSONSchema()
    result = s.dumps(user)
    assert result == mockjson.dumps('val')

def test_custom_error_message():
    class ErrorSchema(Schema):
        email = fields.Email(error_messages={'invalid': 'Invalid email'})
        homepage = fields.Url(error_messages={'invalid': 'Bad homepage.'})
        balance = fields.Decimal(error_messages={'invalid': 'Bad balance.'})

    u = {'email': 'joe.net', 'homepage': 'joe@example.com', 'balance': 'blah'}
    s = ErrorSchema()
    with pytest.raises(ValidationError) as excinfo:
        s.load(u)
    errors = excinfo.value.messages
    assert 'Bad balance.' in errors['balance']
    assert 'Bad homepage.' in errors['homepage']
    assert 'Invalid email' in errors['email']


def test_custom_unknown_error_message():
    custom_message = 'custom error message.'

    class ErrorSchema(Schema):
        error_messages = {'unknown': custom_message}
        name = fields.String()

    s = ErrorSchema()
    u = {'name': 'Joe', 'age': 13}
    with pytest.raises(ValidationError) as excinfo:
        s.load(u)
    errors = excinfo.value.messages
    assert custom_message in errors['age']


def test_custom_type_error_message():
    custom_message = 'custom error message.'

    class ErrorSchema(Schema):
        error_messages = {'type': custom_message}
        name = fields.String()

    s = ErrorSchema()
    u = ['Joe']
    with pytest.raises(ValidationError) as excinfo:
        s.load(u)
    errors = excinfo.value.messages
    assert custom_message in errors['_schema']


def test_custom_type_error_message_with_many():
    custom_message = 'custom error message.'

    class ErrorSchema(Schema):
        error_messages = {'type': custom_message}
        name = fields.String()

    s = ErrorSchema(many=True)
    u = {'name': 'Joe'}
    with pytest.raises(ValidationError) as excinfo:
        s.load(u)
    errors = excinfo.value.messages
    assert custom_message in errors['_schema']


def test_custom_error_messages_with_inheritance():
    parent_type_message = 'parent type error message.'
    parent_unknown_message = 'parent unknown error message.'
    child_type_message = 'child type error message.'

    class ParentSchema(Schema):
        error_messages = {
            'type': parent_type_message,
            'unknown': parent_unknown_message,
        }
        name = fields.String()

    class ChildSchema(ParentSchema):
        error_messages = {'type': child_type_message}

    unknown_user = {'name': 'Eleven', 'age': 12}
    type_user = 11

    parent_schema = ParentSchema()
    with pytest.raises(ValidationError) as excinfo:
        parent_schema.load(unknown_user)
    assert parent_unknown_message in excinfo.value.messages['age']
    with pytest.raises(ValidationError) as excinfo:
        parent_schema.load(type_user)
    assert parent_type_message in excinfo.value.messages['_schema']

    child_schema = ChildSchema()
    with pytest.raises(ValidationError) as excinfo:
        child_schema.load(unknown_user)
    assert parent_unknown_message in excinfo.value.messages['age']
    with pytest.raises(ValidationError) as excinfo:
        child_schema.load(type_user)
    assert child_type_message in excinfo.value.messages['_schema']


def test_load_errors_with_many():
    class ErrorSchema(Schema):
        email = fields.Email()

    data = [
        {'email': 'bademail'},
        {'email': 'goo@email.com'},
        {'email': 'anotherbademail'},
    ]

    with pytest.raises(ValidationError) as excinfo:
        ErrorSchema(many=True).load(data)
    errors = excinfo.value.messages
    assert 0 in errors
    assert 2 in errors
    assert 'Not a valid email address.' in errors[0]['email'][0]
    assert 'Not a valid email address.' in errors[2]['email'][0]

def test_error_raised_if_fields_option_is_not_list():
    with pytest.raises(ValueError):
        class BadSchema(Schema):
            name = fields.String()

            class Meta:
                fields = 'name'


def test_error_raised_if_additional_option_is_not_list():
    with pytest.raises(ValueError):
        class BadSchema(Schema):
            name = fields.String()

            class Meta:
                additional = 'email'


def test_nested_custom_set_in_exclude_reusing_schema():

    class CustomSet(object):
        # This custom set is to allow the obj check in BaseSchema.__filter_fields
        # to pass, since it'll be a valid instance, and this class overrides
        # getitem method to allow the hasattr check to pass too, which will try
        # to access the first obj index and will simulate a IndexError throwing.
        # e.g. SqlAlchemy.Query is a valid use case for this 'obj'.

        def __getitem__(self, item):
            return [][item]

    class ChildSchema(Schema):
        foo = fields.Field(required=True)
        bar = fields.Field()

        class Meta:
            only = ('bar', )

    class ParentSchema(Schema):
        child = fields.Nested(ChildSchema, many=True, exclude=('foo',))

    sch = ParentSchema()
    obj = dict(child=CustomSet())
    sch.dumps(obj)
    data = dict(child=[{'bar': 1}])
    sch.load(data, partial=True)


def test_nested_only():
    class ChildSchema(Schema):
        foo = fields.Field()
        bar = fields.Field()
        baz = fields.Field()

    class ParentSchema(Schema):
        bla = fields.Field()
        bli = fields.Field()
        blubb = fields.Nested(ChildSchema)
    sch = ParentSchema(only=('bla', 'blubb.foo', 'blubb.bar'))
    data = dict(bla=1, bli=2, blubb=dict(foo=42, bar=24, baz=242))
    result = sch.dump(data)
    assert 'bla' in result
    assert 'blubb' in result
    assert 'bli' not in result
    child = result['blubb']
    assert 'foo' in child
    assert 'bar' in child
    assert 'baz' not in child


def test_nested_only_inheritance():
    class ChildSchema(Schema):
        foo = fields.Field()
        bar = fields.Field()
        baz = fields.Field()

    class ParentSchema(Schema):
        bla = fields.Field()
        bli = fields.Field()
        blubb = fields.Nested(ChildSchema, only=('foo', 'bar'))
    sch = ParentSchema(only=('blubb.foo', 'blubb.baz'))
    data = dict(bla=1, bli=2, blubb=dict(foo=42, bar=24, baz=242))
    result = sch.dump(data)
    assert 'bla' not in result
    assert 'blubb' in result
    assert 'bli' not in result
    child = result['blubb']
    assert 'foo' in child
    assert 'bar' not in child
    assert 'baz' not in child


def test_nested_only_empty_inheritance():
    class ChildSchema(Schema):
        foo = fields.Field()
        bar = fields.Field()
        baz = fields.Field()

    class ParentSchema(Schema):
        bla = fields.Field()
        bli = fields.Field()
        blubb = fields.Nested(ChildSchema, only=('bar',))
    sch = ParentSchema(only=('blubb.foo',))
    data = dict(bla=1, bli=2, blubb=dict(foo=42, bar=24, baz=242))
    result = sch.dump(data)
    assert 'bla' not in result
    assert 'blubb' in result
    assert 'bli' not in result
    child = result['blubb']
    assert 'foo' not in child
    assert 'bar' not in child
    assert 'baz' not in child


def test_nested_exclude():
    class ChildSchema(Schema):
        foo = fields.Field()
        bar = fields.Field()
        baz = fields.Field()

    class ParentSchema(Schema):
        bla = fields.Field()
        bli = fields.Field()
        blubb = fields.Nested(ChildSchema)
    sch = ParentSchema(exclude=('bli', 'blubb.baz'))
    data = dict(bla=1, bli=2, blubb=dict(foo=42, bar=24, baz=242))
    result = sch.dump(data)
    assert 'bla' in result
    assert 'blubb' in result
    assert 'bli' not in result
    child = result['blubb']
    assert 'foo' in child
    assert 'bar' in child
    assert 'baz' not in child


def test_nested_exclude_inheritance():
    class ChildSchema(Schema):
        foo = fields.Field()
        bar = fields.Field()
        baz = fields.Field()

    class ParentSchema(Schema):
        bla = fields.Field()
        bli = fields.Field()
        blubb = fields.Nested(ChildSchema, exclude=('baz',))
    sch = ParentSchema(exclude=('blubb.foo',))
    data = dict(bla=1, bli=2, blubb=dict(foo=42, bar=24, baz=242))
    result = sch.dump(data)
    assert 'bla' in result
    assert 'blubb' in result
    assert 'bli' in result
    child = result['blubb']
    assert 'foo' not in child
    assert 'bar' in child
    assert 'baz' not in child


def test_nested_only_and_exclude():
    class ChildSchema(Schema):
        foo = fields.Field()
        bar = fields.Field()
        baz = fields.Field()

    class ParentSchema(Schema):
        bla = fields.Field()
        bli = fields.Field()
        blubb = fields.Nested(ChildSchema)
    sch = ParentSchema(only=('bla', 'blubb.foo', 'blubb.bar'), exclude=('blubb.foo',))
    data = dict(bla=1, bli=2, blubb=dict(foo=42, bar=24, baz=242))
    result = sch.dump(data)
    assert 'bla' in result
    assert 'blubb' in result
    assert 'bli' not in result
    child = result['blubb']
    assert 'foo' not in child
    assert 'bar' in child
    assert 'baz' not in child


def test_nested_only_then_exclude_inheritance():
    class ChildSchema(Schema):
        foo = fields.Field()
        bar = fields.Field()
        baz = fields.Field()

    class ParentSchema(Schema):
        bla = fields.Field()
        bli = fields.Field()
        blubb = fields.Nested(ChildSchema, only=('foo', 'bar'))
    sch = ParentSchema(exclude=('blubb.foo',))
    data = dict(bla=1, bli=2, blubb=dict(foo=42, bar=24, baz=242))
    result = sch.dump(data)
    assert 'bla' in result
    assert 'blubb' in result
    assert 'bli' in result
    child = result['blubb']
    assert 'foo' not in child
    assert 'bar' in child
    assert 'baz' not in child


def test_nested_exclude_then_only_inheritance():
    class ChildSchema(Schema):
        foo = fields.Field()
        bar = fields.Field()
        baz = fields.Field()

    class ParentSchema(Schema):
        bla = fields.Field()
        bli = fields.Field()
        blubb = fields.Nested(ChildSchema, exclude=('foo',))
    sch = ParentSchema(only=('blubb.bar',))
    data = dict(bla=1, bli=2, blubb=dict(foo=42, bar=24, baz=242))
    result = sch.dump(data)
    assert 'bla' not in result
    assert 'blubb' in result
    assert 'bli' not in result
    child = result['blubb']
    assert 'foo' not in child
    assert 'bar' in child
    assert 'baz' not in child


def test_nested_exclude_and_only_inheritance():
    class ChildSchema(Schema):
        foo = fields.Field()
        bar = fields.Field()
        baz = fields.Field()
        ban = fields.Field()
        fuu = fields.Field()

    class ParentSchema(Schema):
        bla = fields.Field()
        bli = fields.Field()
        blubb = fields.Nested(ChildSchema, only=('foo', 'bar', 'baz', 'ban'), exclude=('foo',))
    sch = ParentSchema(only=('blubb.foo', 'blubb.bar', 'blubb.baz'), exclude=('blubb.baz',))
    data = dict(bla=1, bli=2, blubb=dict(foo=42, bar=24, baz=242))
    result = sch.dump(data)
    assert 'bla' not in result
    assert 'blubb' in result
    assert 'bli' not in result
    child = result['blubb']
    assert 'foo' not in child
    assert 'bar' in child
    assert 'baz' not in child
    assert 'ban' not in child
    assert 'fuu' not in child


def test_meta_nested_exclude():
    class ChildSchema(Schema):
        foo = fields.Field()
        bar = fields.Field()
        baz = fields.Field()

    class ParentSchema(Schema):
        bla = fields.Field()
        bli = fields.Field()
        blubb = fields.Nested(ChildSchema)

        class Meta:
            exclude = ('blubb.foo',)
    sch = ParentSchema()
    data = dict(bla=1, bli=2, blubb=dict(foo=42, bar=24, baz=242))
    result = sch.dump(data)
    assert 'bla' in result
    assert 'blubb' in result
    assert 'bli' in result
    child = result['blubb']
    assert 'foo' not in child
    assert 'bar' in child
    assert 'baz' in child


def test_nested_custom_set_not_implementing_getitem():
    """
    This test checks that Marshmallow can serialize implementations of
    :mod:`collections.abc.MutableSequence`, with ``__getitem__`` arguments
    that are not integers.
    """
    class ListLikeParent(object):
        """
        Implements a list-like object that can get children using a
        non-integer key
        """
        def __init__(self, required_key, child):
            """
            :param required_key: The key to use in ``__getitem__`` in order
                to successfully get the ``child``
            :param child: The return value of the ``child`` if
            ``__getitem__`` succeeds
            """
            self.children = {required_key: child}

    class Child(object):
        """
        Implements an object with some attribute
        """
        def __init__(self, attribute):
            """
            :param str attribute: The attribute to initialize
            """
            self.attribute = attribute

    class ChildSchema(Schema):
        """
        The marshmallow schema for the child
        """
        attribute = fields.Str()

    class ParentSchema(Schema):
        """
        The schema for the parent
        """
        children = fields.Nested(ChildSchema, many=True)

    attribute = 'Foo'
    required_key = 'key'
    child = Child(attribute)

    parent = ListLikeParent(required_key, child)

    ParentSchema().dump(parent)


def test_deeply_nested_only_and_exclude():
    class GrandChildSchema(Schema):
        goo = fields.Field()
        gah = fields.Field()
        bah = fields.Field()

    class ChildSchema(Schema):
        foo = fields.Field()
        bar = fields.Field()
        flubb = fields.Nested(GrandChildSchema)

    class ParentSchema(Schema):
        bla = fields.Field()
        bli = fields.Field()
        blubb = fields.Nested(ChildSchema)
    sch = ParentSchema(
        only=('bla', 'blubb.foo', 'blubb.flubb.goo', 'blubb.flubb.gah'),
        exclude=('blubb.flubb.goo',),
    )
    data = dict(bla=1, bli=2, blubb=dict(foo=3, bar=4, flubb=dict(goo=5, gah=6, bah=7)))
    result = sch.dump(data)
    assert 'bla' in result
    assert 'blubb' in result
    assert 'bli' not in result
    child = result['blubb']
    assert 'foo' in child
    assert 'flubb' in child
    assert 'bar' not in child
    grand_child = child['flubb']
    assert 'gah' in grand_child
    assert 'goo' not in grand_child
    assert 'bah' not in grand_child


@pytest.mark.parametrize('data_key', ('f1', 'f5', None))
def test_data_key_collision(data_key):

    class MySchema(Schema):
        f1 = fields.Field()
        f2 = fields.Field(data_key=data_key)
        f3 = fields.Field(data_key='f5')
        f4 = fields.Field(data_key='f1', load_only=True)

    if data_key is None:
        MySchema()
    else:
        with pytest.raises(ValueError, match=data_key):
            MySchema()

@pytest.mark.parametrize('attribute', ('f1', 'f5', None))
def test_attribute_collision(attribute):

    class MySchema(Schema):
        f1 = fields.Field()
        f2 = fields.Field(attribute=attribute)
        f3 = fields.Field(attribute='f5')
        f4 = fields.Field(attribute='f1', dump_only=True)

    if attribute is None:
        MySchema()
    else:
        with pytest.raises(ValueError, match=attribute):
            MySchema()

class TestDeeplyNestedLoadOnly:

    @pytest.fixture()
    def schema(self):
        class GrandChildSchema(Schema):
            str_dump_only = fields.String()
            str_load_only = fields.String()
            str_regular = fields.String()

        class ChildSchema(Schema):
            str_dump_only = fields.String()
            str_load_only = fields.String()
            str_regular = fields.String()
            grand_child = fields.Nested(GrandChildSchema, unknown=EXCLUDE)

        class ParentSchema(Schema):
            str_dump_only = fields.String()
            str_load_only = fields.String()
            str_regular = fields.String()
            child = fields.Nested(ChildSchema, unknown=EXCLUDE)

        return ParentSchema(
            dump_only=('str_dump_only', 'child.str_dump_only', 'child.grand_child.str_dump_only'),
            load_only=('str_load_only', 'child.str_load_only', 'child.grand_child.str_load_only'),
        )

    @pytest.fixture()
    def data(self):
        return dict(
            str_dump_only='Dump Only',
            str_load_only='Load Only',
            str_regular='Regular String',
            child=dict(
                str_dump_only='Dump Only',
                str_load_only='Load Only',
                str_regular='Regular String',
                grand_child=dict(
                    str_dump_only='Dump Only',
                    str_load_only='Load Only',
                    str_regular='Regular String',
                ),
            ),
        )

    def test_load_only(self, schema, data):
        result = schema.dump(data)
        assert 'str_load_only' not in result
        assert 'str_dump_only' in result
        assert 'str_regular' in result
        child = result['child']
        assert 'str_load_only' not in child
        assert 'str_dump_only' in child
        assert 'str_regular' in child
        grand_child = child['grand_child']
        assert 'str_load_only' not in grand_child
        assert 'str_dump_only' in grand_child
        assert 'str_regular' in grand_child

    def test_dump_only(self, schema, data):
        result = schema.load(data, unknown=EXCLUDE)
        assert 'str_dump_only' not in result
        assert 'str_load_only' in result
        assert 'str_regular' in result
        child = result['child']
        assert 'str_dump_only' not in child
        assert 'str_load_only' in child
        assert 'str_regular' in child
        grand_child = child['grand_child']
        assert 'str_dump_only' not in grand_child
        assert 'str_load_only' in grand_child
        assert 'str_regular' in grand_child


class TestDeeplyNestedListLoadOnly:

    @pytest.fixture()
    def schema(self):
        class ChildSchema(Schema):
            str_dump_only = fields.String()
            str_load_only = fields.String()
            str_regular = fields.String()

        class ParentSchema(Schema):
            str_dump_only = fields.String()
            str_load_only = fields.String()
            str_regular = fields.String()
            child = fields.List(fields.Nested(ChildSchema, unknown=EXCLUDE))

        return ParentSchema(
            dump_only=('str_dump_only', 'child.str_dump_only'),
            load_only=('str_load_only', 'child.str_load_only'),
        )

    @pytest.fixture()
    def data(self):
        return dict(
            str_dump_only='Dump Only',
            str_load_only='Load Only',
            str_regular='Regular String',
            child=[dict(
                str_dump_only='Dump Only',
                str_load_only='Load Only',
                str_regular='Regular String',
            )],
        )

    def test_load_only(self, schema, data):
        result = schema.dump(data)
        assert 'str_load_only' not in result
        assert 'str_dump_only' in result
        assert 'str_regular' in result
        child = result['child'][0]
        assert 'str_load_only' not in child
        assert 'str_dump_only' in child
        assert 'str_regular' in child

    def test_dump_only(self, schema, data):
        result = schema.load(data, unknown=EXCLUDE)
        assert 'str_dump_only' not in result
        assert 'str_load_only' in result
        assert 'str_regular' in result
        child = result['child'][0]
        assert 'str_dump_only' not in child
        assert 'str_load_only' in child
        assert 'str_regular' in child


def test_nested_constructor_only_and_exclude():
    class GrandChildSchema(Schema):
        goo = fields.Field()
        gah = fields.Field()
        bah = fields.Field()

    class ChildSchema(Schema):
        foo = fields.Field()
        bar = fields.Field()
        flubb = fields.Nested(GrandChildSchema)

    class ParentSchema(Schema):
        bla = fields.Field()
        bli = fields.Field()
        blubb = fields.Nested(
            ChildSchema,
            only=('foo', 'flubb.goo', 'flubb.gah'),
            exclude=('flubb.goo',),
        )
    sch = ParentSchema(only=('bla', 'blubb'))
    data = dict(bla=1, bli=2, blubb=dict(foo=3, bar=4, flubb=dict(goo=5, gah=6, bah=7)))
    result = sch.dump(data)
    assert 'bla' in result
    assert 'blubb' in result
    assert 'bli' not in result
    child = result['blubb']
    assert 'foo' in child
    assert 'flubb' in child
    assert 'bar' not in child
    grand_child = child['flubb']
    assert 'gah' in grand_child
    assert 'goo' not in grand_child
    assert 'bah' not in grand_child


def test_only_and_exclude():
    class MySchema(Schema):
        foo = fields.Field()
        bar = fields.Field()
        baz = fields.Field()
    sch = MySchema(only=('foo', 'bar'), exclude=('bar', ))
    data = dict(foo=42, bar=24, baz=242)
    result = sch.dump(data)
    assert 'foo' in result
    assert 'bar' not in result


def test_only_and_exclude_with_fields():
    class MySchema(Schema):
        foo = fields.Field()

        class Meta:
            fields = ('bar', 'baz')
    sch = MySchema(only=('bar', 'baz'), exclude=('bar', ))
    data = dict(foo=42, bar=24, baz=242)
    result = sch.dump(data)
    assert 'baz' in result
    assert 'bar' not in result


def test_invalid_only_and_exclude_with_fields():
    class MySchema(Schema):
        foo = fields.Field()

        class Meta:
            fields = ('bar', 'baz')

    with pytest.raises(ValueError) as excinfo:
        MySchema(only=('foo', 'par'), exclude=('ban', ))

    assert 'foo' in str(excinfo)
    assert 'par' in str(excinfo)
    assert 'ban' in str(excinfo)


def test_only_and_exclude_with_additional():
    class MySchema(Schema):
        foo = fields.Field()

        class Meta:
            additional = ('bar', 'baz')
    sch = MySchema(only=('foo', 'bar'), exclude=('bar', ))
    data = dict(foo=42, bar=24, baz=242)
    result = sch.dump(data)
    assert 'foo' in result
    assert 'bar' not in result


def test_invalid_only_and_exclude_with_additional():
    class MySchema(Schema):
        foo = fields.Field()

        class Meta:
            additional = ('bar', 'baz')

    with pytest.raises(ValueError) as excinfo:
        MySchema(only=('foop', 'par'), exclude=('ban', ))

    assert 'foop' in str(excinfo)
    assert 'par' in str(excinfo)
    assert 'ban' in str(excinfo)


def test_exclude_invalid_attribute():
    class MySchema(Schema):
        foo = fields.Field()

    with pytest.raises(ValueError, match="'bar'"):
        MySchema(exclude=('bar', ))


def test_only_bounded_by_fields():
    class MySchema(Schema):
        class Meta:
            fields = ('foo', )

    with pytest.raises(ValueError, match="'baz'"):
        MySchema(only=('baz', ))


def test_only_bounded_by_additional():
    class MySchema(Schema):

        class Meta:
            additional = ('b', )

    with pytest.raises(ValueError):
        MySchema(only=('c', )).dump({'c': 3})

def test_only_empty():
    class MySchema(Schema):
        foo = fields.Field()

    sch = MySchema(only=())
    assert 'foo' not in sch.dump({'foo': 'bar'})


@pytest.mark.parametrize('param', ('only', 'exclude'))
def test_only_and_exclude_as_string(param):
    class MySchema(Schema):
        foo = fields.Field()

    with pytest.raises(StringNotCollectionError):
        MySchema(**{param: 'foo'})

def test_nested_with_sets():
    class Inner(Schema):
        foo = fields.Field()

    class Outer(Schema):
        inners = fields.Nested(Inner, many=True)

    sch = Outer()

    DataClass = namedtuple('DataClass', ['foo'])
    data = dict(inners=set([DataClass(42), DataClass(2)]))
    result = sch.dump(data)
    assert len(result['inners']) == 2


def test_meta_serializer_fields():
    u = User(
        'John', age=42.3, email='john@example.com',
        homepage='http://john.com',
    )
    result = UserMetaSchema().dump(u)
    assert result['name'] == u.name
    assert result['balance'] == decimal.Decimal('100.00')
    assert result['uppername'] == 'JOHN'
    assert result['is_old'] is False
    assert result['created'] == utils.isoformat(u.created)
    assert result['updated_local'] == utils.isoformat(u.updated, localtime=True)
    assert result['finger_count'] == 10
    assert result['various_data'] == dict(u.various_data)


def test_meta_fields_mapping(user):
    s = UserMetaSchema()
    s.dump(user)  # need to call dump to update fields
    assert type(s.fields['balance']) == fields.Decimal
    assert type(s.fields['updated_local']) == fields.LocalDateTime
    # Inferred fields
    assert type(s.fields['name']._field_cache[fields.String]) == fields.String
    assert type(s.fields['created']._field_cache[fields.DateTime]) == fields.DateTime
    assert type(s.fields['updated']._field_cache[fields.DateTime]) == fields.DateTime
    assert type(s.fields['age']._field_cache[fields.Float]) == fields.Float
    assert type(s.fields['registered']._field_cache[fields.Boolean]) == fields.Boolean
    assert type(s.fields['sex_choices']._field_cache[fields.Raw]) == fields.Raw
    assert type(s.fields['hair_colors']._field_cache[fields.Raw]) == fields.Raw
    assert type(s.fields['finger_count']._field_cache[fields.Integer]) == fields.Integer
    assert type(s.fields['uid']._field_cache[fields.UUID]) == fields.UUID
    assert type(s.fields['time_registered']._field_cache[fields.Time]) == fields.Time
    assert type(s.fields['birthdate']._field_cache[fields.Date]) == fields.Date
    assert type(s.fields['since_created']._field_cache[fields.TimeDelta]) == fields.TimeDelta


def test_meta_field_not_on_obj_raises_attribute_error(user):
    class BadUserSchema(Schema):
        class Meta:
            fields = ('name',)
            exclude = ('notfound',)

    with pytest.raises(ValueError, match="'notfound'"):
        BadUserSchema().dump(user)


def test_exclude_fields(user):
    s = UserExcludeSchema().dump(user)
    assert 'created' not in s
    assert 'updated' not in s
    assert 'name' in s

def test_fields_option_must_be_list_or_tuple():
    with pytest.raises(ValueError):
        class BadFields(Schema):
            class Meta:
                fields = 'name'

def test_exclude_option_must_be_list_or_tuple():
    with pytest.raises(ValueError):
        class BadExclude(Schema):
            class Meta:
                exclude = 'name'

def test_datetimeformat_option(user):
    meta_fmt = '%Y-%m'
    field_fmt = '%m-%d'

    class DateTimeFormatSchema(Schema):
        updated = fields.DateTime(field_fmt)

        class Meta:
            fields = ('created', 'updated')
            datetimeformat = meta_fmt
    serialized = DateTimeFormatSchema().dump(user)
    assert serialized['created'] == user.created.strftime(meta_fmt)
    assert serialized['updated'] == user.updated.strftime(field_fmt)

def test_dateformat_option(user):
    fmt = '%Y-%m'
    field_fmt = '%m-%d'

    class DateFormatSchema(Schema):
        birthdate = fields.Date(field_fmt)

        class Meta:
            fields = ('birthdate', 'activation_date')
            dateformat = fmt
    serialized = DateFormatSchema().dump(user)
    assert serialized['birthdate'] == user.birthdate.strftime(field_fmt)
    assert serialized['activation_date'] == user.activation_date.strftime(fmt)

def test_default_dateformat(user):
    class DateFormatSchema(Schema):
        updated = fields.DateTime(format='%m-%d')

        class Meta:
            fields = ('created', 'updated')
    serialized = DateFormatSchema().dump(user)
    assert serialized['created'] == utils.isoformat(user.created)
    assert serialized['updated'] == user.updated.strftime('%m-%d')

def test_inherit_meta(user):
    class InheritedMetaSchema(UserMetaSchema):
        pass
    result = InheritedMetaSchema().dump(user)
    expected = UserMetaSchema().dump(user)
    assert result == expected

def test_inherit_meta_override():
    class Parent(Schema):
        class Meta:
            fields = ('name', 'email')
            dump_only = ('name', )

    class Child(Schema):
        class Meta(Parent.Meta):
            dump_only = ('name', 'email')

    child = Child()
    assert child.opts.fields == ('name', 'email')
    assert child.opts.dump_only == ('name', 'email')


def test_additional(user):
    s = UserAdditionalSchema().dump(user)
    assert s['lowername'] == user.name.lower()
    assert s['name'] == user.name

def test_cant_set_both_additional_and_fields(user):
    with pytest.raises(ValueError):
        class BadSchema(Schema):
            name = fields.String()

            class Meta:
                fields = ('name', 'email')
                additional = ('email', 'homepage')

def test_serializing_none_meta():
    s = UserMetaSchema().dump(None)
    assert s == {}


class CustomError(Exception):
    pass


class MySchema(Schema):
    name = fields.String()
    email = fields.Email()
    age = fields.Integer()

    def handle_error(self, errors, obj):
        raise CustomError('Something bad happened')


class TestHandleError:

    def test_dump_with_custom_error_handler(self, user):
        user.age = 'notavalidage'
        with pytest.raises(CustomError):
            MySchema().dump(user)

    def test_load_with_custom_error_handler(self):
        in_data = {'email': 'invalid'}

        class MySchema3(Schema):
            email = fields.Email()

            def handle_error(self, error, data):
                assert type(error) is ValidationError
                assert 'email' in error.messages
                assert list(error.messages.keys()) == ['email']
                assert data == in_data
                raise CustomError('Something bad happened')

        with pytest.raises(CustomError):
            MySchema3().load(in_data)

    def test_load_with_custom_error_handler_and_partially_valid_data(self):
        in_data = {'email': 'invalid', 'url': 'http://valid.com'}

        class MySchema(Schema):
            email = fields.Email()
            url = fields.URL()

            def handle_error(self, error, data):
                assert type(error) is ValidationError
                assert 'email' in error.messages
                assert list(error.messages.keys()) == ['email']
                assert data == in_data
                raise CustomError('Something bad happened')

        with pytest.raises(CustomError):
            MySchema().load(in_data)

    def test_custom_error_handler_with_validates_decorator(self):
        in_data = {'num': -1}

        class MySchema(Schema):
            num = fields.Int()

            @validates('num')
            def validate_num(self, value):
                if value < 0:
                    raise ValidationError('Must be greater than 0.')

            def handle_error(self, error, data):
                assert type(error) is ValidationError
                assert 'num' in error.messages
                assert list(error.messages.keys()) == ['num']
                assert data == in_data
                raise CustomError('Something bad happened')

        with pytest.raises(CustomError):
            MySchema().load(in_data)

    def test_custom_error_handler_with_validates_schema_decorator(self):
        in_data = {'num': -1}

        class MySchema(Schema):
            num = fields.Int()

            @validates_schema
            def validates_schema(self, data, **kwargs):
                raise ValidationError('Invalid schema!')

            def handle_error(self, error, data):
                assert type(error) is ValidationError
                assert list(error.messages.keys()) == ['_schema']
                assert data == in_data
                raise CustomError('Something bad happened')

        with pytest.raises(CustomError):
            MySchema().load(in_data)

    def test_validate_with_custom_error_handler(self):
        with pytest.raises(CustomError):
            MySchema().validate({'age': 'notvalid', 'email': 'invalid'})


class TestFieldValidation:

    def test_errors_are_cleared_after_loading_collection(self):
        def always_fail(val):
            raise ValidationError('lol')

        class MySchema(Schema):
            foo = fields.Str(validate=always_fail)

        schema = MySchema()
        with pytest.raises(ValidationError) as excinfo:
            schema.load([{'foo': 'bar'}, {'foo': 'baz'}], many=True)
        errors = excinfo.value.messages
        assert len(errors[0]['foo']) == 1
        assert len(errors[1]['foo']) == 1
        with pytest.raises(ValidationError) as excinfo:
            schema.load({'foo': 'bar'})
        errors = excinfo.value.messages
        assert len(errors['foo']) == 1

    def test_raises_error_with_list(self):
        def validator(val):
            raise ValidationError(['err1', 'err2'])

        class MySchema(Schema):
            foo = fields.Field(validate=validator)

        s = MySchema()
        errors = s.validate({'foo': 42})
        assert errors['foo'] == ['err1', 'err2']

    # https://github.com/marshmallow-code/marshmallow/issues/110
    def test_raises_error_with_dict(self):
        def validator(val):
            raise ValidationError({'code': 'invalid_foo'})

        class MySchema(Schema):
            foo = fields.Field(validate=validator)

        s = MySchema()
        errors = s.validate({'foo': 42})
        assert errors['foo'] == [{'code': 'invalid_foo'}]

    def test_ignored_if_not_in_only(self):
        class MySchema(Schema):
            a = fields.Field()
            b = fields.Field()

            @validates('a')
            def validate_a(self, val):
                raise ValidationError({'code': 'invalid_a'})

            @validates('b')
            def validate_b(self, val):
                raise ValidationError({'code': 'invalid_b'})

        s = MySchema(only=('b',))
        errors = s.validate({'b': 'data'})
        assert errors == {'b': {'code': 'invalid_b'}}


def test_schema_repr():
    class MySchema(Schema):
        name = fields.String()

    ser = MySchema(many=True)
    rep = repr(ser)
    assert 'MySchema' in rep
    assert 'many=True' in rep


class TestNestedSchema:

    @pytest.fixture
    def user(self):
        return User(name='Monty', age=81)

    @pytest.fixture
    def blog(self, user):
        col1 = User(name='Mick', age=123)
        col2 = User(name='Keith', age=456)
        blog = Blog(
            "Monty's blog", user=user, categories=['humor', 'violence'],
            collaborators=[col1, col2],
        )
        return blog

        class FlatBlogSchema(Schema):
            name = fields.String()
            user = fields.Nested(UserSchema, only='name')
            collaborators = fields.Nested(UserSchema, only='name', many=True)
        s = FlatBlogSchema()
        data = s.dump(blog)
        assert data['user'] == blog.user.name
        for i, name in enumerate(data['collaborators']):
            assert name == blog.collaborators[i].name

    # regression test for https://github.com/marshmallow-code/marshmallow/issues/64
    def test_nested_many_with_missing_attribute(self, user):
        class SimpleBlogSchema(Schema):
            title = fields.Str()
            wat = fields.Nested(UserSchema, many=True)
        blog = Blog('Simple blog', user=user, collaborators=None)
        schema = SimpleBlogSchema()
        result = schema.dump(blog)
        assert 'wat' not in result

    def test_nested_with_attribute_none(self):
        class InnerSchema(Schema):
            bar = fields.Field()

        class MySchema(Schema):
            foo = fields.Nested(InnerSchema)

        class MySchema2(Schema):
            foo = fields.Nested(InnerSchema)

        s = MySchema()
        result = s.dump({'foo': None})
        assert result['foo'] is None

        s2 = MySchema2()
        result2 = s2.dump({'foo': None})
        assert result2['foo'] is None

    def test_nested_field_does_not_validate_required(self):
        class BlogRequiredSchema(Schema):
            user = fields.Nested(UserSchema, required=True)

        b = Blog('Authorless blog', user=None)
        BlogRequiredSchema().dump(b)

    def test_nested_none(self):
        class BlogDefaultSchema(Schema):
            user = fields.Nested(UserSchema, default=0)

        b = Blog('Just the default blog', user=None)
        data = BlogDefaultSchema().dump(b)
        assert data['user'] is None

    def test_nested(self, user, blog):
        blog_serializer = BlogSchema()
        serialized_blog = blog_serializer.dump(blog)
        user_serializer = UserSchema()
        serialized_user = user_serializer.dump(user)
        assert serialized_blog['user'] == serialized_user

        with pytest.raises(ValidationError) as excinfo:
            BlogSchema().load(
                {'title': "Monty's blog", 'user': {'name': 'Monty', 'email': 'foo'}},
            )
        assert 'email' in str(excinfo)

    def test_nested_many_fields(self, blog):
        serialized_blog = BlogSchema().dump(blog)
        expected = [UserSchema().dump(col) for col in blog.collaborators]
        assert serialized_blog['collaborators'] == expected

    def test_nested_meta_many(self, blog):
        serialized_blog = BlogUserMetaSchema().dump(blog)
        assert len(serialized_blog['collaborators']) == 2
        expected = [UserMetaSchema().dump(col) for col in blog.collaborators]
        assert serialized_blog['collaborators'] == expected

    def test_nested_only(self, blog):
        col1 = User(name='Mick', age=123, id_='abc')
        col2 = User(name='Keith', age=456, id_='def')
        blog.collaborators = [col1, col2]
        serialized_blog = BlogOnlySchema().dump(blog)
        assert serialized_blog['collaborators'] == [{'id': col1.id}, {'id': col2.id}]

    def test_exclude(self, blog):
        serialized = BlogSchemaExclude().dump(blog)
        assert 'uppername' not in serialized['user'].keys()

    def test_list_field(self, blog):
        serialized = BlogSchema().dump(blog)
        assert serialized['categories'] == ['humor', 'violence']

    def test_nested_load_many(self):
        in_data = {
            'title': 'Shine A Light', 'collaborators': [
                {'name': 'Mick', 'email': 'mick@stones.com'},
                {'name': 'Keith', 'email': 'keith@stones.com'},
            ],
        }
        data = BlogSchema().load(in_data)
        collabs = data['collaborators']
        assert len(collabs) == 2
        assert all(type(each) == User for each in collabs)
        assert collabs[0].name == in_data['collaborators'][0]['name']

    def test_nested_errors(self):
        with pytest.raises(ValidationError) as excinfo:
            BlogSchema().load(
                {'title': "Monty's blog", 'user': {'name': 'Monty', 'email': 'foo'}},
            )
        errors = excinfo.value.messages
        assert 'email' in errors['user']
        assert len(errors['user']['email']) == 1
        assert 'Not a valid email address.' in errors['user']['email'][0]
        # No problems with collaborators
        assert 'collaborators' not in errors

    def test_nested_dump_errors(self, blog):
        blog.user.age = 'foo'
        with pytest.raises(ValidationError) as excinfo:
            BlogSchema().dump(blog)
        errors = excinfo.value.messages
        assert 'age' in errors['user']
        assert len(errors['user']['age']) == 1
        assert 'Not a valid number.' in errors['user']['age'][0]
        # No problems with collaborators
        assert 'collaborators' not in errors

    def test_nested_dump(self, blog):
        blog.user.age = 'foo'
        with pytest.raises(ValidationError) as excinfo:
            BlogSchema().dump(blog)
        assert 'age' in str(excinfo)

    def test_nested_method_field(self, blog):
        data = BlogSchema().dump(blog)
        assert data['user']['is_old']
        assert data['collaborators'][0]['is_old']

    def test_nested_function_field(self, blog, user):
        data = BlogSchema().dump(blog)
        assert data['user']['lowername'] == user.name.lower()
        expected = blog.collaborators[0].name.lower()
        assert data['collaborators'][0]['lowername'] == expected

    def test_invalid_float_field(self):
        user = User('Joe', age='1b2')
        with pytest.raises(ValidationError) as excinfo:
            UserSchema().dump(user)
        errors = excinfo.value.messages
        assert 'age' in errors

    def test_serializer_meta_with_nested_fields(self, blog, user):
        data = BlogSchemaMeta().dump(blog)
        assert data['title'] == blog.title
        assert data['user'] == UserSchema().dump(user)
        assert data['collaborators'] == [UserSchema().dump(c) for c in blog.collaborators]
        assert data['categories'] == blog.categories

    def test_serializer_with_nested_meta_fields(self, blog):
        # Schema has user = fields.Nested(UserMetaSerializer)
        s = BlogUserMetaSchema().dump(blog)
        assert s['user'] == UserMetaSchema().dump(blog.user)

    def test_nested_fields_must_be_passed_a_serializer(self, blog):
        class BadNestedFieldSchema(BlogSchema):
            user = fields.Nested(fields.String)
        with pytest.raises(ValueError):
            BadNestedFieldSchema().dump(blog)

    # regression test for https://github.com/marshmallow-code/marshmallow/issues/188
    def test_invalid_type_passed_to_nested_field(self):
        class InnerSchema(Schema):
            foo = fields.Field()

        class MySchema(Schema):
            inner = fields.Nested(InnerSchema, many=True)

        sch = MySchema()

        sch.load({'inner': [{'foo': 42}]})

        with pytest.raises(ValidationError) as excinfo:
            sch.load({'inner': 'invalid'})
        errors = excinfo.value.messages
        assert 'inner' in errors
        assert errors['inner'] == ['Invalid type.']

        class OuterSchema(Schema):
            inner = fields.Nested(InnerSchema)

        schema = OuterSchema()
        with pytest.raises(ValidationError) as excinfo:
            schema.load({'inner': 1})
        errors = excinfo.value.messages
        assert errors['inner']['_schema'] == ['Invalid input type.']

    # regression test for https://github.com/marshmallow-code/marshmallow/issues/298
    def test_all_errors_on_many_nested_field_with_validates_decorator(self):
        class Inner(Schema):
            req = fields.Field(required=True)

        class Outer(Schema):
            inner = fields.Nested(Inner, many=True)

            @validates('inner')
            def validates_inner(self, data):
                raise ValidationError('not a chance')

        outer = Outer()
        with pytest.raises(ValidationError) as excinfo:
            outer.load({'inner': [{}]})
        errors = excinfo.value.messages
        assert 'inner' in errors
        assert '_schema' in errors['inner']

    def test_dump_validation_error(self):
        class Child(object):
            def __init__(self, foo, bar):
                self.foo = foo
                self.bar = bar

        class Parent(object):
            def __init__(self, foo, bar):
                self.foo = foo
                self.bar = bar

        class ChildSchema(Schema):
            foo = fields.Int()
            bar = fields.Int()

        class ParentSchema(Schema):
            foo = fields.Nested(ChildSchema)
            bar = fields.Int()

        child = Child(foo='dummy', bar=42)
        parent = Parent(foo=child, bar=42)

        with pytest.raises(ValidationError) as excinfo:
            ParentSchema().dump(parent)
        errors = excinfo.value.messages
        data = excinfo.value.valid_data
        assert data == {'foo': {'bar': 42}, 'bar': 42}
        assert errors == {'foo': {'foo': ['Not a valid integer.']}}

    @pytest.mark.parametrize('unknown', (None, RAISE, INCLUDE, EXCLUDE))
    def test_nested_unknown_validation(self, unknown):

        class ChildSchema(Schema):
            num = fields.Int()

        class ParentSchema(Schema):
            child = fields.Nested(ChildSchema, unknown=unknown)

        data = {'child': {'num': 1, 'extra': 1}}
        if unknown is None or unknown == RAISE:
            with pytest.raises(ValidationError) as exc:
                ParentSchema().load(data)
                assert exc.messages == {'child': {'extra': ['Unknown field.']}}
        else:
            output = {
                INCLUDE: {'child': {'num': 1, 'extra': 1}},
                EXCLUDE: {'child': {'num': 1}},
            }[unknown]
            assert ParentSchema().load(data) == output


class TestPluckSchema:

    def test_pluck(self, blog):
        class FlatBlogSchema(Schema):
            user = fields.Pluck(UserSchema, 'name')
            collaborators = fields.Pluck(UserSchema, 'name', many=True)
        s = FlatBlogSchema()
        data = s.dump(blog)
        assert data['user'] == blog.user.name
        for i, name in enumerate(data['collaborators']):
            assert name == blog.collaborators[i].name

    def test_pluck_none(self, blog):
        class FlatBlogSchema(Schema):
            user = fields.Pluck(UserSchema, 'name')
            collaborators = fields.Pluck(UserSchema, 'name', many=True)
        col1 = User(name='Mick', age=123)
        col2 = User(name='Keith', age=456)
        blog = Blog(title='Unowned Blog', user=None, collaborators=[col1, col2])
        s = FlatBlogSchema()
        data = s.dump(blog)
        assert data['user'] == blog.user
        for i, name in enumerate(data['collaborators']):
            assert name == blog.collaborators[i].name

    # Regression test for https://github.com/marshmallow-code/marshmallow/issues/800
    def test_pluck_with_data_key(self, blog):
        class UserSchema(Schema):
            name = fields.String(data_key='username')
            age = fields.Int()

        class FlatBlogSchema(Schema):
            user = fields.Pluck(UserSchema, 'name')
            collaborators = fields.Pluck(UserSchema, 'name', many=True)
        s = FlatBlogSchema()
        data = s.dump(blog)
        assert data['user'] == blog.user.name
        for i, name in enumerate(data['collaborators']):
            assert name == blog.collaborators[i].name
        assert s.load(data) == {
            'user': {'name': 'Monty'},
            'collaborators': [{'name': 'Mick'}, {'name': 'Keith'}],
        }


class TestSelfReference:

    @pytest.fixture
    def employer(self):
        return User(name='Joe', age=59)

    @pytest.fixture
    def user(self, employer):
        return User(name='Tom', employer=employer, age=28)

    def test_nesting_schema_within_itself(self, user, employer):
        class SelfSchema(Schema):
            name = fields.String()
            age = fields.Integer()
            employer = fields.Nested('self', exclude=('employer', ))

        data = SelfSchema().dump(user)
        assert data['name'] == user.name
        assert data['employer']['name'] == employer.name
        assert data['employer']['age'] == employer.age

    def test_nesting_schema_by_passing_class_name(self, user, employer):
        class SelfReferencingSchema(Schema):
            name = fields.Str()
            age = fields.Int()
            employer = fields.Nested('SelfReferencingSchema', exclude=('employer',))
        data = SelfReferencingSchema().dump(user)
        assert data['name'] == user.name
        assert data['employer']['name'] == employer.name
        assert data['employer']['age'] == employer.age

    def test_nesting_within_itself_meta(self, user, employer):
        class SelfSchema(Schema):
            employer = fields.Nested('self', exclude=('employer', ))

            class Meta:
                additional = ('name', 'age')

        data = SelfSchema().dump(user)
        assert data['name'] == user.name
        assert data['age'] == user.age
        assert data['employer']['name'] == employer.name
        assert data['employer']['age'] == employer.age

    def test_nested_self_with_only_param(self, user, employer):
        class SelfSchema(Schema):
            employer = fields.Nested('self', only=('name', ))

            class Meta:
                fields = ('name', 'employer')

        data = SelfSchema().dump(user)
        assert data['name'] == user.name
        assert data['employer']['name'] == employer.name
        assert 'age' not in data['employer']

    def test_multiple_pluck_self_field(self, user):
        class MultipleSelfSchema(Schema):
            emp = fields.Pluck('self', 'name', attribute='employer')
            rels = fields.Pluck('self', 'name', many=True, attribute='relatives')

            class Meta:
                fields = ('name', 'emp', 'rels')

        schema = MultipleSelfSchema()
        user.relatives = [User(name='Bar', age=12), User(name='Baz', age=34)]
        data = schema.dump(user)
        assert len(data['rels']) == len(user.relatives)
        relative = data['rels'][0]
        assert relative == user.relatives[0].name

    def test_nested_many(self):
        class SelfManySchema(Schema):
            relatives = fields.Nested('self', many=True)

            class Meta:
                additional = ('name', 'age')

        person = User(name='Foo')
        person.relatives = [User(name='Bar', age=12), User(name='Baz', age=34)]
        data = SelfManySchema().dump(person)
        assert data['name'] == person.name
        assert len(data['relatives']) == len(person.relatives)
        assert data['relatives'][0]['name'] == person.relatives[0].name
        assert data['relatives'][0]['age'] == person.relatives[0].age

class RequiredUserSchema(Schema):
    name = fields.Field(required=True)

def test_serialization_with_required_field():
    user = User(name=None)
    RequiredUserSchema().dump(user)

def test_deserialization_with_required_field():
    in_data = {}
    with pytest.raises(ValidationError) as excinfo:
        RequiredUserSchema().load(in_data)
    data, errors = excinfo.value.valid_data, excinfo.value.messages
    assert 'name' in errors
    assert 'Missing data for required field.' in errors['name']
    # field value should also not be in output data
    assert 'name' not in data

def test_deserialization_with_required_field_and_custom_validator():
    class ValidatingSchema(Schema):
        color = fields.String(
            required=True,
            validate=lambda x: x.lower() == 'red' or x.lower() == 'blue',
            error_messages={
                'validator_failed': 'Color must be red or blue',
            },
        )

    with pytest.raises(ValidationError) as excinfo:
        ValidatingSchema().load({'name': 'foo'})
    errors = excinfo.value.messages
    assert errors
    assert 'color' in errors
    assert 'Missing data for required field.' in errors['color']

    with pytest.raises(ValidationError) as excinfo:
        ValidatingSchema().load({'color': 'green'})
    errors = excinfo.value.messages
    assert 'color' in errors
    assert 'Color must be red or blue' in errors['color']


class UserContextSchema(Schema):
    is_owner = fields.Method('get_is_owner')
    is_collab = fields.Function(lambda user, ctx: user in ctx['blog'])

    def get_is_owner(self, user):
        return self.context['blog'].user.name == user.name


class TestContext:

    def test_context_method(self):
        owner = User('Joe')
        blog = Blog(title='Joe Blog', user=owner)
        context = {'blog': blog}
        serializer = UserContextSchema()
        serializer.context = context
        data = serializer.dump(owner)
        assert data['is_owner'] is True
        nonowner = User('Fred')
        data = serializer.dump(nonowner)
        assert data['is_owner'] is False

    def test_context_method_function(self):
        owner = User('Fred')
        blog = Blog('Killer Queen', user=owner)
        collab = User('Brian')
        blog.collaborators.append(collab)
        context = {'blog': blog}
        serializer = UserContextSchema()
        serializer.context = context
        data = serializer.dump(collab)
        assert data['is_collab'] is True
        noncollab = User('Foo')
        data = serializer.dump(noncollab)
        assert data['is_collab'] is False

    def test_function_field_raises_error_when_context_not_available(self):
        # only has a function field
        class UserFunctionContextSchema(Schema):
            is_collab = fields.Function(lambda user, ctx: user in ctx['blog'])

        owner = User('Joe')
        serializer = UserFunctionContextSchema()
        # no context
        serializer.context = None
        with pytest.raises(ValidationError) as excinfo:
            serializer.dump(owner)
        msg = 'No context available for Function field {0!r}'.format('is_collab')
        assert msg in str(excinfo)

    def test_function_field_handles_bound_serializer(self):
        class SerializeA(object):
            def __call__(self, value):
                return 'value'
        serialize = SerializeA()

        # only has a function field
        class UserFunctionContextSchema(Schema):
            is_collab = fields.Function(serialize)

        owner = User('Joe')
        serializer = UserFunctionContextSchema()
        # no context
        serializer.context = None
        data = serializer.dump(owner)
        assert data['is_collab'] is 'value'

    def test_fields_context(self):
        class CSchema(Schema):
            name = fields.String()

        ser = CSchema()
        ser.context['foo'] = 42

        assert ser.fields['name'].context == {'foo': 42}

    def test_nested_fields_inherit_context(self):
        class InnerSchema(Schema):
            likes_bikes = fields.Function(lambda obj, ctx: 'bikes' in ctx['info'])

        class CSchema(Schema):
            inner = fields.Nested(InnerSchema)

        ser = CSchema()
        ser.context['info'] = 'i like bikes'
        obj = {
            'inner': {},
        }
        result = ser.dump(obj)
        assert result['inner']['likes_bikes'] is True

    # Regression test for https://github.com/marshmallow-code/marshmallow/issues/820
    def test_nested_list_fields_inherit_context(self):
        class InnerSchema(Schema):
            foo = fields.Field()

            @validates('foo')
            def validate_foo(self, value):
                if 'foo_context' not in self.context:
                    raise ValidationError('Missing context')

        class OuterSchema(Schema):
            bars = fields.List(fields.Nested(InnerSchema()))

        inner = InnerSchema()
        inner.context['foo_context'] = 'foo'
        assert inner.load({'foo': 42})

        outer = OuterSchema()
        outer.context['foo_context'] = 'foo'
        assert outer.load({'bars': [{'foo': 42}]})

    # Regression test for https://github.com/marshmallow-code/marshmallow/issues/820
    def test_nested_dict_fields_inherit_context(self):
        class InnerSchema(Schema):
            foo = fields.Field()

            @validates('foo')
            def validate_foo(self, value):
                if 'foo_context' not in self.context:
                    raise ValidationError('Missing context')

        class OuterSchema(Schema):
            bars = fields.Dict(values=fields.Nested(InnerSchema()))

        inner = InnerSchema()
        inner.context['foo_context'] = 'foo'
        assert inner.load({'foo': 42})

        outer = OuterSchema()
        outer.context['foo_context'] = 'foo'
        assert outer.load({'bars': {'test': {'foo': 42}}})


def test_serializer_can_specify_nested_object_as_attribute(blog):
    class BlogUsernameSchema(Schema):
        author_name = fields.String(attribute='user.name')
    ser = BlogUsernameSchema()
    result = ser.dump(blog)
    assert result['author_name'] == blog.user.name


class TestFieldInheritance:

    def test_inherit_fields_from_schema_subclass(self):
        expected = OrderedDict([
            ('field_a', fields.Number()),
            ('field_b', fields.Number()),
        ])

        class SerializerA(Schema):
            field_a = expected['field_a']

        class SerializerB(SerializerA):
            field_b = expected['field_b']
        assert SerializerB._declared_fields == expected

    def test_inherit_fields_from_non_schema_subclass(self):
        expected = OrderedDict([
            ('field_a', fields.Number()),
            ('field_b', fields.Number()),
        ])

        class PlainBaseClass(object):
            field_a = expected['field_a']

        class SerializerB1(Schema, PlainBaseClass):
            field_b = expected['field_b']

        class SerializerB2(PlainBaseClass, Schema):
            field_b = expected['field_b']
        assert SerializerB1._declared_fields == expected
        assert SerializerB2._declared_fields == expected

    def test_inheritance_follows_mro(self):
        expected = OrderedDict([
            ('field_a', fields.String()),
            ('field_c', fields.String()),
            ('field_b', fields.String()),
            ('field_d', fields.String()),
        ])
        # Diamond inheritance graph
        # MRO: D -> B -> C -> A

        class SerializerA(Schema):
            field_a = expected['field_a']

        class SerializerB(SerializerA):
            field_b = expected['field_b']

        class SerializerC(SerializerA):
            field_c = expected['field_c']

        class SerializerD(SerializerB, SerializerC):
            field_d = expected['field_d']
        assert SerializerD._declared_fields == expected

def get_from_dict(schema, obj, key, default=None):
    return obj.get('_' + key, default)

class TestGetAttribute:

    def test_get_attribute_is_used(self):
        class UserDictSchema(Schema):
            name = fields.Str()
            email = fields.Email()

            def get_attribute(self, obj, attr, default):
                return get_from_dict(self, obj, attr, default)

        user_dict = {'_name': 'joe', '_email': 'joe@shmoe.com'}
        schema = UserDictSchema()
        result = schema.dump(user_dict)
        assert result['name'] == user_dict['_name']
        assert result['email'] == user_dict['_email']
        # can't serialize User object
        user = User(name='joe', email='joe@shmoe.com')
        with pytest.raises(AttributeError):
            schema.dump(user)

    def test_get_attribute_with_many(self):
        class UserDictSchema(Schema):
            name = fields.Str()
            email = fields.Email()

            def get_attribute(self, obj, attr, default):
                return get_from_dict(self, obj, attr, default)

        user_dicts = [
            {'_name': 'joe', '_email': 'joe@shmoe.com'},
            {'_name': 'jane', '_email': 'jane@shmane.com'},
        ]
        schema = UserDictSchema(many=True)
        results = schema.dump(user_dicts)
        for result, user_dict in zip(results, user_dicts):
            assert result['name'] == user_dict['_name']
            assert result['email'] == user_dict['_email']
        # can't serialize User object
        users = [
            User(name='joe', email='joe@shmoe.com'),
            User(name='jane', email='jane@shmane.com'),
        ]
        with pytest.raises(AttributeError):
            schema.dump(users)


class TestRequiredFields:

    class StringSchema(Schema):
        required_field = fields.Str(required=True)
        allow_none_field = fields.Str(allow_none=True)
        allow_none_required_field = fields.Str(required=True, allow_none=True)

    @pytest.fixture()
    def string_schema(self):
        return self.StringSchema()

    @pytest.fixture()
    def data(self):
        return dict(
            required_field='foo',
            allow_none_field='bar',
            allow_none_required_field='one',
        )

    def test_required_string_field_missing(self, string_schema, data):
        del data['required_field']
        errors = string_schema.validate(data)
        assert errors['required_field'] == ['Missing data for required field.']

    def test_required_string_field_failure(self, string_schema, data):
        data['required_field'] = None
        errors = string_schema.validate(data)
        assert errors['required_field'] == ['Field may not be null.']

    def test_allow_none_param(self, string_schema, data):
        data['allow_none_field'] = None
        errors = string_schema.validate(data)
        assert errors == {}

        data['allow_none_required_field'] = None
        string_schema.validate(data)

        del data['allow_none_required_field']
        errors = string_schema.validate(data)
        assert 'allow_none_required_field' in errors

    def test_allow_none_custom_message(self, data):
        class MySchema(Schema):
            allow_none_field = fields.Field(
                allow_none=False,
                error_messages={'null': '<custom>'},
            )

        schema = MySchema()
        errors = schema.validate({'allow_none_field': None})
        assert errors['allow_none_field'][0] == '<custom>'


class TestDefaults:

    class MySchema(Schema):
        int_no_default = fields.Int(allow_none=True)
        str_no_default = fields.Str(allow_none=True)
        list_no_default = fields.List(fields.Str, allow_none=True)
        nested_no_default = fields.Nested(UserSchema, many=True, allow_none=True)

        int_with_default = fields.Int(allow_none=True, default=42)
        str_with_default = fields.Str(allow_none=True, default='foo')

    @pytest.fixture()
    def schema(self):
        return self.MySchema()

    @pytest.fixture()
    def data(self):
        return dict(
            int_no_default=None,
            str_no_default=None,
            list_no_default=None,
            nested_no_default=None,
            int_with_default=None,
            str_with_default=None,
        )

    def test_missing_inputs_are_excluded_from_dump_output(self, schema, data):
        for key in [
            'int_no_default', 'str_no_default',
            'list_no_default', 'nested_no_default',
        ]:
            d = data.copy()
            del d[key]
            result = schema.dump(d)
            # the missing key is not in the serialized result
            assert key not in result
            # the rest of the keys are in the result
            assert all(k in result for k in d.keys())

    def test_none_is_serialized_to_none(self, schema, data):
        errors = schema.validate(data)
        assert errors == {}
        result = schema.dump(data)
        for key in data.keys():
            msg = 'result[{0!r}] should be None'.format(key)
            assert result[key] is None, msg

    def test_default_and_value_missing(self, schema, data):
        del data['int_with_default']
        del data['str_with_default']
        result = schema.dump(data)
        assert result['int_with_default'] == 42
        assert result['str_with_default'] == 'foo'

    def test_loading_none(self, schema, data):
        result = schema.load(data)
        for key in data.keys():
            result[key] is None

    def test_missing_inputs_are_excluded_from_load_output(self, schema, data):
        for key in [
            'int_no_default', 'str_no_default',
            'list_no_default', 'nested_no_default',
        ]:
            d = data.copy()
            del d[key]
            result = schema.load(d)
            # the missing key is not in the deserialized result
            assert key not in result
            # the rest of the keys are in the result
            assert all(k in result for k in d.keys())


class TestLoadOnly:

    class MySchema(Schema):
        class Meta:
            load_only = ('str_load_only',)
            dump_only = ('str_dump_only',)

        str_dump_only = fields.String()
        str_load_only = fields.String()
        str_regular = fields.String()

    @pytest.fixture()
    def schema(self):
        return self.MySchema()

    @pytest.fixture()
    def data(self):
        return dict(
            str_dump_only='Dump Only',
            str_load_only='Load Only',
            str_regular='Regular String',
        )

    def test_load_only(self, schema, data):
        result = schema.dump(data)
        assert 'str_load_only' not in result
        assert 'str_dump_only' in result
        assert 'str_regular' in result

    def test_dump_only(self, schema, data):
        result = schema.load(data, unknown=EXCLUDE)
        assert 'str_dump_only' not in result
        assert 'str_load_only' in result
        assert 'str_regular' in result

    # regression test for https://github.com/marshmallow-code/marshmallow/pull/765
    def test_url_field_requre_tld_false(self):

        class NoTldTestSchema(Schema):
            url = fields.Url(require_tld=False, schemes=['marshmallow'])

        schema = NoTldTestSchema()
        data_with_no_top_level_domain = {'url': 'marshmallow://app/discounts'}
        result = schema.load(data_with_no_top_level_domain)
        assert result == data_with_no_top_level_domain<|MERGE_RESOLUTION|>--- conflicted
+++ resolved
@@ -191,33 +191,7 @@
     exc = excinfo.value
     assert len(exc.messages.keys()) == 1
 
-<<<<<<< HEAD
-def test_load_resets_error_kwargs():
-    class MySchema(Schema):
-        name = fields.String()
-
-        @validates_schema
-        def validate_all(self, data, **kwargs):
-            if data:
-                raise ValidationError('oops', custom_error_kwarg=data)
-            else:
-                raise ValidationError('oops')
-
-    schema = MySchema()
-    with pytest.raises(ValidationError) as excinfo:
-        schema.load({'name': 'Joe'})
-
-    exc = excinfo.value
-    assert exc.kwargs['custom_error_kwarg'] == {'name': 'Joe'}
-
-    with pytest.raises(ValidationError) as excinfo:
-        schema.load({})
-
-    exc = excinfo.value
-    assert 'custom_error_kwarg' not in exc.kwargs
-
-=======
->>>>>>> b68eeafe
+
 def test_errored_fields_do_not_appear_in_output():
 
     class MyField(fields.Field):
