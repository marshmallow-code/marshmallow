#!/usr/bin/env python
# -*- coding: utf-8 -*-

import datetime as dt
import simplejson as json
import decimal
import random
from collections import namedtuple, OrderedDict

import pytest

from marshmallow import Schema, fields, utils, validates, validates_schema
from marshmallow.exceptions import ValidationError

from tests.base import (
    assert_almost_equal,
    UserSchema,
    UserMetaSchema,
    UserRelativeUrlSchema,
    ExtendedUserSchema,
    UserIntSchema,
    UserFloatStringSchema,
    BlogSchema,
    BlogUserMetaSchema,
    BlogOnlySchema,
    UserExcludeSchema,
    UserAdditionalSchema,
    BlogSchemaExclude,
    BlogSchemaPrefixedUser,
    BlogSchemaMeta,
    User,
    mockjson,
    Blog,
)


random.seed(1)

# Run tests with both verbose serializer and 'meta' option serializer
@pytest.mark.parametrize(
    'SchemaClass',
    [UserSchema, UserMetaSchema],
)
def test_serializing_basic_object(SchemaClass, user):
    s = SchemaClass()
    data = s.dump(user)
    assert data['name'] == user.name
    assert_almost_equal(data['age'], 42.3)
    assert data['registered']

def test_serializer_dump(user):
    s = UserSchema()
    result = s.dump(user)
    assert result['name'] == user.name
    bad_user = User(name='Monty', age='badage')
    with pytest.raises(ValidationError):
        s.dump(bad_user)

def test_dump_raises_with_dict_of_errors():
    s = UserSchema()
    bad_user = User(name='Monty', age='badage')
    with pytest.raises(ValidationError) as excinfo:
        s.dump(bad_user)
    errors = excinfo.value.messages
    assert 'age' in errors


@pytest.mark.parametrize(
    'SchemaClass',
    [
        UserSchema, UserMetaSchema,
    ],
)
def test_dump_mode_raises_error(SchemaClass):
    s = SchemaClass()
    bad_user = User(name='Monty', homepage='http://www.foo.bar', balance='dummy')
    with pytest.raises(ValidationError) as excinfo:
        s.dump(bad_user)
    exc = excinfo.value
    assert exc.field_names[0] == 'balance'

    assert type(exc.messages) == dict
    assert exc.messages == {'balance': ['Not a valid number.']}

def test_dump_resets_errors():
    class MySchema(Schema):
        age = fields.Int()

    schema = MySchema()
    with pytest.raises(ValidationError) as excinfo:
        schema.dump(User('Joe', age='dummy'))
    errors = excinfo.value.messages
    assert len(errors['age']) == 1
    assert 'Not a valid integer.' in errors['age'][0]
    with pytest.raises(ValidationError) as excinfo:
        schema.dump(User('Steve', age='__dummy'))
    errors = excinfo.value.messages
    assert len(errors['age']) == 1
    assert 'Not a valid integer.' in errors['age'][0]

def test_load_resets_errors():
    class MySchema(Schema):
        email = fields.Email()

    schema = MySchema()
    with pytest.raises(ValidationError) as excinfo:
        schema.load({'name': 'Joe', 'email': 'notvalid'})
    errors = excinfo.value.messages
    assert len(errors['email']) == 1
    assert 'Not a valid email address.' in errors['email'][0]
    with pytest.raises(ValidationError) as excinfo:
        schema.load({'name': 'Joe', 'email': '__invalid'})
    errors = excinfo.value.messages
    assert len(errors['email']) == 1
    assert 'Not a valid email address.' in errors['email'][0]

def test_load_validation_error_stores_input_data_and_valid_data():
    class MySchema(Schema):
        always_valid = fields.DateTime()
        always_invalid = fields.Field(validate=[lambda v: False])

    schema = MySchema()
    input_data = {'always_valid': dt.datetime.utcnow().isoformat(), 'always_invalid': 24}
    try:
        schema.load(input_data)
    except ValidationError as err:
        # err.data is the raw input data
        assert err.data == input_data
        assert 'always_valid' in err.valid_data
        # err.valid_data contains valid, deserialized data
        assert isinstance(err.valid_data['always_valid'], dt.datetime)
        # excludes invalid data
        assert 'always_invalid' not in err.valid_data
    else:
        pytest.fail('Data is invalid. Expected a ValidationError to be raised.')

def test_dump_validation_error_stores_partially_valid_data():
    class FailOnDump(fields.Field):
        def _serialize(self, *args, **kwargs):
            raise ValidationError('fail')

    class MySchema(Schema):
        always_valid = fields.DateTime()
        always_invalid = FailOnDump()

    schema = MySchema()
    input_data = {'always_valid': dt.datetime.utcnow(), 'always_invalid': 24}
    try:
        schema.dump(input_data)
    except ValidationError as err:
        # err.data is the raw input data
        assert err.data == input_data
        assert 'always_valid' in err.valid_data
        # err.valid_data contains valid, serialized data
        assert isinstance(err.valid_data['always_valid'], str)
        # excludes invalid data
        assert 'always_invalid' not in err.valid_data
    else:
        pytest.fail('Data is invalid. Expected a ValidationError to be raised.')


def test_dump_resets_error_fields():
    class MySchema(Schema):
        age = fields.Int()

    schema = MySchema()
    with pytest.raises(ValidationError) as excinfo:
        schema.dump(User('Joe', age='dummy'))
    exc = excinfo.value
    assert len(exc.field_names) == 1

    with pytest.raises(ValidationError) as excinfo:
        schema.dump(User('Joe', age='__dummy'))

    assert len(exc.field_names) == 1

def test_load_resets_error_fields():
    class MySchema(Schema):
        email = fields.Email()

    schema = MySchema()
    with pytest.raises(ValidationError) as excinfo:
        schema.load({'name': 'Joe', 'email': 'not-valid'})
    exc = excinfo.value
    assert len(exc.field_names) == 1

    with pytest.raises(ValidationError) as excinfo:
        schema.load({'name': 'Joe', 'email': '__invalid'})

    assert len(exc.field_names) == 1

def test_load_resets_error_kwargs():
    class MySchema(Schema):
        name = fields.String()

        @validates_schema
        def validate_all(self, data):
            if data:
                raise ValidationError('oops', custom_error_kwarg=data)
            else:
                raise ValidationError('oops')

    schema = MySchema()
    with pytest.raises(ValidationError) as excinfo:
        schema.load({'name': 'Joe'})

    exc = excinfo.value
    assert exc.kwargs['custom_error_kwarg'] == {'name': 'Joe'}

    with pytest.raises(ValidationError) as excinfo:
        schema.load({})

    exc = excinfo.value
    assert 'custom_error_kwarg' not in exc.kwargs

def test_errored_fields_do_not_appear_in_output():

    class MyField(fields.Field):
        # Make sure validation fails during serialization
        def _serialize(self, val, attr, obj):
            raise ValidationError('oops')

    class MySchema(Schema):
        foo = MyField(validate=lambda x: False)

    sch = MySchema()
    with pytest.raises(ValidationError) as excinfo:
        sch.load({'foo': 2})
    data, errors = excinfo.value.valid_data, excinfo.value.messages

    assert 'foo' in errors
    assert 'foo' not in data

    with pytest.raises(ValidationError) as excinfo:
        sch.dump({'foo': 2})
    data, errors = excinfo.value.valid_data, excinfo.value.messages

    assert 'foo' in errors
    assert 'foo' not in data

def test_load_many_stores_error_indices():
    s = UserSchema()
    data = [
        {'name': 'Mick', 'email': 'mick@stones.com'},
        {'name': 'Keith', 'email': 'invalid-email', 'homepage': 'invalid-homepage'},
    ]
    with pytest.raises(ValidationError) as excinfo:
        s.load(data, many=True)
    errors = excinfo.value.messages
    assert 0 not in errors
    assert 1 in errors
    assert 'email' in errors[1]
    assert 'homepage' in errors[1]

def test_dump_many():
    s = UserSchema()
    u1, u2 = User('Mick'), User('Keith')
    data = s.dump([u1, u2], many=True)
    assert len(data) == 2
    assert data[0] == s.dump(u1)


def test_multiple_errors_can_be_stored_for_a_given_index():
    class MySchema(Schema):
        foo = fields.Str(validate=lambda x: len(x) > 3)
        bar = fields.Int(validate=lambda x: x > 3)

    sch = MySchema()
    valid = {'foo': 'loll', 'bar': 42}
    invalid = {'foo': 'lol', 'bar': 3}
    errors = sch.validate([valid, invalid], many=True)

    assert 1 in errors
    assert len(errors[1]) == 2
    assert 'foo' in errors[1]
    assert 'bar' in errors[1]

def test_dump_many_stores_error_indices():
    s = UserSchema()
    u1, u2 = User('Mick', balance=42), User('Keith', balance='dummy')

    with pytest.raises(ValidationError) as excinfo:
        s.dump([u1, u2], many=True)
    errors = excinfo.value.messages
    assert 1 in errors
    assert len(errors[1]) == 1

    assert 'balance' in errors[1]

def test_dump_many_doesnt_stores_error_indices_when_index_errors_is_false():
    class NoIndex(Schema):
        age = fields.Int()

        class Meta:
            index_errors = False

    s = NoIndex()
    u1, u2 = User('Mick', age=42), User('Keith', age='dummy')

    with pytest.raises(ValidationError) as excinfo:
        s.dump([u1, u2], many=True)
    errors = excinfo.value.messages
    assert 1 not in errors
    assert 'age' in errors

def test_dump_returns_a_dict(user):
    s = UserSchema()
    result = s.dump(user)
    assert type(result) == dict

def test_dumps_returns_a_string(user):
    s = UserSchema()
    result = s.dumps(user)
    assert type(result) == str

def test_dumping_single_object_with_collection_schema(user):
    s = UserSchema(many=True)
    result = s.dump(user, many=False)
    assert type(result) == dict
    assert result == UserSchema().dump(user)

def test_loading_single_object_with_collection_schema():
    s = UserSchema(many=True)
    in_data = {'name': 'Mick', 'email': 'mick@stones.com'}
    result = s.load(in_data, many=False)
    assert type(result) == User
    assert result.name == UserSchema().load(in_data).name

def test_dumps_many():
    s = UserSchema()
    u1, u2 = User('Mick'), User('Keith')
    json_result = s.dumps([u1, u2], many=True)
    data = json.loads(json_result)
    assert len(data) == 2
    assert data[0] == s.dump(u1)


def test_load_returns_an_object():
    s = UserSchema()
    result = s.load({'name': 'Monty'})
    assert type(result) == User

def test_load_many():
    s = UserSchema()
    in_data = [{'name': 'Mick'}, {'name': 'Keith'}]
    result = s.load(in_data, many=True)
    assert type(result) == list
    assert type(result[0]) == User
    assert result[0].name == 'Mick'

def test_loads_returns_a_user(user):
    s = UserSchema()
    result = s.loads(json.dumps({'name': 'Monty'}))
    assert type(result) == User

def test_loads_many():
    s = UserSchema()
    in_data = [{'name': 'Mick'}, {'name': 'Keith'}]
    in_json_data = json.dumps(in_data)
    result = s.loads(in_json_data, many=True)
    assert type(result) == list
    assert result[0].name == 'Mick'

def test_loads_deserializes_from_json():
    user_dict = {'name': 'Monty', 'age': '42.3'}
    user_json = json.dumps(user_dict)
    result = UserSchema().loads(user_json)
    assert isinstance(result, User)
    assert result.name == 'Monty'
    assert_almost_equal(result.age, 42.3)

def test_serializing_none():
    class MySchema(Schema):
        id = fields.Str(default='no-id')
        num = fields.Int()
        name = fields.Str()
    data = UserSchema().dump(None)
    assert data == {'id': 'no-id'}

def test_default_many_symmetry():
    """The dump/load(s) methods should all default to the many value of the schema."""
    s_many = UserSchema(many=True, only=('name',))
    s_single = UserSchema(only=('name',))
    u1, u2 = User('King Arthur'), User('Sir Lancelot')
    s_single.load(s_single.dump(u1))
    s_single.loads(s_single.dumps(u1))
    s_many.load(s_many.dump([u1, u2]))
    s_many.loads(s_many.dumps([u1, u2]))


def test_on_bind_field_hook():
    class MySchema(Schema):
        foo = fields.Str()

        def on_bind_field(self, field_name, field_obj):
            assert field_obj.parent is self
            field_obj.metadata['fname'] = field_name

    schema = MySchema()
    assert schema.fields['foo'].metadata['fname'] == 'foo'


def test_nested_on_bind_field_hook():
    class MySchema(Schema):

        class NestedSchema(Schema):
            bar = fields.Str()

            def on_bind_field(self, field_name, field_obj):
                field_obj.metadata['fname'] = self.context['fname']

        foo = fields.Nested(NestedSchema)

    schema1 = MySchema(context={'fname': 'foobar'})
    schema2 = MySchema(context={'fname': 'quxquux'})

    assert schema1.fields['foo'].schema.fields['bar'].metadata['fname'] == 'foobar'
    assert schema2.fields['foo'].schema.fields['bar'].metadata['fname'] == 'quxquux'


class TestValidate:

    def test_validate_raises_with_errors_dict(self):
        s = UserSchema()
        errors = s.validate({'email': 'bad-email', 'name': 'Valid Name'})
        assert type(errors) is dict
        assert 'email' in errors
        assert 'name' not in errors

        valid_data = {'name': 'Valid Name', 'email': 'valid@email.com'}
        errors = s.validate(valid_data)
        assert errors == {}

    def test_validate_many(self):
        s = UserSchema(many=True)
        in_data = [
            {'name': 'Valid Name', 'email': 'validemail@hotmail.com'},
            {'name': 'Valid Name2', 'email': 'invalid'},
        ]
        errors = s.validate(in_data, many=True)
        assert 1 in errors
        assert 'email' in errors[1]

    def test_validate_many_doesnt_store_index_if_index_errors_option_is_false(self):
        class NoIndex(Schema):
            email = fields.Email()

            class Meta:
                index_errors = False
        s = NoIndex()
        in_data = [
            {'name': 'Valid Name', 'email': 'validemail@hotmail.com'},
            {'name': 'Valid Name2', 'email': 'invalid'},
        ]
        errors = s.validate(in_data, many=True)
        assert 1 not in errors
        assert 'email' in errors

    def test_validate(self):
        s = UserSchema()
        errors = s.validate({'email': 'bad-email'})
        assert errors == {'email': ['Not a valid email address.']}

    def test_validate_required(self):
        class MySchema(Schema):
            foo = fields.Field(required=True)

        s = MySchema()
        errors = s.validate({'bar': 42})
        assert 'foo' in errors
        assert 'required' in errors['foo'][0]

@pytest.mark.parametrize(
    'SchemaClass',
    [UserSchema, UserMetaSchema],
)
def test_fields_are_not_copies(SchemaClass):
    s = SchemaClass()
    s2 = SchemaClass()
    assert s.fields is not s2.fields


def test_dumps_returns_json(user):
    ser = UserSchema()
    serialized = ser.dump(user)
    json_data = ser.dumps(user)
    assert type(json_data) == str
    expected = json.dumps(serialized)
    assert json_data == expected

def test_naive_datetime_field(user, serialized_user):
    expected = utils.isoformat(user.created)
    assert serialized_user['created'] == expected

def test_datetime_formatted_field(user, serialized_user):
    result = serialized_user['created_formatted']
    assert result == user.created.strftime('%Y-%m-%d')

def test_datetime_iso_field(user, serialized_user):
    assert serialized_user['created_iso'] == utils.isoformat(user.created)

def test_tz_datetime_field(user, serialized_user):
    # Datetime is corrected back to GMT
    expected = utils.isoformat(user.updated)
    assert serialized_user['updated'] == expected

def test_local_datetime_field(user, serialized_user):
    expected = utils.isoformat(user.updated, localtime=True)
    assert serialized_user['updated_local'] == expected

def test_class_variable(serialized_user):
    assert serialized_user['species'] == 'Homo sapiens'

@pytest.mark.parametrize(
    'SchemaClass',
    [UserSchema, UserMetaSchema],
)
def test_serialize_many(SchemaClass):
    user1 = User(name='Mick', age=123)
    user2 = User(name='Keith', age=456)
    users = [user1, user2]
    serialized = SchemaClass(many=True).dump(users)
    assert len(serialized) == 2
    assert serialized[0]['name'] == 'Mick'
    assert serialized[1]['name'] == 'Keith'

def test_inheriting_schema(user):
    sch = ExtendedUserSchema()
    result = sch.dump(user)
    assert result['name'] == user.name
    user.is_old = True
    result = sch.dump(user)
    assert result['is_old'] is True

def test_custom_field(serialized_user, user):
    assert serialized_user['uppername'] == user.name.upper()

def test_url_field(serialized_user, user):
    assert serialized_user['homepage'] == user.homepage

def test_relative_url_field():
    u = {'name': 'John', 'homepage': '/foo'}
    UserRelativeUrlSchema().load(u)

@pytest.mark.parametrize(
    'SchemaClass',
    [UserSchema, UserMetaSchema],
)
def test_stores_invalid_url_error(SchemaClass):
    user = {'name': 'Steve', 'homepage': 'www.foo.com'}
    with pytest.raises(ValidationError) as excinfo:
        SchemaClass().load(user)
    errors = excinfo.value.messages
    assert 'homepage' in errors
    expected = ['Not a valid URL.']
    assert errors['homepage'] == expected

@pytest.mark.parametrize(
    'SchemaClass',
    [UserSchema, UserMetaSchema],
)
def test_email_field(SchemaClass):
    u = User('John', email='john@example.com')
    s = SchemaClass().dump(u)
    assert s['email'] == 'john@example.com'

def test_stored_invalid_email():
    u = {'name': 'John', 'email': 'johnexample.com'}
    with pytest.raises(ValidationError) as excinfo:
        UserSchema().load(u)
    errors = excinfo.value.messages
    assert 'email' in errors
    assert errors['email'][0] == 'Not a valid email address.'

def test_integer_field():
    u = User('John', age=42.3)
    serialized = UserIntSchema().dump(u)
    assert type(serialized['age']) == int
    assert serialized['age'] == 42

def test_as_string():
    u = User('John', age=42.3)
    serialized = UserFloatStringSchema().dump(u)
    assert type(serialized['age']) == str
    assert_almost_equal(float(serialized['age']), 42.3)

@pytest.mark.parametrize(
    'SchemaClass',
    [UserSchema, UserMetaSchema],
)
def test_method_field(SchemaClass, serialized_user):
    assert serialized_user['is_old'] is False
    u = User('Joe', age=81)
    assert SchemaClass().dump(u)['is_old'] is True

def test_function_field(serialized_user, user):
    assert serialized_user['lowername'] == user.name.lower()

@pytest.mark.parametrize(
    'SchemaClass',
    [UserSchema, UserMetaSchema],
)
def test_prefix(SchemaClass, user):
    s = SchemaClass(prefix='usr_').dump(user)
    assert s['usr_name'] == user.name

def test_fields_must_be_declared_as_instances(user):
    class BadUserSchema(Schema):
        name = fields.String
    with pytest.raises(TypeError) as excinfo:
        BadUserSchema().dump(user)
    assert 'must be declared as a Field instance' in str(excinfo)

@pytest.mark.parametrize(
    'SchemaClass',
    [UserSchema, UserMetaSchema],
)
def test_serializing_generator(SchemaClass):
    users = [User('Foo'), User('Bar')]
    user_gen = (u for u in users)
    s = SchemaClass(many=True).dump(user_gen)
    assert len(s) == 2
    assert s[0] == SchemaClass().dump(users[0])


def test_serializing_empty_list_returns_empty_list():
    assert UserSchema(many=True).dump([]) == []
    assert UserMetaSchema(many=True).dump([]) == []


def test_serializing_dict():
    user = {'name': 'foo', 'email': 'foo@bar.com', 'age': 'badage', 'various_data': {'foo': 'bar'}}
    with pytest.raises(ValidationError) as excinfo:
        UserSchema().dump(user)
    data, errors = excinfo.value.valid_data, excinfo.value.messages
    assert data['name'] == 'foo'
    assert 'age' in errors
    assert 'age' not in data
    assert data['various_data'] == {'foo': 'bar'}


def test_serializing_dict_with_meta_fields():
    class MySchema(Schema):
        class Meta:
            fields = ('foo', 'bar')

    sch = MySchema()
    data = sch.dump({'foo': 42, 'bar': 24, 'baz': 424})
    assert data['foo'] == 42
    assert data['bar'] == 24
    assert 'baz' not in data

@pytest.mark.parametrize(
    'SchemaClass',
    [UserSchema, UserMetaSchema],
)
def test_exclude_in_init(SchemaClass, user):
    s = SchemaClass(exclude=('age', 'homepage')).dump(user)
    assert 'homepage' not in s
    assert 'age' not in s
    assert 'name' in s

@pytest.mark.parametrize(
    'SchemaClass',
    [UserSchema, UserMetaSchema],
)
def test_only_in_init(SchemaClass, user):
    s = SchemaClass(only=('name', 'age')).dump(user)
    assert 'homepage' not in s
    assert 'name' in s
    assert 'age' in s

def test_invalid_only_param(user):
<<<<<<< HEAD
    with pytest.raises(ValueError):
        UserSchema(only=("_invalid", "name")).dump(user)
=======
    with pytest.raises(AttributeError):
        UserSchema(only=('_invalid', 'name')).dump(user)
>>>>>>> cda2b4c9

def test_can_serialize_uuid(serialized_user, user):
    assert serialized_user['uid'] == str(user.uid)

def test_can_serialize_time(user, serialized_user):
    expected = user.time_registered.isoformat()[:15]
    assert serialized_user['time_registered'] == expected

def test_invalid_time():
    u = User('Joe', time_registered='foo')
    with pytest.raises(ValidationError) as excinfo:
        UserSchema().dump(u)
    errors = excinfo.value.messages
    assert '"foo" cannot be formatted as a time.' in errors['time_registered']

def test_invalid_date():
    u = User('Joe', birthdate='foo')
    with pytest.raises(ValidationError) as excinfo:
        UserSchema().dump(u)
    errors = excinfo.value.messages
    assert '"foo" cannot be formatted as a date.' in errors['birthdate']

def test_invalid_dict_but_okay():
    u = User('Joe', various_data='baddict')
    UserSchema().dump(u)

def test_json_module_is_deprecated():
    with pytest.deprecated_call():
        class UserJSONSchema(Schema):
            name = fields.String()

            class Meta:
                json_module = mockjson

    user = User('Joe')
    s = UserJSONSchema()
    result = s.dumps(user)
    assert result == mockjson.dumps('val')

def test_render_module():
    class UserJSONSchema(Schema):
        name = fields.String()

        class Meta:
            render_module = mockjson

    user = User('Joe')
    s = UserJSONSchema()
    result = s.dumps(user)
    assert result == mockjson.dumps('val')

def test_custom_error_message():
    class ErrorSchema(Schema):
        email = fields.Email(error_messages={'invalid': 'Invalid email'})
        homepage = fields.Url(error_messages={'invalid': 'Bad homepage.'})
        balance = fields.Decimal(error_messages={'invalid': 'Bad balance.'})

    u = {'email': 'joe.net', 'homepage': 'joe@example.com', 'balance': 'blah'}
    s = ErrorSchema()
    with pytest.raises(ValidationError) as excinfo:
        s.load(u)
    errors = excinfo.value.messages
    assert 'Bad balance.' in errors['balance']
    assert 'Bad homepage.' in errors['homepage']
    assert 'Invalid email' in errors['email']


def test_load_errors_with_many():
    class ErrorSchema(Schema):
        email = fields.Email()

    data = [
        {'email': 'bademail'},
        {'email': 'goo@email.com'},
        {'email': 'anotherbademail'},
    ]

    with pytest.raises(ValidationError) as excinfo:
        ErrorSchema(many=True).load(data)
    errors = excinfo.value.messages
    assert 0 in errors
    assert 2 in errors
    assert 'Not a valid email address.' in errors[0]['email'][0]
    assert 'Not a valid email address.' in errors[2]['email'][0]

def test_error_raised_if_fields_option_is_not_list():
    with pytest.raises(ValueError):
        class BadSchema(Schema):
            name = fields.String()

            class Meta:
                fields = 'name'


def test_error_raised_if_additional_option_is_not_list():
    with pytest.raises(ValueError):
        class BadSchema(Schema):
            name = fields.String()

            class Meta:
                additional = 'email'


def test_nested_custom_set_in_exclude_reusing_schema():

    class CustomSet(object):
        # This custom set is to allow the obj check in BaseSchema.__filter_fields
        # to pass, since it'll be a valid instance, and this class overrides
        # getitem method to allow the hasattr check to pass too, which will try
        # to access the first obj index and will simulate a IndexError throwing.
        # e.g. SqlAlchemy.Query is a valid use case for this 'obj'.

        def __getitem__(self, item):
            return [][item]

    class ChildSchema(Schema):
        foo = fields.Field(required=True)
        bar = fields.Field()

        class Meta:
            only = ('bar', )

    class ParentSchema(Schema):
        child = fields.Nested(ChildSchema, many=True, exclude=('foo',))

    sch = ParentSchema()
    obj = dict(child=CustomSet())
    sch.dumps(obj)
    data = dict(child=[{'bar': 1}])
    sch.load(data, partial=True)


def test_nested_only():
    class ChildSchema(Schema):
        foo = fields.Field()
        bar = fields.Field()
        baz = fields.Field()

    class ParentSchema(Schema):
        bla = fields.Field()
        bli = fields.Field()
        blubb = fields.Nested(ChildSchema)
    sch = ParentSchema(only=('bla', 'blubb.foo', 'blubb.bar'))
    data = dict(bla=1, bli=2, blubb=dict(foo=42, bar=24, baz=242))
    result = sch.dump(data)
    assert 'bla' in result
    assert 'blubb' in result
    assert 'bli' not in result
    child = result['blubb']
    assert 'foo' in child
    assert 'bar' in child
    assert 'baz' not in child


def test_nested_only_inheritance():
    class ChildSchema(Schema):
        foo = fields.Field()
        bar = fields.Field()
        baz = fields.Field()

    class ParentSchema(Schema):
        bla = fields.Field()
        bli = fields.Field()
        blubb = fields.Nested(ChildSchema, only=('foo', 'bar'))
    sch = ParentSchema(only=('blubb.foo', 'blubb.baz'))
    data = dict(bla=1, bli=2, blubb=dict(foo=42, bar=24, baz=242))
    result = sch.dump(data)
    assert 'bla' not in result
    assert 'blubb' in result
    assert 'bli' not in result
    child = result['blubb']
    assert 'foo' in child
    assert 'bar' not in child
    assert 'baz' not in child


def test_nested_only_empty_inheritance():
    class ChildSchema(Schema):
        foo = fields.Field()
        bar = fields.Field()
        baz = fields.Field()

    class ParentSchema(Schema):
        bla = fields.Field()
        bli = fields.Field()
        blubb = fields.Nested(ChildSchema, only=('bar',))
    sch = ParentSchema(only=('blubb.foo',))
    data = dict(bla=1, bli=2, blubb=dict(foo=42, bar=24, baz=242))
    result = sch.dump(data)
    assert 'bla' not in result
    assert 'blubb' in result
    assert 'bli' not in result
    child = result['blubb']
    assert 'foo' not in child
    assert 'bar' not in child
    assert 'baz' not in child


def test_nested_exclude():
    class ChildSchema(Schema):
        foo = fields.Field()
        bar = fields.Field()
        baz = fields.Field()

    class ParentSchema(Schema):
        bla = fields.Field()
        bli = fields.Field()
        blubb = fields.Nested(ChildSchema)
    sch = ParentSchema(exclude=('bli', 'blubb.baz'))
    data = dict(bla=1, bli=2, blubb=dict(foo=42, bar=24, baz=242))
    result = sch.dump(data)
    assert 'bla' in result
    assert 'blubb' in result
    assert 'bli' not in result
    child = result['blubb']
    assert 'foo' in child
    assert 'bar' in child
    assert 'baz' not in child


def test_nested_exclude_inheritance():
    class ChildSchema(Schema):
        foo = fields.Field()
        bar = fields.Field()
        baz = fields.Field()

    class ParentSchema(Schema):
        bla = fields.Field()
        bli = fields.Field()
        blubb = fields.Nested(ChildSchema, exclude=('baz',))
    sch = ParentSchema(exclude=('blubb.foo',))
    data = dict(bla=1, bli=2, blubb=dict(foo=42, bar=24, baz=242))
    result = sch.dump(data)
    assert 'bla' in result
    assert 'blubb' in result
    assert 'bli' in result
    child = result['blubb']
    assert 'foo' not in child
    assert 'bar' in child
    assert 'baz' not in child


def test_nested_only_and_exclude():
    class ChildSchema(Schema):
        foo = fields.Field()
        bar = fields.Field()
        baz = fields.Field()

    class ParentSchema(Schema):
        bla = fields.Field()
        bli = fields.Field()
        blubb = fields.Nested(ChildSchema)
    sch = ParentSchema(only=('bla', 'blubb.foo', 'blubb.bar'), exclude=('blubb.foo',))
    data = dict(bla=1, bli=2, blubb=dict(foo=42, bar=24, baz=242))
    result = sch.dump(data)
    assert 'bla' in result
    assert 'blubb' in result
    assert 'bli' not in result
    child = result['blubb']
    assert 'foo' not in child
    assert 'bar' in child
    assert 'baz' not in child


def test_nested_only_then_exclude_inheritance():
    class ChildSchema(Schema):
        foo = fields.Field()
        bar = fields.Field()
        baz = fields.Field()

    class ParentSchema(Schema):
        bla = fields.Field()
        bli = fields.Field()
        blubb = fields.Nested(ChildSchema, only=('foo', 'bar'))
    sch = ParentSchema(exclude=('blubb.foo',))
    data = dict(bla=1, bli=2, blubb=dict(foo=42, bar=24, baz=242))
    result = sch.dump(data)
    assert 'bla' in result
    assert 'blubb' in result
    assert 'bli' in result
    child = result['blubb']
    assert 'foo' not in child
    assert 'bar' in child
    assert 'baz' not in child


def test_nested_exclude_then_only_inheritance():
    class ChildSchema(Schema):
        foo = fields.Field()
        bar = fields.Field()
        baz = fields.Field()

    class ParentSchema(Schema):
        bla = fields.Field()
        bli = fields.Field()
        blubb = fields.Nested(ChildSchema, exclude=('foo',))
    sch = ParentSchema(only=('blubb.bar',))
    data = dict(bla=1, bli=2, blubb=dict(foo=42, bar=24, baz=242))
    result = sch.dump(data)
    assert 'bla' not in result
    assert 'blubb' in result
    assert 'bli' not in result
    child = result['blubb']
    assert 'foo' not in child
    assert 'bar' in child
    assert 'baz' not in child


def test_nested_exclude_and_only_inheritance():
    class ChildSchema(Schema):
        foo = fields.Field()
        bar = fields.Field()
        baz = fields.Field()
        ban = fields.Field()
        fuu = fields.Field()

    class ParentSchema(Schema):
        bla = fields.Field()
        bli = fields.Field()
        blubb = fields.Nested(ChildSchema, only=('foo', 'bar', 'baz', 'ban'), exclude=('foo',))
    sch = ParentSchema(only=('blubb.foo', 'blubb.bar', 'blubb.baz'), exclude=('blubb.baz',))
    data = dict(bla=1, bli=2, blubb=dict(foo=42, bar=24, baz=242))
    result = sch.dump(data)
    assert 'bla' not in result
    assert 'blubb' in result
    assert 'bli' not in result
    child = result['blubb']
    assert 'foo' not in child
    assert 'bar' in child
    assert 'baz' not in child
    assert 'ban' not in child
    assert 'fuu' not in child


def test_meta_nested_exclude():
    class ChildSchema(Schema):
        foo = fields.Field()
        bar = fields.Field()
        baz = fields.Field()

    class ParentSchema(Schema):
        bla = fields.Field()
        bli = fields.Field()
        blubb = fields.Nested(ChildSchema)

        class Meta:
            exclude = ('blubb.foo',)
    sch = ParentSchema()
    data = dict(bla=1, bli=2, blubb=dict(foo=42, bar=24, baz=242))
    result = sch.dump(data)
    assert 'bla' in result
    assert 'blubb' in result
    assert 'bli' in result
    child = result['blubb']
    assert 'foo' not in child
    assert 'bar' in child
    assert 'baz' in child


def test_nested_custom_set_not_implementing_getitem():
    """
    This test checks that Marshmallow can serialize implementations of
    :mod:`collections.abc.MutableSequence`, with ``__getitem__`` arguments
    that are not integers.
    """
    class ListLikeParent(object):
        """
        Implements a list-like object that can get children using a
        non-integer key
        """
        def __init__(self, required_key, child):
            """
            :param required_key: The key to use in ``__getitem__`` in order
                to successfully get the ``child``
            :param child: The return value of the ``child`` if
            ``__getitem__`` succeeds
            """
            self.children = {required_key: child}

    class Child(object):
        """
        Implements an object with some attribute
        """
        def __init__(self, attribute):
            """
            :param str attribute: The attribute to initialize
            """
            self.attribute = attribute

    class ChildSchema(Schema):
        """
        The marshmallow schema for the child
        """
        attribute = fields.Str()

    class ParentSchema(Schema):
        """
        The schema for the parent
        """
        children = fields.Nested(ChildSchema, many=True)

    attribute = 'Foo'
    required_key = 'key'
    child = Child(attribute)

    parent = ListLikeParent(required_key, child)

    ParentSchema().dump(parent)


def test_deeply_nested_only_and_exclude():
    class GrandChildSchema(Schema):
        goo = fields.Field()
        gah = fields.Field()
        bah = fields.Field()

    class ChildSchema(Schema):
        foo = fields.Field()
        bar = fields.Field()
        flubb = fields.Nested(GrandChildSchema)

    class ParentSchema(Schema):
        bla = fields.Field()
        bli = fields.Field()
        blubb = fields.Nested(ChildSchema)
    sch = ParentSchema(
        only=('bla', 'blubb.foo', 'blubb.flubb.goo', 'blubb.flubb.gah'),
        exclude=('blubb.flubb.goo',),
    )
    data = dict(bla=1, bli=2, blubb=dict(foo=3, bar=4, flubb=dict(goo=5, gah=6, bah=7)))
    result = sch.dump(data)
    assert 'bla' in result
    assert 'blubb' in result
    assert 'bli' not in result
    child = result['blubb']
    assert 'foo' in child
    assert 'flubb' in child
    assert 'bar' not in child
    grand_child = child['flubb']
    assert 'gah' in grand_child
    assert 'goo' not in grand_child
    assert 'bah' not in grand_child


class TestDeeplyNestedLoadOnly:

    @pytest.fixture()
    def schema(self):
        class GrandChildSchema(Schema):
            str_dump_only = fields.String()
            str_load_only = fields.String()
            str_regular = fields.String()

        class ChildSchema(Schema):
            str_dump_only = fields.String()
            str_load_only = fields.String()
            str_regular = fields.String()
            grand_child = fields.Nested(GrandChildSchema)

        class ParentSchema(Schema):
            str_dump_only = fields.String()
            str_load_only = fields.String()
            str_regular = fields.String()
            child = fields.Nested(ChildSchema)

        return ParentSchema(
            dump_only=('str_dump_only', 'child.str_dump_only', 'child.grand_child.str_dump_only'),
            load_only=('str_load_only', 'child.str_load_only', 'child.grand_child.str_load_only'),
        )

    @pytest.fixture()
    def data(self):
        return dict(
            str_dump_only='Dump Only',
            str_load_only='Load Only',
            str_regular='Regular String',
            child=dict(
                str_dump_only='Dump Only',
                str_load_only='Load Only',
                str_regular='Regular String',
                grand_child=dict(
                    str_dump_only='Dump Only',
                    str_load_only='Load Only',
                    str_regular='Regular String',
                ),
            ),
        )

    def test_load_only(self, schema, data):
        result = schema.dump(data)
        assert 'str_load_only' not in result
        assert 'str_dump_only' in result
        assert 'str_regular' in result
        child = result['child']
        assert 'str_load_only' not in child
        assert 'str_dump_only' in child
        assert 'str_regular' in child
        grand_child = child['grand_child']
        assert 'str_load_only' not in grand_child
        assert 'str_dump_only' in grand_child
        assert 'str_regular' in grand_child

    def test_dump_only(self, schema, data):
        result = schema.load(data)
        assert 'str_dump_only' not in result
        assert 'str_load_only' in result
        assert 'str_regular' in result
        child = result['child']
        assert 'str_dump_only' not in child
        assert 'str_load_only' in child
        assert 'str_regular' in child
        grand_child = child['grand_child']
        assert 'str_dump_only' not in grand_child
        assert 'str_load_only' in grand_child
        assert 'str_regular' in grand_child


class TestDeeplyNestedListLoadOnly:

    @pytest.fixture()
    def schema(self):
        class ChildSchema(Schema):
            str_dump_only = fields.String()
            str_load_only = fields.String()
            str_regular = fields.String()

        class ParentSchema(Schema):
            str_dump_only = fields.String()
            str_load_only = fields.String()
            str_regular = fields.String()
            child = fields.List(fields.Nested(ChildSchema))

        return ParentSchema(
            dump_only=('str_dump_only', 'child.str_dump_only'),
            load_only=('str_load_only', 'child.str_load_only'),
        )

    @pytest.fixture()
    def data(self):
        return dict(
            str_dump_only='Dump Only',
            str_load_only='Load Only',
            str_regular='Regular String',
            child=[dict(
                str_dump_only='Dump Only',
                str_load_only='Load Only',
                str_regular='Regular String',
            )],
        )

    def test_load_only(self, schema, data):
        result = schema.dump(data)
        assert 'str_load_only' not in result
        assert 'str_dump_only' in result
        assert 'str_regular' in result
        child = result['child'][0]
        assert 'str_load_only' not in child
        assert 'str_dump_only' in child
        assert 'str_regular' in child

    def test_dump_only(self, schema, data):
        result = schema.load(data)
        assert 'str_dump_only' not in result
        assert 'str_load_only' in result
        assert 'str_regular' in result
        child = result['child'][0]
        assert 'str_dump_only' not in child
        assert 'str_load_only' in child
        assert 'str_regular' in child


def test_nested_constructor_only_and_exclude():
    class GrandChildSchema(Schema):
        goo = fields.Field()
        gah = fields.Field()
        bah = fields.Field()

    class ChildSchema(Schema):
        foo = fields.Field()
        bar = fields.Field()
        flubb = fields.Nested(GrandChildSchema)

    class ParentSchema(Schema):
        bla = fields.Field()
        bli = fields.Field()
        blubb = fields.Nested(
            ChildSchema,
            only=('foo', 'flubb.goo', 'flubb.gah'),
            exclude=('flubb.goo',),
        )
    sch = ParentSchema(only=('bla', 'blubb'))
    data = dict(bla=1, bli=2, blubb=dict(foo=3, bar=4, flubb=dict(goo=5, gah=6, bah=7)))
    result = sch.dump(data)
    assert 'bla' in result
    assert 'blubb' in result
    assert 'bli' not in result
    child = result['blubb']
    assert 'foo' in child
    assert 'flubb' in child
    assert 'bar' not in child
    grand_child = child['flubb']
    assert 'gah' in grand_child
    assert 'goo' not in grand_child
    assert 'bah' not in grand_child


def test_only_and_exclude():
    class MySchema(Schema):
        foo = fields.Field()
        bar = fields.Field()
        baz = fields.Field()
    sch = MySchema(only=('foo', 'bar'), exclude=('bar', ))
    data = dict(foo=42, bar=24, baz=242)
    result = sch.dump(data)
    assert 'foo' in result
    assert 'bar' not in result


def test_only_and_exclude_with_fields():
    class MySchema(Schema):
        foo = fields.Field()

        class Meta:
            fields = ('bar', 'baz')
    sch = MySchema(only=('bar', 'baz'), exclude=('bar', ))
    data = dict(foo=42, bar=24, baz=242)
    result = sch.dump(data)
    assert 'baz' in result
    assert 'bar' not in result


def test_invalid_only_and_exclude_with_fields():
    class MySchema(Schema):
        foo = fields.Field()

        class Meta:
            fields = ('bar', 'baz')

    with pytest.raises(ValueError) as excinfo:
        MySchema(only=('foo', 'par'), exclude=('ban', ))

    assert 'foo' in str(excinfo)
    assert 'par' in str(excinfo)
    assert 'ban' in str(excinfo)


def test_only_and_exclude_with_additional():
    class MySchema(Schema):
        foo = fields.Field()

        class Meta:
            additional = ('bar', 'baz')
    sch = MySchema(only=('foo', 'bar'), exclude=('bar', ))
    data = dict(foo=42, bar=24, baz=242)
    result = sch.dump(data)
    assert 'foo' in result
    assert 'bar' not in result


def test_invalid_only_and_exclude_with_additional():
    class MySchema(Schema):
        foo = fields.Field()

        class Meta:
            additional = ('bar', 'baz')

    with pytest.raises(ValueError) as excinfo:
        MySchema(only=('foop', 'par'), exclude=('ban', ))

    assert 'foop' in str(excinfo)
    assert 'par' in str(excinfo)
    assert 'ban' in str(excinfo)


def test_exclude_invalid_attribute():

    class MySchema(Schema):
        foo = fields.Field()

    with pytest.raises(ValueError):
        MySchema(exclude=('bar', ))


def test_only_bounded_by_fields():
    class MySchema(Schema):

        class Meta:
            fields = ('foo', )

    with pytest.raises(ValueError):
        MySchema(only=('baz', ))


def test_only_bounded_by_additional():
    class MySchema(Schema):

        class Meta:
            additional = ('b', )

    with pytest.raises(ValueError):
        MySchema(only=('c', )).dump({'c': 3})

def test_only_empty():
    class MySchema(Schema):
        foo = fields.Field()

    sch = MySchema(only=())
    assert 'foo' not in sch.dump({'foo': 'bar'})


def test_nested_with_sets():
    class Inner(Schema):
        foo = fields.Field()

    class Outer(Schema):
        inners = fields.Nested(Inner, many=True)

    sch = Outer()

    DataClass = namedtuple('DataClass', ['foo'])
    data = dict(inners=set([DataClass(42), DataClass(2)]))
    result = sch.dump(data)
    assert len(result['inners']) == 2


def test_meta_serializer_fields():
    u = User(
        'John', age=42.3, email='john@example.com',
        homepage='http://john.com',
    )
    result = UserMetaSchema().dump(u)
    assert result['name'] == u.name
    assert result['balance'] == decimal.Decimal('100.00')
    assert result['uppername'] == 'JOHN'
    assert result['is_old'] is False
    assert result['created'] == utils.isoformat(u.created)
    assert result['updated_local'] == utils.isoformat(u.updated, localtime=True)
    assert result['finger_count'] == 10
    assert result['various_data'] == dict(u.various_data)


def test_meta_fields_mapping(user):
    s = UserMetaSchema()
    s.dump(user)  # need to call dump to update fields
    assert type(s.fields['name']) == fields.String
    assert type(s.fields['created']) == fields.DateTime
    assert type(s.fields['updated']) == fields.DateTime
    assert type(s.fields['updated_local']) == fields.LocalDateTime
    assert type(s.fields['age']) == fields.Float
    assert type(s.fields['balance']) == fields.Decimal
    assert type(s.fields['registered']) == fields.Boolean
    assert type(s.fields['sex_choices']) == fields.Raw
    assert type(s.fields['hair_colors']) == fields.Raw
    assert type(s.fields['finger_count']) == fields.Integer
    assert type(s.fields['uid']) == fields.UUID
    assert type(s.fields['time_registered']) == fields.Time
    assert type(s.fields['birthdate']) == fields.Date
    assert type(s.fields['since_created']) == fields.TimeDelta


def test_meta_field_not_on_obj_raises_attribute_error(user):
    class BadUserSchema(Schema):
        class Meta:
            fields = ('name', 'notfound')
    with pytest.raises(AttributeError):
        BadUserSchema().dump(user)

def test_exclude_fields(user):
    s = UserExcludeSchema().dump(user)
    assert 'created' not in s
    assert 'updated' not in s
    assert 'name' in s

def test_fields_option_must_be_list_or_tuple(user):
    with pytest.raises(ValueError):
        class BadFields(Schema):
            class Meta:
                fields = 'name'

def test_exclude_option_must_be_list_or_tuple(user):
    with pytest.raises(ValueError):
        class BadExclude(Schema):
            class Meta:
                exclude = 'name'

def test_dateformat_option(user):
    fmt = '%Y-%m'

    class DateFormatSchema(Schema):
        updated = fields.DateTime('%m-%d')

        class Meta:
            fields = ('created', 'updated')
            dateformat = fmt
    serialized = DateFormatSchema().dump(user)
    assert serialized['created'] == user.created.strftime(fmt)
    assert serialized['updated'] == user.updated.strftime('%m-%d')

def test_default_dateformat(user):
    class DateFormatSchema(Schema):
        updated = fields.DateTime(format='%m-%d')

        class Meta:
            fields = ('created', 'updated')
    serialized = DateFormatSchema().dump(user)
    assert serialized['created'] == utils.isoformat(user.created)
    assert serialized['updated'] == user.updated.strftime('%m-%d')

def test_inherit_meta(user):
    class InheritedMetaSchema(UserMetaSchema):
        pass
    result = InheritedMetaSchema().dump(user)
    expected = UserMetaSchema().dump(user)
    assert result == expected

def test_inherit_meta_override():
    class Parent(Schema):
        class Meta:
            fields = ('name', 'email')
            dump_only = ('name', )

    class Child(Schema):
        class Meta(Parent.Meta):
            dump_only = ('name', 'email')

    child = Child()
    assert child.opts.fields == ('name', 'email')
    assert child.opts.dump_only == ('name', 'email')


def test_additional(user):
    s = UserAdditionalSchema().dump(user)
    assert s['lowername'] == user.name.lower()
    assert s['name'] == user.name

def test_cant_set_both_additional_and_fields(user):
    with pytest.raises(ValueError):
        class BadSchema(Schema):
            name = fields.String()

            class Meta:
                fields = ('name', 'email')
                additional = ('email', 'homepage')

def test_serializing_none_meta():
    s = UserMetaSchema().dump(None)
    assert s == {}


class CustomError(Exception):
    pass


class MySchema(Schema):
    name = fields.String()
    email = fields.Email()
    age = fields.Integer()

    def handle_error(self, errors, obj):
        raise CustomError('Something bad happened')


class TestHandleError:

    def test_dump_with_custom_error_handler(self, user):
        user.age = 'notavalidage'
        with pytest.raises(CustomError):
            MySchema().dump(user)

    def test_load_with_custom_error_handler(self):
        in_data = {'email': 'invalid'}

        class MySchema3(Schema):
            email = fields.Email()

            def handle_error(self, error, data):
                assert type(error) is ValidationError
                assert 'email' in error.messages
                assert error.field_names == ['email']
                assert data == in_data
                raise CustomError('Something bad happened')

        with pytest.raises(CustomError):
            MySchema3().load(in_data)

    def test_load_with_custom_error_handler_and_partially_valid_data(self):
        in_data = {'email': 'invalid', 'url': 'http://valid.com'}

        class MySchema(Schema):
            email = fields.Email()
            url = fields.URL()

            def handle_error(self, error, data):
                assert type(error) is ValidationError
                assert 'email' in error.messages
                assert error.field_names == ['email']
                assert data == in_data
                raise CustomError('Something bad happened')

        with pytest.raises(CustomError):
            MySchema().load(in_data)

    def test_custom_error_handler_with_validates_decorator(self):
        in_data = {'num': -1}

        class MySchema(Schema):
            num = fields.Int()

            @validates('num')
            def validate_num(self, value):
                if value < 0:
                    raise ValidationError('Must be greater than 0.')

            def handle_error(self, error, data):
                assert type(error) is ValidationError
                assert 'num' in error.messages
                assert error.field_names == ['num']
                assert data == in_data
                raise CustomError('Something bad happened')

        with pytest.raises(CustomError):
            MySchema().load(in_data)

    def test_custom_error_handler_with_validates_schema_decorator(self):
        in_data = {'num': -1}

        class MySchema(Schema):
            num = fields.Int()

            @validates_schema
            def validates_schema(self, data):
                raise ValidationError('Invalid schema!')

            def handle_error(self, error, data):
                assert type(error) is ValidationError
                assert '_schema' in error.messages
                assert error.field_names == ['_schema']
                assert data == in_data
                raise CustomError('Something bad happened')

        with pytest.raises(CustomError):
            MySchema().load(in_data)

    def test_validate_with_custom_error_handler(self):
        with pytest.raises(CustomError):
            MySchema().validate({'age': 'notvalid', 'email': 'invalid'})


class TestFieldValidation:

    def test_errors_are_cleared_after_loading_collection(self):
        def always_fail(val):
            raise ValidationError('lol')

        class MySchema(Schema):
            foo = fields.Str(validate=always_fail)

        schema = MySchema()
        with pytest.raises(ValidationError) as excinfo:
            schema.load([{'foo': 'bar'}, {'foo': 'baz'}], many=True)
        errors = excinfo.value.messages
        assert len(errors[0]['foo']) == 1
        assert len(errors[1]['foo']) == 1
        with pytest.raises(ValidationError) as excinfo:
            schema.load({'foo': 'bar'})
        errors = excinfo.value.messages
        assert len(errors['foo']) == 1

    def test_raises_error_with_list(self):
        def validator(val):
            raise ValidationError(['err1', 'err2'])

        class MySchema(Schema):
            foo = fields.Field(validate=validator)

        s = MySchema()
        errors = s.validate({'foo': 42})
        assert errors['foo'] == ['err1', 'err2']

    # https://github.com/marshmallow-code/marshmallow/issues/110
    def test_raises_error_with_dict(self):
        def validator(val):
            raise ValidationError({'code': 'invalid_foo'})

        class MySchema(Schema):
            foo = fields.Field(validate=validator)

        s = MySchema()
        errors = s.validate({'foo': 42})
        assert errors['foo'] == [{'code': 'invalid_foo'}]

    def test_ignored_if_not_in_only(self):
        class MySchema(Schema):
            a = fields.Field()
            b = fields.Field()

            @validates('a')
            def validate_a(self, val):
                raise ValidationError({'code': 'invalid_a'})

            @validates('b')
            def validate_b(self, val):
                raise ValidationError({'code': 'invalid_b'})

        s = MySchema(only=('b',))
        errors = s.validate({'b': 'data'})
        assert errors == {'b': {'code': 'invalid_b'}}


def test_schema_repr():
    class MySchema(Schema):
        name = fields.String()

    ser = MySchema(many=True)
    rep = repr(ser)
    assert 'MySchema' in rep
    assert 'many=True' in rep


class TestNestedSchema:

    @pytest.fixture
    def user(self):
        return User(name='Monty', age=81)

    @pytest.fixture
    def blog(self, user):
        col1 = User(name='Mick', age=123)
        col2 = User(name='Keith', age=456)
        blog = Blog(
            "Monty's blog", user=user, categories=['humor', 'violence'],
            collaborators=[col1, col2],
        )
        return blog

    def test_flat_nested(self, blog):
        class FlatBlogSchema(Schema):
            name = fields.String()
            user = fields.Nested(UserSchema, only='name')
            collaborators = fields.Nested(UserSchema, only='name', many=True)
        s = FlatBlogSchema()
        data = s.dump(blog)
        assert data['user'] == blog.user.name
        for i, name in enumerate(data['collaborators']):
            assert name == blog.collaborators[i].name

    # Regression test for https://github.com/marshmallow-code/marshmallow/issues/800
    def test_flat_nested_with_data_key(self, blog):
        class UserSchema(Schema):
            name = fields.String(data_key='username')
            age = fields.Int()

        class FlatBlogSchema(Schema):
            name = fields.String()
            user = fields.Nested(UserSchema, only='name')
            collaborators = fields.Nested(UserSchema, only='name', many=True)
        s = FlatBlogSchema()
        data = s.dump(blog)
        assert data['user'] == blog.user.name
        for i, name in enumerate(data['collaborators']):
            assert name == blog.collaborators[i].name

    # regression test for https://github.com/marshmallow-code/marshmallow/issues/64
    def test_nested_many_with_missing_attribute(self, user):
        class SimpleBlogSchema(Schema):
            title = fields.Str()
            wat = fields.Nested(UserSchema, many=True)
        blog = Blog('Simple blog', user=user, collaborators=None)
        schema = SimpleBlogSchema()
        result = schema.dump(blog)
        assert 'wat' not in result

    def test_nested_with_attribute_none(self):
        class InnerSchema(Schema):
            bar = fields.Field()

        class MySchema(Schema):
            foo = fields.Nested(InnerSchema)

        class MySchema2(Schema):
            foo = fields.Nested(InnerSchema)

        s = MySchema()
        result = s.dump({'foo': None})
        assert result['foo'] is None

        s2 = MySchema2()
        result2 = s2.dump({'foo': None})
        assert result2['foo'] is None

    def test_flat_nested2(self, blog):
        class FlatBlogSchema(Schema):
            name = fields.String()
            collaborators = fields.Nested(UserSchema, many=True, only='uid')

        s = FlatBlogSchema()
        data = s.dump(blog)
        assert data['collaborators'][0] == str(blog.collaborators[0].uid)

    def test_nested_field_does_not_validate_required(self):
        class BlogRequiredSchema(Schema):
            user = fields.Nested(UserSchema, required=True)

        b = Blog('Authorless blog', user=None)
        BlogRequiredSchema().dump(b)

    def test_nested_none(self):
        class BlogDefaultSchema(Schema):
            user = fields.Nested(UserSchema, default=0)

        b = Blog('Just the default blog', user=None)
        data = BlogDefaultSchema().dump(b)
        assert data['user'] is None

    def test_nested(self, user, blog):
        blog_serializer = BlogSchema()
        serialized_blog = blog_serializer.dump(blog)
        user_serializer = UserSchema()
        serialized_user = user_serializer.dump(user)
        assert serialized_blog['user'] == serialized_user

        with pytest.raises(ValidationError) as excinfo:
            BlogSchema().load(
                {'title': "Monty's blog", 'user': {'name': 'Monty', 'email': 'foo'}},
            )
        assert 'email' in str(excinfo)

    def test_nested_many_fields(self, blog):
        serialized_blog = BlogSchema().dump(blog)
        expected = [UserSchema().dump(col) for col in blog.collaborators]
        assert serialized_blog['collaborators'] == expected

    def test_nested_meta_many(self, blog):
        serialized_blog = BlogUserMetaSchema().dump(blog)
        assert len(serialized_blog['collaborators']) == 2
        expected = [UserMetaSchema().dump(col) for col in blog.collaborators]
        assert serialized_blog['collaborators'] == expected

    def test_nested_only(self, blog):
        col1 = User(name='Mick', age=123, id_='abc')
        col2 = User(name='Keith', age=456, id_='def')
        blog.collaborators = [col1, col2]
        serialized_blog = BlogOnlySchema().dump(blog)
        assert serialized_blog['collaborators'] == [{'id': col1.id}, {'id': col2.id}]

    def test_exclude(self, blog):
        serialized = BlogSchemaExclude().dump(blog)
        assert 'uppername' not in serialized['user'].keys()

    def test_list_field(self, blog):
        serialized = BlogSchema().dump(blog)
        assert serialized['categories'] == ['humor', 'violence']

    def test_nested_load_many(self):
        in_data = {
            'title': 'Shine A Light', 'collaborators': [
                {'name': 'Mick', 'email': 'mick@stones.com'},
                {'name': 'Keith', 'email': 'keith@stones.com'},
            ],
        }
        data = BlogSchema().load(in_data)
        collabs = data['collaborators']
        assert len(collabs) == 2
        assert all(type(each) == User for each in collabs)
        assert collabs[0].name == in_data['collaborators'][0]['name']

    def test_nested_errors(self):
        with pytest.raises(ValidationError) as excinfo:
            BlogSchema().load(
                {'title': "Monty's blog", 'user': {'name': 'Monty', 'email': 'foo'}},
            )
        errors = excinfo.value.messages
        assert 'email' in errors['user']
        assert len(errors['user']['email']) == 1
        assert 'Not a valid email address.' in errors['user']['email'][0]
        # No problems with collaborators
        assert 'collaborators' not in errors

    def test_nested_dump_errors(self, blog):
        blog.user.age = 'foo'
        with pytest.raises(ValidationError) as excinfo:
            BlogSchema().dump(blog)
        errors = excinfo.value.messages
        assert 'age' in errors['user']
        assert len(errors['user']['age']) == 1
        assert 'Not a valid number.' in errors['user']['age'][0]
        # No problems with collaborators
        assert 'collaborators' not in errors

    def test_nested_dump(self, blog):
        blog.user.age = 'foo'
        with pytest.raises(ValidationError) as excinfo:
            BlogSchema().dump(blog)
        assert 'age' in str(excinfo)

    def test_nested_method_field(self, blog):
        data = BlogSchema().dump(blog)
        assert data['user']['is_old']
        assert data['collaborators'][0]['is_old']

    def test_nested_function_field(self, blog, user):
        data = BlogSchema().dump(blog)
        assert data['user']['lowername'] == user.name.lower()
        expected = blog.collaborators[0].name.lower()
        assert data['collaborators'][0]['lowername'] == expected

    def test_nested_prefixed_field(self, blog, user):
        data = BlogSchemaPrefixedUser().dump(blog)
        assert data['user']['usr_name'] == user.name
        assert data['user']['usr_lowername'] == user.name.lower()

    def test_nested_prefixed_many_field(self, blog):
        data = BlogSchemaPrefixedUser().dump(blog)
        assert data['collaborators'][0]['usr_name'] == blog.collaborators[0].name

    def test_invalid_float_field(self):
        user = User('Joe', age='1b2')
        with pytest.raises(ValidationError) as excinfo:
            UserSchema().dump(user)
        errors = excinfo.value.messages
        assert 'age' in errors

    def test_serializer_meta_with_nested_fields(self, blog, user):
        data = BlogSchemaMeta().dump(blog)
        assert data['title'] == blog.title
        assert data['user'] == UserSchema().dump(user)
        assert data['collaborators'] == [UserSchema().dump(c) for c in blog.collaborators]
        assert data['categories'] == blog.categories

    def test_serializer_with_nested_meta_fields(self, blog):
        # Schema has user = fields.Nested(UserMetaSerializer)
        s = BlogUserMetaSchema().dump(blog)
        assert s['user'] == UserMetaSchema().dump(blog.user)

    def test_nested_fields_must_be_passed_a_serializer(self, blog):
        class BadNestedFieldSchema(BlogSchema):
            user = fields.Nested(fields.String)
        with pytest.raises(ValueError):
            BadNestedFieldSchema().dump(blog)

    # regression test for https://github.com/marshmallow-code/marshmallow/issues/188
    def test_invalid_type_passed_to_nested_field(self):
        class InnerSchema(Schema):
            foo = fields.Field()

        class MySchema(Schema):
            inner = fields.Nested(InnerSchema, many=True)

        sch = MySchema()

        sch.load({'inner': [{'foo': 42}]})

        with pytest.raises(ValidationError) as excinfo:
            sch.load({'inner': 'invalid'})
        errors = excinfo.value.messages
        assert 'inner' in errors
        assert errors['inner'] == ['Invalid type.']

        class OuterSchema(Schema):
            inner = fields.Nested(InnerSchema)

        schema = OuterSchema()
        with pytest.raises(ValidationError) as excinfo:
            schema.load({'inner': 1})
        errors = excinfo.value.messages
        assert errors['inner']['_schema'] == ['Invalid input type.']

    # regression test for https://github.com/marshmallow-code/marshmallow/issues/298
    def test_all_errors_on_many_nested_field_with_validates_decorator(self):
        class Inner(Schema):
            req = fields.Field(required=True)

        class Outer(Schema):
            inner = fields.Nested(Inner, many=True)

            @validates('inner')
            def validates_inner(self, data):
                raise ValidationError('not a chance')

        outer = Outer()
        with pytest.raises(ValidationError) as excinfo:
            outer.load({'inner': [{}]})
        errors = excinfo.value.messages
        assert 'inner' in errors
        assert '_field' in errors['inner']

    def test_dump_validation_error(self):
        class Child(object):
            def __init__(self, foo, bar):
                self.foo = foo
                self.bar = bar

        class Parent(object):
            def __init__(self, foo, bar):
                self.foo = foo
                self.bar = bar

        class ChildSchema(Schema):
            foo = fields.Int()
            bar = fields.Int()

        class ParentSchema(Schema):
            foo = fields.Nested(ChildSchema)
            bar = fields.Int()

        child = Child(foo='dummy', bar=42)
        parent = Parent(foo=child, bar=42)

        with pytest.raises(ValidationError) as excinfo:
            ParentSchema().dump(parent)
        errors = excinfo.value.messages
        data = excinfo.value.valid_data
        assert data == {'foo': {'bar': 42}, 'bar': 42}
        assert errors == {'foo': {'foo': ['Not a valid integer.']}}


class TestSelfReference:

    @pytest.fixture
    def employer(self):
        return User(name='Joe', age=59)

    @pytest.fixture
    def user(self, employer):
        return User(name='Tom', employer=employer, age=28)

    def test_nesting_schema_within_itself(self, user, employer):
        class SelfSchema(Schema):
            name = fields.String()
            age = fields.Integer()
            employer = fields.Nested('self', exclude=('employer', ))

        data = SelfSchema().dump(user)
        assert data['name'] == user.name
        assert data['employer']['name'] == employer.name
        assert data['employer']['age'] == employer.age

    def test_nesting_schema_by_passing_class_name(self, user, employer):
        class SelfReferencingSchema(Schema):
            name = fields.Str()
            age = fields.Int()
            employer = fields.Nested('SelfReferencingSchema', exclude=('employer',))
        data = SelfReferencingSchema().dump(user)
        assert data['name'] == user.name
        assert data['employer']['name'] == employer.name
        assert data['employer']['age'] == employer.age

    def test_nesting_within_itself_meta(self, user, employer):
        class SelfSchema(Schema):
            employer = fields.Nested('self', exclude=('employer', ))

            class Meta:
                additional = ('name', 'age')

        data = SelfSchema().dump(user)
        assert data['name'] == user.name
        assert data['age'] == user.age
        assert data['employer']['name'] == employer.name
        assert data['employer']['age'] == employer.age

    def test_nested_self_with_only_param(self, user, employer):
        class SelfSchema(Schema):
            employer = fields.Nested('self', only=('name', ))

            class Meta:
                fields = ('name', 'employer')

        data = SelfSchema().dump(user)
        assert data['name'] == user.name
        assert data['employer']['name'] == employer.name
        assert 'age' not in data['employer']

    def test_multiple_nested_self_fields(self, user):
        class MultipleSelfSchema(Schema):
            emp = fields.Nested('self', only='name', attribute='employer')
            rels = fields.Nested(
                'self', only='name',
                many=True, attribute='relatives',
            )

            class Meta:
                fields = ('name', 'emp', 'rels')

        schema = MultipleSelfSchema()
        user.relatives = [User(name='Bar', age=12), User(name='Baz', age=34)]
        data = schema.dump(user)
        assert len(data['rels']) == len(user.relatives)
        relative = data['rels'][0]
        assert relative == user.relatives[0].name

    def test_nested_many(self):
        class SelfManySchema(Schema):
            relatives = fields.Nested('self', many=True)

            class Meta:
                additional = ('name', 'age')

        person = User(name='Foo')
        person.relatives = [User(name='Bar', age=12), User(name='Baz', age=34)]
        data = SelfManySchema().dump(person)
        assert data['name'] == person.name
        assert len(data['relatives']) == len(person.relatives)
        assert data['relatives'][0]['name'] == person.relatives[0].name
        assert data['relatives'][0]['age'] == person.relatives[0].age

class RequiredUserSchema(Schema):
    name = fields.Field(required=True)

def test_serialization_with_required_field():
    user = User(name=None)
    RequiredUserSchema().dump(user)

def test_deserialization_with_required_field():
    in_data = {}
    with pytest.raises(ValidationError) as excinfo:
        RequiredUserSchema().load(in_data)
    data, errors = excinfo.value.valid_data, excinfo.value.messages
    assert 'name' in errors
    assert 'Missing data for required field.' in errors['name']
    # field value should also not be in output data
    assert 'name' not in data

def test_deserialization_with_required_field_and_custom_validator():
    class ValidatingSchema(Schema):
        color = fields.String(
            required=True,
            validate=lambda x: x.lower() == 'red' or x.lower() == 'blue',
            error_messages={
                'validator_failed': 'Color must be red or blue',
            },
        )

    with pytest.raises(ValidationError) as excinfo:
        ValidatingSchema().load({'name': 'foo'})
    errors = excinfo.value.messages
    assert errors
    assert 'color' in errors
    assert 'Missing data for required field.' in errors['color']

    with pytest.raises(ValidationError) as excinfo:
        ValidatingSchema().load({'color': 'green'})
    errors = excinfo.value.messages
    assert 'color' in errors
    assert 'Color must be red or blue' in errors['color']


class UserContextSchema(Schema):
    is_owner = fields.Method('get_is_owner')
    is_collab = fields.Function(lambda user, ctx: user in ctx['blog'])

    def get_is_owner(self, user):
        return self.context['blog'].user.name == user.name


class TestContext:

    def test_context_method(self):
        owner = User('Joe')
        blog = Blog(title='Joe Blog', user=owner)
        context = {'blog': blog}
        serializer = UserContextSchema()
        serializer.context = context
        data = serializer.dump(owner)
        assert data['is_owner'] is True
        nonowner = User('Fred')
        data = serializer.dump(nonowner)
        assert data['is_owner'] is False

    def test_context_method_function(self):
        owner = User('Fred')
        blog = Blog('Killer Queen', user=owner)
        collab = User('Brian')
        blog.collaborators.append(collab)
        context = {'blog': blog}
        serializer = UserContextSchema()
        serializer.context = context
        data = serializer.dump(collab)
        assert data['is_collab'] is True
        noncollab = User('Foo')
        data = serializer.dump(noncollab)
        assert data['is_collab'] is False

    def test_function_field_raises_error_when_context_not_available(self):
        # only has a function field
        class UserFunctionContextSchema(Schema):
            is_collab = fields.Function(lambda user, ctx: user in ctx['blog'])

        owner = User('Joe')
        serializer = UserFunctionContextSchema()
        # no context
        serializer.context = None
        with pytest.raises(ValidationError) as excinfo:
            serializer.dump(owner)
        msg = 'No context available for Function field {0!r}'.format('is_collab')
        assert msg in str(excinfo)

    def test_function_field_handles_bound_serializer(self):
        class SerializeA(object):
            def __call__(self, value):
                return 'value'
        serialize = SerializeA()

        # only has a function field
        class UserFunctionContextSchema(Schema):
            is_collab = fields.Function(serialize)

        owner = User('Joe')
        serializer = UserFunctionContextSchema()
        # no context
        serializer.context = None
        data = serializer.dump(owner)
        assert data['is_collab'] is 'value'

    def test_fields_context(self):
        class CSchema(Schema):
            name = fields.String()

        ser = CSchema()
        ser.context['foo'] = 42

        assert ser.fields['name'].context == {'foo': 42}

    def test_nested_fields_inherit_context(self):
        class InnerSchema(Schema):
            likes_bikes = fields.Function(lambda obj, ctx: 'bikes' in ctx['info'])

        class CSchema(Schema):
            inner = fields.Nested(InnerSchema)

        ser = CSchema()
        ser.context['info'] = 'i like bikes'
        obj = {
            'inner': {},
        }
        result = ser.dump(obj)
        assert result['inner']['likes_bikes'] is True

    # Regression test for https://github.com/marshmallow-code/marshmallow/issues/820
    def test_nested_list_fields_inherit_context(self):
        class InnerSchema(Schema):
            foo = fields.Field()

            @validates('foo')
            def validate_foo(self, value):
                if 'foo_context' not in self.context:
                    raise ValidationError('Missing context')

        class OuterSchema(Schema):
            bars = fields.List(fields.Nested(InnerSchema()))

        inner = InnerSchema()
        inner.context['foo_context'] = 'foo'
        assert inner.load({'foo': 42})

        outer = OuterSchema()
        outer.context['foo_context'] = 'foo'
        assert outer.load({'bars': [{'foo': 42}]})

    # Regression test for https://github.com/marshmallow-code/marshmallow/issues/820
    def test_nested_dict_fields_inherit_context(self):
        class InnerSchema(Schema):
            foo = fields.Field()

            @validates('foo')
            def validate_foo(self, value):
                if 'foo_context' not in self.context:
                    raise ValidationError('Missing context')

        class OuterSchema(Schema):
            bars = fields.Dict(values=fields.Nested(InnerSchema()))

        inner = InnerSchema()
        inner.context['foo_context'] = 'foo'
        assert inner.load({'foo': 42})

        outer = OuterSchema()
        outer.context['foo_context'] = 'foo'
        assert outer.load({'bars': {'test': {'foo': 42}}})


def test_serializer_can_specify_nested_object_as_attribute(blog):
    class BlogUsernameSchema(Schema):
        author_name = fields.String(attribute='user.name')
    ser = BlogUsernameSchema()
    result = ser.dump(blog)
    assert result['author_name'] == blog.user.name


class TestFieldInheritance:

    def test_inherit_fields_from_schema_subclass(self):
        expected = OrderedDict([
            ('field_a', fields.Number()),
            ('field_b', fields.Number()),
        ])

        class SerializerA(Schema):
            field_a = expected['field_a']

        class SerializerB(SerializerA):
            field_b = expected['field_b']
        assert SerializerB._declared_fields == expected

    def test_inherit_fields_from_non_schema_subclass(self):
        expected = OrderedDict([
            ('field_a', fields.Number()),
            ('field_b', fields.Number()),
        ])

        class PlainBaseClass(object):
            field_a = expected['field_a']

        class SerializerB1(Schema, PlainBaseClass):
            field_b = expected['field_b']

        class SerializerB2(PlainBaseClass, Schema):
            field_b = expected['field_b']
        assert SerializerB1._declared_fields == expected
        assert SerializerB2._declared_fields == expected

    def test_inheritance_follows_mro(self):
        expected = OrderedDict([
            ('field_a', fields.String()),
            ('field_c', fields.String()),
            ('field_b', fields.String()),
            ('field_d', fields.String()),
        ])
        # Diamond inheritance graph
        # MRO: D -> B -> C -> A

        class SerializerA(Schema):
            field_a = expected['field_a']

        class SerializerB(SerializerA):
            field_b = expected['field_b']

        class SerializerC(SerializerA):
            field_c = expected['field_c']

        class SerializerD(SerializerB, SerializerC):
            field_d = expected['field_d']
        assert SerializerD._declared_fields == expected

def get_from_dict(schema, obj, key, default=None):
    return obj.get('_' + key, default)

class TestGetAttribute:

    def test_get_attribute_is_used(self):
        class UserDictSchema(Schema):
            name = fields.Str()
            email = fields.Email()

            def get_attribute(self, obj, attr, default):
                return get_from_dict(self, obj, attr, default)

        user_dict = {'_name': 'joe', '_email': 'joe@shmoe.com'}
        schema = UserDictSchema()
        result = schema.dump(user_dict)
        assert result['name'] == user_dict['_name']
        assert result['email'] == user_dict['_email']
        # can't serialize User object
        user = User(name='joe', email='joe@shmoe.com')
        with pytest.raises(AttributeError):
            schema.dump(user)

    def test_get_attribute_with_many(self):
        class UserDictSchema(Schema):
            name = fields.Str()
            email = fields.Email()

            def get_attribute(self, obj, attr, default):
                return get_from_dict(self, obj, attr, default)

        user_dicts = [
            {'_name': 'joe', '_email': 'joe@shmoe.com'},
            {'_name': 'jane', '_email': 'jane@shmane.com'},
        ]
        schema = UserDictSchema(many=True)
        results = schema.dump(user_dicts)
        for result, user_dict in zip(results, user_dicts):
            assert result['name'] == user_dict['_name']
            assert result['email'] == user_dict['_email']
        # can't serialize User object
        users = [
            User(name='joe', email='joe@shmoe.com'),
            User(name='jane', email='jane@shmane.com'),
        ]
        with pytest.raises(AttributeError):
            schema.dump(users)


class TestRequiredFields:

    class StringSchema(Schema):
        required_field = fields.Str(required=True)
        allow_none_field = fields.Str(allow_none=True)
        allow_none_required_field = fields.Str(required=True, allow_none=True)

    @pytest.fixture()
    def string_schema(self):
        return self.StringSchema()

    @pytest.fixture()
    def data(self):
        return dict(
            required_field='foo',
            allow_none_field='bar',
            allow_none_required_field='one',
        )

    def test_required_string_field_missing(self, string_schema, data):
        del data['required_field']
        errors = string_schema.validate(data)
        assert errors['required_field'] == ['Missing data for required field.']

    def test_required_string_field_failure(self, string_schema, data):
        data['required_field'] = None
        errors = string_schema.validate(data)
        assert errors['required_field'] == ['Field may not be null.']

    def test_allow_none_param(self, string_schema, data):
        data['allow_none_field'] = None
        errors = string_schema.validate(data)
        assert errors == {}

        data['allow_none_required_field'] = None
        string_schema.validate(data)

        del data['allow_none_required_field']
        errors = string_schema.validate(data)
        assert 'allow_none_required_field' in errors

    def test_allow_none_custom_message(self, data):
        class MySchema(Schema):
            allow_none_field = fields.Field(
                allow_none=False,
                error_messages={'null': '<custom>'},
            )

        schema = MySchema()
        errors = schema.validate({'allow_none_field': None})
        assert errors['allow_none_field'][0] == '<custom>'


class TestDefaults:

    class MySchema(Schema):
        int_no_default = fields.Int(allow_none=True)
        str_no_default = fields.Str(allow_none=True)
        list_no_default = fields.List(fields.Str, allow_none=True)
        nested_no_default = fields.Nested(UserSchema, many=True, allow_none=True)

        int_with_default = fields.Int(allow_none=True, default=42)
        str_with_default = fields.Str(allow_none=True, default='foo')

    @pytest.fixture()
    def schema(self):
        return self.MySchema()

    @pytest.fixture()
    def data(self):
        return dict(
            int_no_default=None,
            str_no_default=None,
            list_no_default=None,
            nested_no_default=None,
            int_with_default=None,
            str_with_default=None,
        )

    def test_missing_inputs_are_excluded_from_dump_output(self, schema, data):
        for key in [
            'int_no_default', 'str_no_default',
            'list_no_default', 'nested_no_default',
        ]:
            d = data.copy()
            del d[key]
            result = schema.dump(d)
            # the missing key is not in the serialized result
            assert key not in result
            # the rest of the keys are in the result
            assert all(k in result for k in d.keys())

    def test_none_is_serialized_to_none(self, schema, data):
        errors = schema.validate(data)
        assert errors == {}
        result = schema.dump(data)
        for key in data.keys():
            msg = 'result[{0!r}] should be None'.format(key)
            assert result[key] is None, msg

    def test_default_and_value_missing(self, schema, data):
        del data['int_with_default']
        del data['str_with_default']
        result = schema.dump(data)
        assert result['int_with_default'] == 42
        assert result['str_with_default'] == 'foo'

    def test_loading_none(self, schema, data):
        result = schema.load(data)
        for key in data.keys():
            result[key] is None

    def test_missing_inputs_are_excluded_from_load_output(self, schema, data):
        for key in [
            'int_no_default', 'str_no_default',
            'list_no_default', 'nested_no_default',
        ]:
            d = data.copy()
            del d[key]
            result = schema.load(d)
            # the missing key is not in the deserialized result
            assert key not in result
            # the rest of the keys are in the result
            assert all(k in result for k in d.keys())


class TestLoadOnly:

    class MySchema(Schema):
        class Meta:
            load_only = ('str_load_only',)
            dump_only = ('str_dump_only',)

        str_dump_only = fields.String()
        str_load_only = fields.String()
        str_regular = fields.String()

    @pytest.fixture()
    def schema(self):
        return self.MySchema()

    @pytest.fixture()
    def data(self):
        return dict(
            str_dump_only='Dump Only',
            str_load_only='Load Only',
            str_regular='Regular String',
        )

    def test_load_only(self, schema, data):
        result = schema.dump(data)
        assert 'str_load_only' not in result
        assert 'str_dump_only' in result
        assert 'str_regular' in result

    def test_dump_only(self, schema, data):
        result = schema.load(data)
        assert 'str_dump_only' not in result
        assert 'str_load_only' in result
        assert 'str_regular' in result

    # regression test for https://github.com/marshmallow-code/marshmallow/pull/765
    def test_url_field_requre_tld_false(self):

        class NoTldTestSchema(Schema):
            url = fields.Url(require_tld=False, schemes=['marshmallow'])

        schema = NoTldTestSchema()
        data_with_no_top_level_domain = {'url': 'marshmallow://app/discounts'}
        result = schema.load(data_with_no_top_level_domain)
        assert result == data_with_no_top_level_domain<|MERGE_RESOLUTION|>--- conflicted
+++ resolved
@@ -671,13 +671,8 @@
     assert 'age' in s
 
 def test_invalid_only_param(user):
-<<<<<<< HEAD
     with pytest.raises(ValueError):
-        UserSchema(only=("_invalid", "name")).dump(user)
-=======
-    with pytest.raises(AttributeError):
         UserSchema(only=('_invalid', 'name')).dump(user)
->>>>>>> cda2b4c9
 
 def test_can_serialize_uuid(serialized_user, user):
     assert serialized_user['uid'] == str(user.uid)
