--- conflicted
+++ resolved
@@ -1,17 +1,9 @@
 [tox]
-envlist = lint,py36,py37,docs
+envlist = lint,py35,py36,py37,docs
 
 [testenv]
-<<<<<<< HEAD
-extras = tests,reco
-whitelist_externals = mypy
-commands =
-    pytest {posargs}
-    mypy src/marshmallow
-=======
 extras = tests
 commands = pytest {posargs}
->>>>>>> 17219a50
 
 [testenv:lint]
 deps = pre-commit~=1.17
