# Task execution
# Need to pin to 0.21.x if supporting Py26
invoke==0.22.0

# Soft dependencies
python-dateutil==2.6.1
pytz==2017.3

<<<<<<< HEAD
# Distribution
wheel==0.30.0
twine==1.9.1

=======
>>>>>>> 764f5046
# Testing
pytest==3.3.1
tox>=1.5.0
simplejson==3.13.2

# Syntax checking
flake8==3.5.0<|MERGE_RESOLUTION|>--- conflicted
+++ resolved
@@ -6,13 +6,6 @@
 python-dateutil==2.6.1
 pytz==2017.3
 
-<<<<<<< HEAD
-# Distribution
-wheel==0.30.0
-twine==1.9.1
-
-=======
->>>>>>> 764f5046
 # Testing
 pytest==3.3.1
 tox>=1.5.0
